--- conflicted
+++ resolved
@@ -193,14 +193,16 @@
 | Mem of var * exp * typ (** A memory reference *)
 
 (** An expression in the IR *)
-<<<<<<< HEAD
 and exp =
 | BinOp of binop_type * exp * exp
+| FBinOp of fbinop_type * round_mode * exp * exp
 | UnOp of unop_type * exp
+| FUnOp of funop_type * round_mode * exp
 | Constant of  value
 | Lval of lvalue
 | Name of label (** The address of a label *)
 | Cast of cast_type * typ * exp (** Cast to a new type. *)
+| FCast of fcast_type * round_mode * typ * exp
 | Unknown of string (* FIXME: * register_type *)
 | Let of lvalue * exp * exp (** Let(lv,e1,e2) binds lv to e1 in
 				the scope of e2 *)
@@ -208,24 +210,6 @@
 	      need to replace all memory references in the subexpression with
 	      ITEs, when calculating the WP. *)
 | Ite of exp * exp * exp (** Functional if-then-else *)
-=======
-and exp =  | BinOp of binop_type * exp * exp
-	   | FBinOp of fbinop_type * round_mode * exp * exp
-	   | UnOp of unop_type * exp
-	   | FUnOp of funop_type * round_mode * exp
-	   | Constant of  value
-	   | Lval of lvalue
-	   | Name of label (** The address of a label *)
-	   | Cast of cast_type * typ * exp (** Cast to a new type. *)
-	   | FCast of fcast_type * round_mode * typ * exp
-	   | Unknown of string (* FIXME: * register_type *)
-	   | Let of lvalue * exp * exp (** Let(lv,e1,e2) binds lv to e1 in
-					   the scope of e2 *)
-	       (* Note: We allow binding memory in an expression, so we don't
-		  need to replace all memory references in the subexpression with
-		  ITEs, when calculating the WP. *)
-	   | Ite of exp * exp * exp (** Functional if-then-else *)
->>>>>>> 137dba1c
 
 (** The IR statement type. *)
 type stmt =
