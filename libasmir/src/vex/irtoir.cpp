--- conflicted
+++ resolved
@@ -1061,49 +1061,16 @@
         case Iop_Div64Fx2:
 	    return translate_par64fp_128_binop(FDIVIDE, arg1, arg2);
 
-<<<<<<< HEAD
-        case Iop_CmpF32:
-	    return translate_CmpF(arg1, arg2, REG_32);
-=======
 #if VEX_VERSION >= 2105
         case Iop_CmpF32:
 	    return translate_CmpF(arg1, arg2, REG_32);
 #endif
->>>>>>> 9d442608
         case Iop_CmpF64:
 	    return translate_CmpF(arg1, arg2, REG_64);
 
 	// arg1 is a rounding mode, currently unsupported. Pretend it's
 	// always ROUND_NEAREST.
 	// Float to int:
-<<<<<<< HEAD
-        case Iop_F64toI16S:
-	    return new FCast(arg2, REG_16, CAST_SFIX, ROUND_NEAREST);
-        case Iop_F32toI32S:
-        case Iop_F64toI32S:
-	    return new FCast(arg2, REG_32, CAST_SFIX, ROUND_NEAREST);
-        case Iop_F32toI64S:
-        case Iop_F64toI64S:
-	    return new FCast(arg2, REG_64, CAST_SFIX, ROUND_NEAREST);
-        case Iop_F32toI32U:
-        case Iop_F64toI32U:
-	    return new FCast(arg2, REG_32, CAST_UFIX, ROUND_NEAREST);
-        case Iop_F32toI64U:
-        case Iop_F64toI64U:
-	    return new FCast(arg2, REG_64, CAST_UFIX, ROUND_NEAREST);
-	// Int to float:
-	// Iop_I32StoF64: see unops above
-        case Iop_I64StoF64:
-	    return new FCast(arg2, REG_64, CAST_SFLOAT, ROUND_NEAREST);
-        case Iop_I64UtoF64:
-	    return new FCast(arg2, REG_64, CAST_UFLOAT, ROUND_NEAREST);
-        case Iop_I32UtoF32:
-        case Iop_I64UtoF32:
-	    return new FCast(arg2, REG_32, CAST_UFLOAT, ROUND_NEAREST);
-        case Iop_I32StoF32:
-        case Iop_I64StoF32:
-	    return new FCast(arg2, REG_32, CAST_SFLOAT, ROUND_NEAREST);
-=======
 #if VEX_VERSION < 1949
         case Iop_F64toI16:
 #else
@@ -1166,7 +1133,6 @@
         case Iop_I64StoF32:
 	    return new FCast(arg2, REG_32, CAST_SFLOAT, ROUND_NEAREST);
 #endif
->>>>>>> 9d442608
 	// Iop_I32UtoF64: see unops above
 	// Float narrowing (for widening see unops)
         case Iop_F64toF32:
