--- conflicted
+++ resolved
@@ -614,12 +614,8 @@
     string name;
     Exp *result;
 
-<<<<<<< HEAD
-    // First, check if it's a subregister of a SIMD register
-=======
     // We split XMM registers into 64-bit chunks, so handle them in
     // the same way as real 64-bit registers.
->>>>>>> 9d442608
     switch (offset) {
     case OFFB_XMM0: name = "XMM0L"; is_good = true; break;
     case OFFB_XMM1: name = "XMM1L"; is_good = true; break;
@@ -637,8 +633,6 @@
     case OFFB_XMM5+8: name = "XMM5H"; is_good = true; break;
     case OFFB_XMM6+8: name = "XMM6H"; is_good = true; break;
     case OFFB_XMM7+8: name = "XMM7H"; is_good = true; break;
-<<<<<<< HEAD
-=======
     case OFFB_FPREG0: name = "FPREG0"; is_good = true; break;
     case OFFB_FPREG1: name = "FPREG1"; is_good = true; break;
     case OFFB_FPREG2: name = "FPREG2"; is_good = true; break;
@@ -647,27 +641,15 @@
     case OFFB_FPREG5: name = "FPREG5"; is_good = true; break;
     case OFFB_FPREG6: name = "FPREG6"; is_good = true; break;
     case OFFB_FPREG7: name = "FPREG7"; is_good = true; break;
->>>>>>> 9d442608
     default:
 	is_good = false;
 	break;
     }
 
     if (is_good) {
-<<<<<<< HEAD
-	// Matched a SIMD subregister, which is already the right size
-	// because of our split representation
 	return mk_reg(name, REG_64);
     }
 
-    // Here's where we'd look for real 64-bit registers, if we
-    // supported any.
-
-=======
-	return mk_reg(name, REG_64);
-    }
-
->>>>>>> 9d442608
     result = new Unknown("Unknown 64-bit register");
 
     return result;
@@ -1467,12 +1449,8 @@
     bool is_good = false;
     string name;
 
-<<<<<<< HEAD
-    // First, check if it's a subregister of a SIMD register
-=======
     // We split XMM registers into 64-bit chunks, so handle them in
     // the same way as real 64-bit registers
->>>>>>> 9d442608
     switch (offset) {
     case OFFB_XMM0: name = "XMM0L"; is_good = true; break;
     case OFFB_XMM1: name = "XMM1L"; is_good = true; break;
@@ -1490,8 +1468,6 @@
     case OFFB_XMM5+8: name = "XMM5H"; is_good = true; break;
     case OFFB_XMM6+8: name = "XMM6H"; is_good = true; break;
     case OFFB_XMM7+8: name = "XMM7H"; is_good = true; break;
-<<<<<<< HEAD
-=======
     case OFFB_FPREG0: name = "FPREG0"; is_good = true; break;
     case OFFB_FPREG1: name = "FPREG1"; is_good = true; break;
     case OFFB_FPREG2: name = "FPREG2"; is_good = true; break;
@@ -1500,27 +1476,15 @@
     case OFFB_FPREG5: name = "FPREG5"; is_good = true; break;
     case OFFB_FPREG6: name = "FPREG6"; is_good = true; break;
     case OFFB_FPREG7: name = "FPREG7"; is_good = true; break;
->>>>>>> 9d442608
     default:
 	is_good = false;
 	break;
     }
 
     if (is_good) {
-<<<<<<< HEAD
-	// Matched a SIMD subregister, which happens to already be the
-	// right size because of our representation strategy.
 	return new Move(mk_reg(name, REG_64), data);
     }
 
-    // Here's where we'd support regular 64-bit registers, when we
-    // have some.
-
-=======
-	return new Move(mk_reg(name, REG_64), data);
-    }
-
->>>>>>> 9d442608
     Exp::destroy(data);
     return new Special("Unknown 64-bit register");
 }
