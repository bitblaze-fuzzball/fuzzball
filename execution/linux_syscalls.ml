(*
  Copyright (C) BitBlaze, 2009-2013. All rights reserved.
*)

module V = Vine

open Exec_utils
open Exec_exceptions
open Exec_options
open Fragment_machine
<<<<<<< HEAD
open Exec_assert_minder
=======

(* This excessively-long file contains most of the machinery FuzzBALL
   uses to emulate the Linux system call interface. Primarily it does
   this by passing the syscalls through to the underlying OS (typically
   itself Linux) via OCaml's Unix module. Some calls that aren't
   supported by OCaml's Unix are faked in various ways, such as returning
   errors, doing nothing, or using external programs. However may
   less-commonly used system calls are not supported at all, and will
   cause FuzzBALL to die (patches welcome).

   Generally speaking, the implementation of a system call named "foo"
   is in a method named "sys_foo". After some utility functions and
   data structures, roughly the first half of the file is
   implementations of sys_* methods, toughly in alphabetical order but
   with some closely-related methods grouped. Then the second half of
   the file is the dispatch routine.
*)

let linux_initial_break = ref None
>>>>>>> 495b4754

let linux_setup_tcb_seg (fm : fragment_machine) new_ent new_gdt base limit =
  let store_byte base idx v =
    let addr = Int64.add base (Int64.of_int idx) in
      fm#store_byte_conc addr (Int64.to_int v)
  in
  let new_gs = (new_ent lsl 3) lor 3 in
  let descr = Int64.add new_gdt (Int64.of_int (new_ent lsl 3)) in
    fm#set_word_var R_GDT new_gdt;
    fm#set_short_var R_GS new_gs;
    store_byte descr 0 (Int64.logand limit 0xffL);
    store_byte descr 1 (Int64.logand 
			  (Int64.shift_right limit 8) 0xffL);
    store_byte descr 2 (Int64.logand base 0xffL);
    store_byte descr 3 (Int64.logand
			  (Int64.shift_right base 8) 0xffL);
    store_byte descr 4 (Int64.logand
			  (Int64.shift_right base 16) 0xffL);
    store_byte descr 5 0xf3L; (* pres., ring 3, app, r/w a *)
    store_byte descr 6 (Int64.logor 0xc0L
			  (Int64.shift_right limit 16));
    (* page-gran limit, 32-bit, high nibble of limit *)
    store_byte descr 7 (Int64.logand
			  (Int64.shift_right base 24) 0xffL)

let linux_set_up_arm_kuser_page (fm : fragment_machine) =
    (* See arch/arm/kernel/entry-armv.S in the Linux sources for details *)
    (* __kuser_memory_barrier: *)
    fm#store_word_conc 0xffff0fa0L 0xe12fff1eL; (* bx      lr *)
    fm#store_word_conc 0xffff0fa4L 0xe1a00000L; (* nop *)
    fm#store_word_conc 0xffff0fa8L 0xe1a00000L; (* nop *)
    fm#store_word_conc 0xffff0facL 0xe1a00000L; (* nop *)
    fm#store_word_conc 0xffff0fb0L 0xe1a00000L; (* nop *)
    fm#store_word_conc 0xffff0fb4L 0xe1a00000L; (* nop *)
    fm#store_word_conc 0xffff0fb8L 0xe1a00000L; (* nop *)
    fm#store_word_conc 0xffff0fbcL 0xe1a00000L; (* nop *)
    (* __kuser_cmpxchg: *)
    fm#store_word_conc 0xffff0fc0L 0xe5923000L; (* ldr     r3, [r2] *)
    fm#store_word_conc 0xffff0fc4L 0xe0533000L; (* subs    r3, r3, r0 *)
    fm#store_word_conc 0xffff0fc8L 0x05821000L; (* streq   r1, [r2] *)
    fm#store_word_conc 0xffff0fccL 0xe2730000L; (* rsbs    r0, r3, #0 *)
    fm#store_word_conc 0xffff0fd0L 0xe12fff1eL; (* bx      lr *)
    fm#store_word_conc 0xffff0fd4L 0xe1a00000L; (* nop *)
    fm#store_word_conc 0xffff0fd8L 0xe1a00000L; (* nop *)
    fm#store_word_conc 0xffff0fdcL 0xe1a00000L; (* nop *)
    (* __kuser_get_tls: *)
    fm#store_word_conc 0xffff0fe0L 0xe59f0008L; (* ldr  r0, [pc, #8] ; 0xff0 *)
    fm#store_word_conc 0xffff0fe4L 0xe12fff1eL; (* bx      lr *)
    fm#store_word_conc 0xffff0fe8L 0x0L; (* pad *)
    fm#store_word_conc 0xffff0fecL 0x0L; (* pad *)
    fm#store_word_conc 0xffff0ff0L 0x0L; (* __kuser_get_tls TLS pointer *)
    fm#store_word_conc 0xffff0ff4L 0x0L; (* pad *)
    fm#store_word_conc 0xffff0ff8L 0x0L; (* pad *)
    fm#store_word_conc 0xffff0ffcL 3L; (* __kuser_helper_version *)
    ()

let chroot s =
  if String.length s >= 1 && String.sub s 0 1 = "/" then
    (match !opt_chroot_path with
       | Some p -> p ^ s
       | None -> s)
  else
    s

type fd_extra_info = {
  mutable dirp_offset : int;
  mutable readdir_eof: int;
  mutable fname : string;
  mutable snap_pos : int option;
}

(* N.b. the argument order here is the opposite from D.assemble64,
   but matches the way the Linux kernel intefaces go *)
let assemble64 high low =
  Int64.logor (Int64.logand 0xffffffffL low) (Int64.shift_left high 32)

class linux_special_handler (fm : fragment_machine) =
  let put_reg = fm#set_word_var in
  let put_return =
    (match !opt_arch with
       | X86 -> put_reg R_EAX
       | X64 -> fm#set_long_var R_RAX
       | ARM -> put_reg R0)
  in
  let load_long addr =
    fm#load_long_concretize addr !opt_measure_influence_syscall_args
      "syscall arg"
  in
  let load_word addr =
    fm#load_word_concretize addr !opt_measure_influence_syscall_args
      "syscall arg"
  in
  let load_short addr =
    fm#load_short_concretize addr !opt_measure_influence_syscall_args
      "syscall arg"
  in
  let load_byte addr =
    fm#load_byte_concretize addr !opt_measure_influence_syscall_args
      "syscall arg"
  in
  let load_byte_or_q addr =
    try
      fm#load_byte_conc addr
    with
      | NotConcrete(_) ->
	  Char.code '?'
  in
  let read_buf addr len =
    if !opt_stop_on_symbolic_syscall_args then
      try
	fm#read_buf addr len (* Works for concrete values only *)
      with
	NotConcrete(_) -> raise SymbolicSyscall
    else if (len < 0)
    then failwith "Can't create a negative length array\n"
    else if (len >= Sys.max_array_length)
    then failwith "Can't make an array that big."
    else
      let lb =
	if !opt_skip_output_concretize then load_byte_or_q else load_byte
      in
      Array.init len
	(fun i -> Char.chr (lb (Int64.add addr (Int64.of_int i))))
  in
  let lea base i step off =
    Int64.add base (Int64.add (Int64.mul (Int64.of_int i) (Int64.of_int step))
		      (Int64.of_int off)) in
  let store_word base idx v =
    let addr = Int64.add base (Int64.of_int idx) in
      fm#store_word_conc addr v
  in
  let store_short base idx v =
    let addr = Int64.add base (Int64.of_int idx) in
      fm#store_short_conc addr v
  in
  let store_long base idx v =
    let addr = Int64.add base (Int64.of_int idx) in
      fm#store_long_conc addr v
  in
  let zero_region base len =
<<<<<<< HEAD
    g_assert(len >= 0 && len <= 0x20000000) 100 "Linux_syscalls.read_buf"; (* sanity check *)
    for i = 0 to len - 1 do
      fm#store_byte_idx base i 0
    done
=======
    assert(len >= 0 && len <= 0x20000000); (* sanity check *)
    let limit = Int64.add base (Int64.of_int len) and
	i = ref base in
      assert(limit >= !i);
      while !i < limit && (Int64.logand !i 0xfffL) <> 0x0L do
	fm#store_byte_conc !i 0;
	i := Int64.succ !i
      done;
      while (Int64.logand !i 0xfffL) = 0L && (Int64.sub limit !i) >= 4096L do
	fm#store_page_conc !i (String.make 4096 '\000');
	i := Int64.add !i 4096L
      done;
      while !i < limit do
	fm#store_byte_conc !i 0;
	i := Int64.succ !i
      done;
      assert(!i = limit)
>>>>>>> 495b4754
  in
  let string_of_char_array ca =
    let s = String.create (Array.length ca) in
      for i = 0 to (Array.length ca) - 1 do
	s.[i] <- ca.(i)
      done;
      s
  in
  let compare_fds fd1 fd2 error name =
    if fd1 = fd2 then (
      raise 
        (Unix.Unix_error
          (error, 
           name, "")));
  in
object(self)
  val unix_fds = 
    let a = Array.make 1024 None in
      Array.set a 0 (Some Unix.stdin);
      Array.set a 1 (Some Unix.stdout);
      Array.set a 2 (Some Unix.stderr);
      a

  method fresh_fd () =
    let rec loop i = match unix_fds.(i) with
      | None -> i
      | Some _ -> loop (i + 1)
    in loop 0

  method get_fd vt_fd =
    if vt_fd < 0 || vt_fd >= (Array.length unix_fds) then
      raise (Unix.Unix_error(Unix.EBADF, "Bad (virtual) file handle", ""))
    else
      match unix_fds.(vt_fd) with
	| Some fd -> fd
	| None -> raise
	    (Unix.Unix_error(Unix.EBADF, "Bad (virtual) file handle", ""))

  val fd_info = Array.init 1024
    (fun _ -> { dirp_offset = 0; readdir_eof = 0; fname = ""; snap_pos = None })

  val netlink_sim_sockfd = ref 1025
  val netlink_sim_seq = ref 0L
  val netlink_cnt = ref 0

  method errno err =
    match err with
      | Unix.E2BIG -> 7
      | Unix.EACCES -> 13
      | Unix.EAGAIN -> 11
      | Unix.EBADF -> 9
      | Unix.EBUSY -> 16
      | Unix.ECHILD -> 10
      | Unix.EDEADLK -> 35
      | Unix.EDOM -> 33
      | Unix.EEXIST -> 17
      | Unix.EFAULT -> 14
      | Unix.EFBIG -> 27
      | Unix.EINTR -> 4
      | Unix.EINVAL -> 22
      | Unix.EIO -> 5
      | Unix.EISDIR -> 21
      | Unix.EMFILE -> 24
      | Unix.EMLINK -> 31
      | Unix.ENAMETOOLONG -> 36
      | Unix.ENFILE -> 23
      | Unix.ENODEV -> 19
      | Unix.ENOENT -> 2
      | Unix.ENOEXEC -> 8
      | Unix.ENOLCK -> 37
      | Unix.ENOMEM -> 12
      | Unix.ENOSPC -> 28
      | Unix.ENOSYS -> 38
      | Unix.ENOTDIR -> 20
      | Unix.ENOTEMPTY -> 39
      | Unix.ENOTTY -> 25
      | Unix.ENXIO -> 6
      | Unix.EPERM -> 1
      | Unix.EPIPE -> 32
      | Unix.ERANGE -> 34
      | Unix.EROFS -> 30
      | Unix.ESPIPE -> 29
      | Unix.ESRCH -> 3
      | Unix.EXDEV -> 18
      | Unix.EWOULDBLOCK -> 11
      | Unix.EINPROGRESS -> 115
      | Unix.EALREADY -> 114
      | Unix.ENOTSOCK -> 88
      | Unix.EDESTADDRREQ -> 89
      | Unix.EMSGSIZE -> 90
      | Unix.EPROTOTYPE -> 91
      | Unix.ENOPROTOOPT -> 92
      | Unix.EPROTONOSUPPORT -> 93
      | Unix.ESOCKTNOSUPPORT -> 94
      | Unix.EOPNOTSUPP -> 95
      | Unix.EPFNOSUPPORT -> 96
      | Unix.EAFNOSUPPORT -> 97
      | Unix.EADDRINUSE -> 98
      | Unix.EADDRNOTAVAIL -> 99
      | Unix.ENETDOWN -> 100
      | Unix.ENETUNREACH -> 101
      | Unix.ENETRESET -> 102
      | Unix.ECONNABORTED -> 103
      | Unix.ECONNRESET -> 104
      | Unix.ENOBUFS -> 105
      | Unix.EISCONN -> 106
      | Unix.ENOTCONN -> 107
      | Unix.ESHUTDOWN -> 108
      | Unix.ETOOMANYREFS -> 109
      | Unix.ETIMEDOUT -> 110
      | Unix.ECONNREFUSED -> 111
      | Unix.EHOSTDOWN -> 112
      | Unix.EHOSTUNREACH -> 113
      | Unix.ELOOP -> 40
      | Unix.EOVERFLOW -> 75
      | Unix.EUNKNOWNERR(i) -> i

  method put_errno err =
    put_return (Int64.of_int ~-(self#errno err))

  val mutable next_fresh_addr = 0x50000000L

  method fresh_addr size = 
    let ret = next_fresh_addr in
      next_fresh_addr <- Int64.add next_fresh_addr size;
      next_fresh_addr <- Int64.logand 0xffff_ffff_ffff_f000L
	(Int64.add next_fresh_addr 0x0fffL); (* page align *)
      ret

  val the_break = ref None

  val mutable saved_next_fresh_addr = 0L
  val mutable saved_the_break = None

  method private save_memory_state =
    saved_next_fresh_addr <- next_fresh_addr;
    saved_the_break <- !the_break

  method private reset_memory_state =
    next_fresh_addr <- saved_next_fresh_addr;
    the_break := saved_the_break

  method string_create len =
    try String.create len
    with Invalid_argument(_ (* "String.create" *) )
	-> raise (Unix.Unix_error(Unix.EFAULT, "String.create", ""))

  (* Right now we always redirect the program's FDs 1 and 2 (stdout
     and stderr) to FuzzBALL's stdout. We might want to consider doing
     this more selectively (e.g., only if they're still pointing the same
     place as they did when the program started), or controlled by a
     command-line flag. *)
  method do_write fd bytes count =
    (try
       (match !opt_prefix_out, fd with
	  | (Some prefix, (1|2)) ->
	      Printf.printf "[%s fd %d]: " prefix fd
	  | _ -> ());
       (match fd with
	  | (1|2) ->
	      Array.iter print_char bytes;
	      flush stdout; (* Linux write(2) is unbuffered *)
	      put_return (Int64.of_int count)
	  | _ ->
	      let str = string_of_char_array bytes and
		  ufd = self#get_fd fd
	      in
		match Unix.write ufd str 0 count
		with
		  | i when i = count -> put_return (Int64.of_int count)
		  | _ -> raise (Unix.Unix_error(Unix.EINTR, "", "")))
     with
       | Unix.Unix_error(err, _, _) -> self#put_errno err);
    ()

  method do_unix_read fd addr count =
    let rec loop left a =
      if (left <= 0) then 0 else
	let chunk = if (left < 4096) then left else 4096 in
	let str = self#string_create chunk in
	let num_read = Unix.read fd str 0 chunk in
	  if num_read = 4096 && (Int64.logand a 0xfffL) = 0L then
	    fm#store_page_conc a str
	  else
	    fm#store_str a 0L (String.sub str 0 num_read);
	  num_read +
	    (loop (left - chunk) (Int64.add a (Int64.of_int chunk)))
    in
      loop count addr
	
  method read_sockaddr addr addrlen =
    let family = load_short addr and
	buf = Int64.add 2L addr and
	len = addrlen - 2 in
      match family with
	| 1 -> let path = fm#read_cstr buf in
	    if path = "" then
	      (* I don't think OCaml can handle the Linux
		 "abstract namespace" extension. But sometimes (e.g.,
		 as used by the X libraries) the abstract name is
		 the same as a pathname that will also work, so try that.
	      *)
	      let path' = fm#read_cstr (Int64.add buf 1L)
	      in
		Unix.ADDR_UNIX(chroot path')
	    else
	      Unix.ADDR_UNIX(chroot path)
	| 2 -> 
	    g_assert(len = 6 || len = 14) 100 "Linux_syscalls.read_sockaddr";
	    let port_be = load_short buf and
		addr_h  = load_byte (lea buf 0 0 2) and
		addr_mh = load_byte (lea buf 0 0 3) and
		addr_ml = load_byte (lea buf 0 0 4) and
		addr_l  = load_byte (lea buf 0 0 5) in
	    let port = ((port_be land 0xff) lsl 8) lor (port_be lsr 8) and
		addr = (Unix.inet_addr_of_string
			  (Printf.sprintf "%d.%d.%d.%d" addr_h addr_mh
			     addr_ml addr_l))
	    in
	      Unix.ADDR_INET(addr, port)
	| _ -> failwith "Unexpected sockaddr family"

  method write_sockaddr sockaddr_oc addr addrlen_ptr =
    let dotted_addr_to_dat str =
      let dot1 = String.index str '.' in
      let dot2 = String.index_from str (dot1 + 1) '.' in
      let dot3 = String.index_from str (dot2 + 1) '.' in
      let b1 = int_of_string (String.sub str 0 dot1) and
	  b2 = int_of_string (String.sub str (dot1 + 1) (dot2 - dot1 - 1)) and
	  b3 = int_of_string (String.sub str (dot2 + 1) (dot3 - dot2 - 1)) and
	  b4 = int_of_string (String.sub str (dot3 + 1)
				((String.length str) - dot3 - 1))
      in
	Printf.sprintf "%c%c%c%c" (Char.chr b1) (Char.chr b2)
	  (Char.chr b3) (Char.chr b4)
    in
    let (family, data) = 
      match sockaddr_oc with
	| Unix.ADDR_UNIX(path) ->
	    ("\001\000", path)
	| Unix.ADDR_INET(addr, port) ->
	    let port_dat = Printf.sprintf "%c%c"
	      (Char.chr (port lsr 8)) (Char.chr (port land 0xff)) and
		addr_str = Unix.string_of_inet_addr addr in
	    let addr_dat = dotted_addr_to_dat addr_str in
	      ("\002\000", port_dat ^ addr_dat)
    in
    let sa_data = family ^ data in
    let real_len = String.length sa_data in
    let buf_len = Int64.to_int (load_word addrlen_ptr) in
    let write_len = min real_len buf_len in
      fm#store_str addr 0L (String.sub sa_data 0 write_len);
      store_word addrlen_ptr 0 (Int64.of_int real_len);

  method oc_kind_to_mode kind = match kind with
    | Unix.S_REG  -> 0o0100000
    | Unix.S_DIR  -> 0o0040000
    | Unix.S_CHR  -> 0o0020000
    | Unix.S_BLK  -> 0o0060000
    | Unix.S_LNK  -> 0o0120000
    | Unix.S_FIFO -> 0o0010000
    | Unix.S_SOCK -> 0o0140000

  method flags_to_oc_flags flags =
    (if (flags land 0x3) = 0        then [Unix.O_RDONLY]   else []) @
      (if (flags land 0x3)= 1       then [Unix.O_WRONLY]   else []) @
      (if (flags land 0x3) = 2      then [Unix.O_RDWR]     else []) @
      (if (flags land 0o4000) != 0  then [Unix.O_NONBLOCK] else []) @
      (if (flags land 0o2000) != 0  then [Unix.O_APPEND]   else []) @
      (if (flags land 0o100) != 0   then [Unix.O_CREAT]    else []) @
      (if (flags land 0o1000) != 0  then [Unix.O_TRUNC]    else []) @
      (if (flags land 0o200) != 0   then [Unix.O_EXCL]     else []) @
      (if (flags land 0o10000) != 0 then [Unix.O_SYNC]     else [])

  method private write_oc_statbuf_as_stat addr oc_buf =
    let dev = Int64.of_int oc_buf.Unix.st_dev and
	ino = Int64.of_int oc_buf.Unix.st_ino and
	mode = (oc_buf.Unix.st_perm lor 
		  (self#oc_kind_to_mode oc_buf.Unix.st_kind)) and
	nlink = oc_buf.Unix.st_nlink and
	uid = oc_buf.Unix.st_uid and
	gid = oc_buf.Unix.st_gid and
	rdev = Int64.of_int oc_buf.Unix.st_rdev and
	size = Int64.of_int oc_buf.Unix.st_size and
	atime = Int64.of_float oc_buf.Unix.st_atime and
	mtime = Int64.of_float oc_buf.Unix.st_mtime and
	ctime = Int64.of_float oc_buf.Unix.st_ctime and
	blksize = 4096L and
	blocks = Int64.of_int (oc_buf.Unix.st_size/4096)
    in
      store_word  addr  0 dev;
      store_word  addr  4 ino;     (* 32-bit inode *)
      store_short addr  8 mode;
      store_short addr 10 nlink;
      store_short addr 12 uid;
      store_short addr 14 gid;
      store_word  addr 16 rdev;
      store_word  addr 20 size; 
      store_word  addr 24 blksize;
      store_word  addr 28 blocks;
      store_word  addr 32 atime;
      store_word  addr 36 0L;      (* atime nanosecs *)
      store_word  addr 40 mtime;
      store_word  addr 44 0L;      (* mtime naonsecs *)
      store_word  addr 48 ctime;
      store_word  addr 52 0L;      (* ctime nanosecs *)

  method private write_oc_statbuf_as_x86_stat64 addr oc_buf =
    let dev = Int64.of_int oc_buf.Unix.st_dev and
	ino = Int64.of_int oc_buf.Unix.st_ino and
	mode = Int64.of_int (oc_buf.Unix.st_perm lor 
			       (self#oc_kind_to_mode oc_buf.Unix.st_kind)) and
	nlink = Int64.of_int oc_buf.Unix.st_nlink and
	uid = Int64.of_int oc_buf.Unix.st_uid and
	gid = Int64.of_int oc_buf.Unix.st_gid and
	rdev = Int64.of_int oc_buf.Unix.st_rdev and
	size = Int64.of_int oc_buf.Unix.st_size and
	atime = Int64.of_float oc_buf.Unix.st_atime and
	mtime = Int64.of_float oc_buf.Unix.st_mtime and
	ctime = Int64.of_float oc_buf.Unix.st_ctime and
	blksize = 4096L and
	blocks = Int64.of_int (oc_buf.Unix.st_size/4096)
    in
      store_word addr 0 dev;
      store_word addr 4 0L;       (* high bits of dev *)
      store_word addr 12 ino;     (* 32-bit inode *)
      store_word addr 16 mode;
      store_word addr 20 nlink;
      store_word addr 24 uid;
      store_word addr 28 gid;
      store_word addr 32 rdev;
      store_word addr 36 0L;      (* high bits of rdev *)
      store_word addr 44 size;
      store_word addr 48 0L;      (* high bits of size *)
      store_word addr 52 blksize;
      store_word addr 56 blocks;
      store_word addr 60 0L;      (* high bits of blocks *)
      store_word addr 64 atime;
      store_word addr 68 0L;      (* atime nanosecs *)
      store_word addr 72 mtime;
      store_word addr 76 0L;      (* mtime nanosecs *)
      store_word addr 80 ctime;
      store_word addr 84 0L;      (* ctime nanosecs *)
      store_word addr 88 ino;     (* low bits of 64-bit inode *)
      store_word addr 92 0L;      (* high bits of 64-bit inode *)

  method private write_oc_statbuf_as_x64_stat addr oc_buf =
    let dev = Int64.of_int oc_buf.Unix.st_dev and
	ino = Int64.of_int oc_buf.Unix.st_ino and
	mode = Int64.of_int (oc_buf.Unix.st_perm lor
			       (self#oc_kind_to_mode oc_buf.Unix.st_kind)) and
	nlink = Int64.of_int oc_buf.Unix.st_nlink and
	uid = Int64.of_int oc_buf.Unix.st_uid and
	gid = Int64.of_int oc_buf.Unix.st_gid and
	rdev = Int64.of_int oc_buf.Unix.st_rdev and
	size = Int64.of_int oc_buf.Unix.st_size and
	atime = Int64.of_float oc_buf.Unix.st_atime and
	mtime = Int64.of_float oc_buf.Unix.st_mtime and
	ctime = Int64.of_float oc_buf.Unix.st_ctime and
	blksize = 4096L and
	blocks = Int64.of_int (oc_buf.Unix.st_size/4096)
    in
      store_long addr   0 dev;
      store_long addr   8 ino;
      store_long addr  16 nlink;
      store_word addr  24 mode;
      store_word addr  28 uid;
      store_word addr  32 gid;
      (* 4 byte __pad0 *)
      store_long addr  40 rdev;
      store_long addr  48 size;
      store_long addr  56 blksize;
      store_long addr  64 blocks;
      store_long addr  72 atime;
      store_long addr  80 0L; (* atime nanosecs *)
      store_long addr  88 mtime;
      store_long addr  96 0L; (* mtime nanosecs *)
      store_long addr 104 ctime;
      store_long addr 112 0L; (* ctime nanosecs *)
      (* 24 bytes reserved *)

  (* Slightly different layout than the x86 version, because the
     8-byte values are 8- rather than 4-byte aligned *)
  method private write_oc_statbuf_as_arm_stat64 addr oc_buf =
    let dev = Int64.of_int oc_buf.Unix.st_dev and
	ino = Int64.of_int oc_buf.Unix.st_ino and
	mode = Int64.of_int (oc_buf.Unix.st_perm lor 
			       (self#oc_kind_to_mode oc_buf.Unix.st_kind)) and
	nlink = Int64.of_int oc_buf.Unix.st_nlink and
	uid = Int64.of_int oc_buf.Unix.st_uid and
	gid = Int64.of_int oc_buf.Unix.st_gid and
	rdev = Int64.of_int oc_buf.Unix.st_rdev and
	size = Int64.of_int oc_buf.Unix.st_size and
	atime = Int64.of_float oc_buf.Unix.st_atime and
	mtime = Int64.of_float oc_buf.Unix.st_mtime and
	ctime = Int64.of_float oc_buf.Unix.st_ctime and
	blksize = 4096L and
	blocks = Int64.of_int (oc_buf.Unix.st_size/4096)
    in
      store_word addr 0 dev;
      store_word addr 4 0L;       (* high bits of dev *)
      (* 4 bytes padding *)
      store_word addr 12 ino;     (* 32-bit inode *)
      store_word addr 16 mode;
      store_word addr 20 nlink;
      store_word addr 24 uid;
      store_word addr 28 gid;
      store_word addr 32 rdev;
      store_word addr 36 0L;      (* high bits of rdev *)
      (* 4 bytes explicit pad + 4 bytes alignment pad *)
      store_word addr 48 size;
      store_word addr 52 0L;      (* high bits of size *)
      store_word addr 56 blksize;
      store_word addr 64 blocks;
      store_word addr 68 0L;      (* high bits of blocks *)
      store_word addr 72 atime;
      store_word addr 76 0L;      (* atime nanosecs *)
      store_word addr 80 mtime;
      store_word addr 84 0L;      (* mtime naonsecs *)
      store_word addr 88 ctime;
      store_word addr 92 0L;      (* ctime nanosecs *)
      store_word addr 96 ino;     (* low bits of 64-bit inode *)
      store_word addr 100 0L;      (* high bits of 64-bit inode *)

  method private write_oc_statbuf_as_stat64 addr oc_buf =
    match !opt_arch with
      | X86 -> self#write_oc_statbuf_as_x86_stat64 addr oc_buf
      | X64 -> failwith "64-bit syscalls not supported"
      | ARM -> self#write_oc_statbuf_as_arm_stat64 addr oc_buf

  method private write_fake_statfs_buf addr =
    (* OCaml's Unix module doesn't provide an interface for this
       information, so we just make it up. *)
    let f_type   = 0x52654973L (* REISERFS_SUPER_MAGIC *) and
	f_bsize  = 4096L and
	f_blocks = 244182546L and
	f_bfree  = 173460244L and
	f_bavail = 173460244L and
	f_files  = 0L and
	f_ffree  = 0L and
	f_fsid_0 = 0L and
	f_fsid_1 = 0L and
	f_namelen = 255L and
	f_frsize = 4096L
    in
      store_word addr  0 f_type;
      store_word addr  4 f_bsize;
      store_word addr  8 f_blocks;
      store_word addr 12 f_bfree;
      store_word addr 16 f_bavail;
      store_word addr 20 f_files;
      store_word addr 24 f_ffree;
      store_word addr 28 f_fsid_0;
      store_word addr 32 f_fsid_1;
      store_word addr 36 f_namelen;
      store_word addr 40 f_frsize

  method private write_fake_statfs_x64_buf addr =
    (* OCaml's Unix module doesn't provide an interface for this
       information, so we just make it up. *)
    let f_type   = 0x52654973L (* REISERFS_SUPER_MAGIC *) and
	f_bsize  = 4096L and
	f_blocks = 244182546L and
	f_bfree  = 173460244L and
	f_bavail = 173460244L and
	f_files  = 0L and
	f_ffree  = 0L and
	f_fsid_0 = 0L and
	f_fsid_1 = 0L and
	f_namelen = 255L and
	f_frsize = 4096L and
	f_flags = 0L
    in
      store_long addr  0 f_type;
      store_long addr  8 f_bsize;
      store_long addr 16 f_blocks;
      store_long addr 24 f_bfree;
      store_long addr 32 f_bavail;
      store_long addr 40 f_files;
      store_long addr 48 f_ffree;
      store_long addr 56 f_fsid_0;
      store_long addr 64 f_fsid_1;
      store_long addr 72 f_namelen;
      store_long addr 80 f_frsize;
      store_long addr 88 f_flags

  method private write_fake_statfs64buf addr =
    (* OCaml's Unix module doesn't provide an interface for this
       information, so we just make it up. *)
    let f_type   = 0x52654973L (* REISERFS_SUPER_MAGIC *) and
	f_bsize  = 4096L and
	f_blocks = 244182546L and
	f_bfree  = 173460244L and
	f_bavail = 173460244L and
	f_files  = 0L and
	f_ffree  = 0L and
	f_fsid_0 = 0L and
	f_fsid_1 = 0L and
	f_namelen = 255L and
	f_frsize = 4096L
    in
      store_word addr  0 f_type;
      store_word addr  4 f_bsize;
      store_word addr  8 f_blocks;
      store_word addr 12 0L;     (* high word of f_blocks *)
      store_word addr 16 f_bfree;
      store_word addr 20 0L;     (* high word of f_bfree *)
      store_word addr 24 f_bavail;
      store_word addr 28 0L;     (* high word of f_bavail *)
      store_word addr 32 f_files;
      store_word addr 36 0L;     (* high word of f_files *)
      store_word addr 40 f_ffree;
      store_word addr 44 0L;     (* high word of f_ffree *)
      store_word addr 48 f_fsid_0;
      store_word addr 52 f_fsid_1;
      store_word addr 56 f_namelen;
      store_word addr 60 f_frsize
      (* offsets 64, 68, 72, 76, 80: f_spare[5] reserved *)

  (* This works for either a struct timeval or a struct timespec,
     depending on the resolution *)
  method private write_ftime_as_words ftime addr resolution =
    let fsecs = floor ftime in
    let secs = Int64.of_float fsecs and
	fraction = Int64.of_float (resolution *. (ftime -. fsecs)) in
      match !opt_arch with
	| (X86|ARM) ->
	    store_word addr 0 secs;
	    store_word addr 4 fraction
	| X64 ->
	    store_long addr 0 secs;
	    store_long addr 8 fraction

  method private read_words_as_ftime addr resolution =
    let (secs, frac) = match !opt_arch with
      | (X86|ARM) ->
	  (load_word (lea addr 0 0 0)), (load_word (lea addr 0 0 4))
      | X64 ->
	  (load_word (lea addr 0 0 0)), (load_long (lea addr 0 0 8))
    in
      (Int64.to_float secs) +. (Int64.to_float frac) /. resolution

  val mutable proc_identities = None

  method set_proc_identities id =
    proc_identities <- id

  method get_pid =
    match proc_identities with
      | Some (pid, _, _, _) -> pid
      | None -> Unix.getpid ()

  method get_ppid =
    match proc_identities with
      | Some (_, ppid, _, _) -> ppid
      | None -> Unix.getppid ()

  method get_pgrp =
    match proc_identities with
      | Some (_, _, pgrp, _) -> pgrp
      | None ->
	  (* Was: failwith "OCaml has no getpgrp()". This approximation
	     may work for at least some programs. *)
	  Unix.getpid ();

  method get_sid =
    match proc_identities with
      | Some (_, _, _, sid) -> sid
      | None -> failwith "OCaml has no getsid()"

  val symbolic_fnames = Hashtbl.create 11
  val symbolic_fds = Hashtbl.create 11

  method add_symbolic_file s is_concolic =
    Hashtbl.replace symbolic_fnames s is_concolic

  method private save_sym_fd_positions = 
    Hashtbl.iter
      (fun fd _ -> fd_info.(fd).snap_pos <- 
	 Some (Unix.lseek (self#get_fd fd) 0 Unix.SEEK_CUR))
      symbolic_fds

  method private reset_sym_fd_positions = 
    Hashtbl.iter
      (fun fd _ ->
	 match fd_info.(fd).snap_pos with
	   | Some pos -> ignore(Unix.lseek (self#get_fd fd) pos Unix.SEEK_SET)
	   | None -> ())
      symbolic_fds

  method make_snap = 
    self#save_sym_fd_positions;
    self#save_memory_state

  method reset = 
    self#reset_sym_fd_positions;
    self#reset_memory_state

  method sys_access path mode =
    let oc_mode =
      (if   (mode land 0x7)= 0 then [Unix.F_OK] else []) @
	(if (mode land 0x1)!=0 then [Unix.X_OK] else []) @
	(if (mode land 0x2)!=0 then [Unix.W_OK] else []) @
	(if (mode land 0x4)!=0 then [Unix.R_OK] else []) 
    in
      try
	Unix.access (chroot path) oc_mode;
	put_return 0L
      with
	| Unix.Unix_error(err, _, _) -> self#put_errno err

  method sys_bind sockfd addr addrlen =
    try
      if sockfd <> !netlink_sim_sockfd then (
        Unix.bind (self#get_fd sockfd) (self#read_sockaddr addr addrlen));
      put_return 0L (* success *)
    with
      | Unix.Unix_error(err, _, _) -> self#put_errno err

  method sys_accept sockfd addr addrlen_ptr =
    try
      compare_fds !netlink_sim_sockfd sockfd 
        Unix.EOPNOTSUPP "Unsupported accept(2) on netlink socket fd";
      let (sockfd_oc,socka_oc) = Unix.accept (self#get_fd sockfd) and
          vt_fd = self#fresh_fd () in
      self#write_sockaddr socka_oc addr addrlen_ptr;
      Array.set unix_fds vt_fd (Some sockfd_oc);
      put_return (Int64.of_int vt_fd)
    with
      | Unix.Unix_error(err, _, _) -> self#put_errno err

  method set_the_break addr =
    the_break := Some addr

  method sys_brk addr =
    let cur_break = match !the_break with
      | Some b -> b
      | None ->
	  (let first_break = 0x08200000L (* vague guess *)
	   in
	     the_break := Some first_break;
	     first_break)
    in
    let new_break = 
      if addr < cur_break then
	cur_break
      else 
	let size = Int64.sub addr cur_break in
	  if size < 1073741824L then
	    (fm#zero_fill cur_break (Int64.to_int size);
	     addr)
	  else
	    (* too big, refuse *)
	    cur_break
    in
      the_break := Some new_break;
      put_return new_break;

  method sys_capget hdrp datap =
    ignore(hdrp);
    ignore(datap);
    self#put_errno Unix.EFAULT

  method sys_chdir path =
    try
      Unix.chdir path;
      put_return 0L (* success *)
    with
      | Unix.Unix_error(err, _, _) -> self#put_errno err

  method sys_fchdir fd =
    try
      let dirname = fd_info.(fd).fname in
	Unix.chdir dirname;
	put_return 0L (* success *)
    with
      | Unix.Unix_error(err, _, _) -> self#put_errno err

  method sys_chmod path mode =
    try
      Unix.chmod (chroot path) mode;
      put_return 0L (* success *)
    with
      | Unix.Unix_error(err, _, _) -> self#put_errno err

  method sys_fchmod fd mode =
    Unix.fchmod (self#get_fd fd) mode;
    put_return 0L (* success *)

  method sys_chown path user group =
    try
      Unix.chown path user group;
      put_return 0L (* success *)
    with
      | Unix.Unix_error(err, _, _) -> self#put_errno err

  method sys_fchown32 fd user group =
    try
      Unix.fchown (self#get_fd fd) user group;
      put_return 0L (* success *)
    with
      | Unix.Unix_error(err, _, _) -> self#put_errno err

  method sys_clock_getres clkid timep =
    match clkid with
      | 1 -> (* CLOCK_MONOTONIC *)
	  store_word timep 0 0L;
	  store_word timep 4 1L; (* 1-nanosecond precision *)
	  put_return 0L
      | 0 -> (* CLOCK_REALTIME *)
	  store_word timep 0 0L;
	  store_word timep 4 1L; (* 1-nanosecond precision; is this right? *)
	  put_return 0L
      | _ -> self#put_errno Unix.EINVAL (* unsupported clock type *)

  method sys_clock_gettime clkid timep =
    match clkid with
      | 1 -> (* CLOCK_MONOTONIC *)
	  (* For Linux, this is pretty much time since boot, unless you're
	     changing the system's clock while running the program.
	     Pretend we were booted on 2010-03-18. *)
	  (self#write_ftime_as_words (Unix.gettimeofday () -. 1268959142.0)
	     timep 1e9);
	  put_return 0L
      | 0 -> (* CLOCK_REALTIME *)
	  self#write_ftime_as_words (Unix.gettimeofday ()) timep 1e9;
	  put_return 0L
      | _ -> self#put_errno Unix.EINVAL (* unsupported clock type *)

  method sys_close fd =
    try
      let oc_fd = self#get_fd fd in
      if (fd <> 1 && fd <> 2) then (
        if fd = !netlink_sim_sockfd then
          netlink_sim_sockfd := 1025
        else
          Unix.close oc_fd);
      Array.set unix_fds fd None;
      Hashtbl.remove symbolic_fds fd;
      put_return 0L (* success *)
    with
      | Unix.Unix_error(err, _, _) -> self#put_errno err

  method sys_connect sockfd addr addrlen =
    try
      compare_fds !netlink_sim_sockfd sockfd 
        Unix.ENOSYS "connect(2) on netlink socket fd not implemented";
      Unix.connect (self#get_fd sockfd) (self#read_sockaddr addr addrlen);
      put_return 0L (* success *)
    with
      | Unix.Unix_error(err, _, _) -> self#put_errno err

  method sys_dup old_vt_fd =
    let old_oc_fd = self#get_fd old_vt_fd in
    let new_oc_fd = Unix.dup old_oc_fd in
    let new_vt_fd = self#fresh_fd () in
      Array.set unix_fds new_vt_fd (Some new_oc_fd);
      fd_info.(new_vt_fd).fname <- fd_info.(old_vt_fd).fname;
      fd_info.(new_vt_fd).dirp_offset <- fd_info.(old_vt_fd).dirp_offset;
      fd_info.(new_vt_fd).readdir_eof <- fd_info.(old_vt_fd).readdir_eof;
      put_return (Int64.of_int new_vt_fd)

  method sys_dup2 old_vt_fd new_vt_fd =
    let old_oc_fd = self#get_fd old_vt_fd and
        new_oc_fd = self#get_fd new_vt_fd in
    Unix.dup2 old_oc_fd new_oc_fd;
    fd_info.(new_vt_fd).fname <- fd_info.(old_vt_fd).fname;
    fd_info.(new_vt_fd).dirp_offset <- fd_info.(old_vt_fd).dirp_offset;
    fd_info.(new_vt_fd).readdir_eof <- fd_info.(old_vt_fd).readdir_eof;
    put_return (Int64.of_int new_vt_fd)

  method sys_eventfd2 initval flags =
    ignore(initval);
    let oc_flags = Unix.O_RDWR ::
      (if (flags land 0o4000) <> 0 then [Unix.O_NONBLOCK] else [])
    in
    let oc_fd = Unix.openfile "/dev/null" oc_flags 0o666 in
    let vt_fd = self#fresh_fd () in
      Array.set unix_fds vt_fd (Some oc_fd);
      fd_info.(vt_fd).fname <- "/dev/fake/eventfd";
      put_return (Int64.of_int vt_fd)

  method sys_exit status =
    raise (SimulatedExit(status))

  method sys_exit_group status =
    raise (SimulatedExit(status))

  method sys_fadvise64_64 fd offset len advice =
    ignore(fd); ignore(offset); ignore(len); ignore(advice);
    put_return 0L (* success *)

  method private fcntl_common fd cmd arg =
    match cmd with
      | 1 (* F_GETFD *) ->
	  ignore(fd);
	  ignore(arg);
	  put_return 1L (* FD_CLOEXEC set *)
      | 2 (* F_SETFD *) ->
	  let real_fd = self#get_fd fd in
	    if (Int64.logand arg 0o2000000L) <> 0L then
	      Unix.set_close_on_exec real_fd
	    else
	      Unix.clear_close_on_exec real_fd;
	  put_return 0L (* success *)
      | 3 (* F_GETFL *) ->
	  ignore(fd);
	  ignore(arg);
	  put_return 2L (* O_RDWR *)
      | 4 (* F_SETFL*) ->
	  let real_fd = self#get_fd fd in
	    if (Int64.logand arg 0o4000L) <> 0L then
	      Unix.set_nonblock real_fd
	    else
	      Unix.clear_nonblock real_fd;
	  put_return 0L (* success *)
      | 6 (* F_SETLK *)
      | 7 (* F_SETLKW *) ->
	  (* Ignore locks for the moment. OCaml has only lockf, so
	     emulation would be a bit complex. *)
	  ignore(fd);
	  ignore(arg);
	  put_return 0L (* success *)
      | _ -> failwith "Unhandled cmd in fcntl64"

  method sys_fcntl fd cmd arg =
    self#fcntl_common fd cmd arg

  method sys_fcntl64 fd cmd arg =
    self#fcntl_common fd cmd arg

  method sys_futex uaddr op value timebuf uaddr2 val3 =
    let ret = 
      match (op, value) with
	| (129 (* FUTEX_WAKE_PRIVATE *), _) ->
	    0L (* never anyone to wake *)
	| (393 (* FUTEX_WAIT_BITSET_PRIVATE|FUTEX_CLOCK_REALTIME *), _) ->
	    (Int64.of_int ~-(self#errno Unix.EAGAIN))
	      (* simulate lack of setup? *)
    | _ -> raise( UnhandledSysCall("Unhandled futex operation"));
    in
      put_return ret

  method sys_getcwd buf size =
    let s = Unix.getcwd () in
    let len = String.length s in
      if len + 1 > size then
	self#put_errno Unix.ERANGE
      else
	(fm#store_cstr buf 0L s;
	 put_return (Int64.of_int len))

  method sys_getdents fd dirp buf_sz =
    try
      let ulong_len = match !opt_arch with X86|ARM -> 4 | X64 -> 8 in
      let store_ulong = match !opt_arch with
	| X86|ARM -> store_word
	| X64 -> store_long
      in
      let dirname = chroot fd_info.(fd).fname in
      let dirh = Unix.opendir dirname in
      let written = ref 0 in
	for i = 0 to fd_info.(fd).dirp_offset - 1 do
	  ignore(Unix.readdir dirh)
	done;
	try
	  while true do
	    let fname = Unix.readdir dirh in
	    let datalen = 2*ulong_len + 2 + (String.length fname) + 1 in
	    let padding = (~- datalen) land (ulong_len - 1) in
	    let reclen = datalen + padding in
	    let next_pos = !written + reclen in
	      if next_pos >= buf_sz then
		raise End_of_file
	      else
		let oc_st = Unix.stat (dirname ^ "/" ^ fname) in
		let d_ino = oc_st.Unix.st_ino in
		  store_ulong dirp !written (Int64.of_int d_ino);
		  written := !written + ulong_len;
		  (* The meaning of the d_off field varies by file
		     system, and programs are recommended to ignore
		     it. This meaninig of it ("next_pos") was inspired by
		     what the man page says, but upon further
		     investigation does not match what any real Linux
		     filesystems do. *)
		  store_ulong dirp !written (Int64.of_int next_pos);
		  written := !written + ulong_len;
		  fm#store_short_conc (lea dirp 0 0 !written) reclen;
		  written := !written + 2;
		  fm#store_cstr dirp (Int64.of_int !written) fname;
		  written := !written + (String.length fname) + 1;
		  written := !written + padding;
		  assert(!written = next_pos);
		  fd_info.(fd).dirp_offset <- fd_info.(fd).dirp_offset + 1;
	  done;
	with End_of_file -> ();
	  Unix.closedir dirh;
	  put_return (Int64.of_int !written)
    with
      | Unix.Unix_error(err, _, _) -> self#put_errno err

  method sys_getdents64 fd dirp buf_sz =
    try
      let dirname = chroot fd_info.(fd).fname in
      let dirh = Unix.opendir dirname in
      let written = ref 0 in
	if fd_info.(fd).readdir_eof = 0 then (
          for i = 0 to fd_info.(fd).dirp_offset - 1 do
            ignore(Unix.readdir dirh)
          done;);
	try
	  while true do
            if fd_info.(fd).readdir_eof = 1 then (
              raise End_of_file);
            fd_info.(fd).readdir_eof <- 1;
            let fname = Unix.readdir dirh in
              fd_info.(fd).readdir_eof <- 0;
              let reclen = 19 + (String.length fname) + 1 in
              let next_pos = !written + reclen in
		if next_pos >= buf_sz then
		  raise End_of_file
		else
		  let oc_st = Unix.stat (dirname ^ "/" ^ fname) in
		  let d_ino = oc_st.Unix.st_ino in
		    store_word dirp !written (Int64.of_int d_ino);
		    written := !written + 4;
		    store_word dirp !written 0L; (* high bits of d_ino *)
          written := !written + 4;
          store_word dirp !written (Int64.of_int next_pos);
          written := !written + 4;
          store_word dirp !written 0L; (* high bits of d_off *)
          written := !written + 4;
          fm#store_short_conc (lea dirp 0 0 !written) reclen;
          written := !written + 2;
          fm#store_byte_conc (lea dirp 0 0 !written) 0; (* d_type *)
          written := !written + 1;
          fm#store_cstr dirp (Int64.of_int !written) fname;
          written := !written + (String.length fname) + 1;
          fd_info.(fd).dirp_offset <- fd_info.(fd).dirp_offset + 1;
      done;
    with End_of_file -> ();
      Unix.closedir dirh;
      put_return (Int64.of_int !written)
    with
      | Unix.Unix_error(err, _, _) -> self#put_errno err

  method sys_getrlimit rsrc buf =
    (match !opt_arch with
      | (X86|ARM) ->
	  store_word buf 0 0xffffffffL; (* infinity *)
	  store_word buf 4 0xffffffffL; (* infinity *)
      | X64 ->
	  store_long buf 0 (-1L); (* infinity *)
	  store_long buf 8 (-1L)  (* infinity *) );
    put_return 0L (* success *)

  method sys_setrlimit resource rlim =
    ignore(resource);
    ignore(rlim);
    put_return 0L (* success *)

  method private sys_prlimit64 pid rsrc new_limit_buf old_limit_buf =
    ignore(pid);
    ignore(rsrc);
    ignore(new_limit_buf);
    if old_limit_buf <> 0L then
      (store_long old_limit_buf 0 (-1L); (* infinity *)
       store_long old_limit_buf 8 (-1L)); (* infinity *)
    put_return 0L (* success *)

  method sys_getgid () = 
    put_return (Int64.of_int (Unix.getgid ()))

  method sys_getgid32 () = 
    put_return (Int64.of_int (Unix.getgid ()))

  method sys_getegid () = 
    put_return (Int64.of_int (Unix.getegid ()))

  method sys_getegid32 () = 
    put_return (Int64.of_int (Unix.getegid ()))

  method sys_getresgid32 rgid_ptr egid_ptr sgid_ptr =
    let rgid = Int64.of_int (Unix.getgid ()) and
	egid = Int64.of_int (Unix.getegid ()) in
    let sgid = egid in
      store_word rgid_ptr 0 rgid;
      store_word egid_ptr 0 egid;
      store_word sgid_ptr 0 sgid;
      put_return 0L (* success *)

  method sys_getgroups32 size list =
    let oc_groups = Unix.getgroups () in
    let len = Array.length oc_groups in
      if size <> 0 && size < len then
	self#put_errno Unix.ERANGE	
      else
	(for i = 0 to len - 1 do
	   store_word (lea list i 4 0) 0 (Int64.of_int (oc_groups.(i)))
	 done;
	 put_return (Int64.of_int len))

  method sys_setgroups32 size list =
    let oc_groups = Array.init size 
      (fun i -> Int64.to_int (load_word (lea list i 4 0))) in
    try
      Unix.setgroups oc_groups;
      put_return 0L;
    with
      | Unix.Unix_error(err, _, _) -> self#put_errno err

  method sys_getuid () = 
    put_return (Int64.of_int (Unix.getuid ()))

  method sys_getuid32 () = 
    put_return (Int64.of_int (Unix.getuid ()))

  method sys_geteuid () = 
    put_return (Int64.of_int (Unix.geteuid ()))

  method sys_geteuid32 () = 
    put_return (Int64.of_int (Unix.geteuid ()))

  method sys_getresuid32 ruid_ptr euid_ptr suid_ptr =
    let ruid = Int64.of_int (Unix.getuid ()) and
	euid = Int64.of_int (Unix.geteuid ()) in
    let suid = euid in
      store_word ruid_ptr 0 ruid;
      store_word euid_ptr 0 euid;
      store_word suid_ptr 0 suid;
      put_return 0L (* success *)

  method sys_getpid () =
    let pid = self#get_pid in
      put_return (Int64.of_int pid)

  method sys_getpgid target =
    g_assert(target = 0 || target = self#get_pid) 100 "Linux_syscalls.sys_getpgid"; (* Only works on ourselves *)
    let pgid = self#get_pgrp in
      put_return (Int64.of_int pgid)

  method sys_getpgrp () =
    let pgid = self#get_pgrp in
      put_return (Int64.of_int pgid)

  method sys_getppid () =
    let ppid = self#get_ppid in
      put_return (Int64.of_int ppid)

  method sys_getsid () =
    let sid = self#get_sid in
      put_return (Int64.of_int sid)

  method sys_gettid =
    (* On Linux, thread id is the process id *)
    let tid = Int64.of_int (self#get_pid) in
      put_return tid

  method private sys_getrandom buf buflen flags =
    ignore(flags); (* no flags implemented *)
    for i = 0 to buflen - 1 do
      fm#store_byte_idx buf i fm#random_byte
    done;
    put_return (Int64.of_int buflen) (* success *)

  method private sys_getrusage32 who buf =
    ignore(who);
    store_word buf  0 0L; (* utime secs *)
    store_word buf  4 0L; (* utime usecs *)
    store_word buf  8 0L; (* stime secs *)
    store_word buf 12 0L; (* stime usecs *)
    store_word buf 16 0L; (* maxrss *)
    store_word buf 20 0L; (* ixrss *)
    store_word buf 24 0L; (* idrss *)
    store_word buf 28 0L; (* isrss *)
    store_word buf 32 0L; (* minflt *)
    store_word buf 36 0L; (* majflt *)
    store_word buf 40 0L; (* nswap *)
    store_word buf 44 0L; (* inblock *)
    store_word buf 48 0L; (* outblock *)
    store_word buf 52 0L; (* msgsnd *)
    store_word buf 56 0L; (* msgrcv *)
    store_word buf 60 0L; (* nsignals *)
    store_word buf 64 0L; (* nvcsw *)
    store_word buf 68 0L; (* nivcsw *)
    put_return 0L (* success *)

  method private sys_getrusage64 who buf =
    ignore(who);
    store_word buf  0  0L; (* utime secs *)
    store_word buf  8  0L; (* utime usecs *)
    store_word buf 16  0L; (* stime secs *)
    store_word buf 24  0L; (* stime usecs *)
    store_word buf 32  0L; (* maxrss *)
    store_word buf 40  0L; (* ixrss *)
    store_word buf 48  0L; (* idrss *)
    store_word buf 56  0L; (* isrss *)
    store_word buf 64  0L; (* minflt *)
    store_word buf 72  0L; (* majflt *)
    store_word buf 80  0L; (* nswap *)
    store_word buf 88  0L; (* inblock *)
    store_word buf 96  0L; (* outblock *)
    store_word buf 104 0L; (* msgsnd *)
    store_word buf 112 0L; (* msgrcv *)
    store_word buf 120 0L; (* nsignals *)
    store_word buf 128 0L; (* nvcsw *)
    store_word buf 136 0L; (* nivcsw *)
    put_return 0L (* success *)

  method sys_getpeername sockfd addr addrlen_ptr =
    try
      compare_fds !netlink_sim_sockfd sockfd
        Unix.ENOSYS "getpeername(2) on netlink socket fd not implemented";
      let socka_oc = Unix.getpeername (self#get_fd sockfd) in
      self#write_sockaddr socka_oc addr addrlen_ptr;
      let len = ref (Int64.to_int (load_word addrlen_ptr)) in
      if !len < 16 then (* Hack needed to get past getnameinfo(3) *)
        store_word addrlen_ptr 0 16L;
      put_return 0L (* success *)
    with
      | Unix.Unix_error(err, _, _) -> self#put_errno err

  method sys_socketpair dom_i typ_i prot_i addr =
    try
      let domain = match dom_i with
      | 1 -> Unix.PF_UNIX
      | _ ->
        raise (Unix.Unix_error(
                 Unix.EOPNOTSUPP, "Unsupported domain in socketpair(2)",""))
      and
      typ = match typ_i land 0o777 with
      | 1 -> Unix.SOCK_STREAM
      | 2 -> Unix.SOCK_DGRAM
      | 3 -> Unix.SOCK_RAW
      | 5 -> Unix.SOCK_SEQPACKET
      | _ -> raise (Unix.Unix_error(Unix.EINVAL, "Bad socket type", ""))
      in
      let (oc_fd1, oc_fd2) = Unix.socketpair domain typ prot_i in
      let vt_fd1 = self#fresh_fd () in
      Array.set unix_fds vt_fd1 (Some oc_fd1);
      let vt_fd2 = self#fresh_fd () in
      Array.set unix_fds vt_fd2 (Some oc_fd2);
      store_word addr 0 (Int64.of_int vt_fd1);
      store_word addr 4 (Int64.of_int vt_fd2);
      put_return 0L
    with
      | Unix.Unix_error(err, _, _) -> self#put_errno err

  method sys_getsockname sockfd addr addrlen_ptr =
    try
      if sockfd <> !netlink_sim_sockfd then (
        let socka_oc = Unix.getsockname (self#get_fd sockfd) in
        self#write_sockaddr socka_oc addr addrlen_ptr;
        let len = ref (Int64.to_int (load_word addrlen_ptr)) in
        if !len < 16 then (* Hack needed to get past getnameinfo(3) *)
          store_word addrlen_ptr 0 16L;)
      else (
        (* Storing nl_pid to be the PID of the userspace process *)
	    store_word addr 4 (Int64.of_int (self#get_pid));
      );
      put_return 0L (* success *)
    with
      | Unix.Unix_error(err, _, _) -> self#put_errno err

  method sys_gettimeofday timep zonep =
    if timep <> 0L then
      self#write_ftime_as_words (Unix.gettimeofday ()) timep 1e6;
    if zonep <> 0L then
      (* Simulate a modern system where the kernel knows nothing about
	 the timezone: *)
      (store_word zonep 0 0L; (* UTC *)
       store_word zonep 4 0L); (* no DST *)
    put_return 0L

  method sys_symlink target linkpath =
    try
      Unix.symlink target (chroot linkpath);
    with
      | Unix.Unix_error(err, _, _) -> self#put_errno err

  method sys_getxattr path name value_ptr size =
    ignore(path); ignore(name); ignore(value_ptr); ignore(size);
    put_return (Int64.of_int (-61)) (* ENODATA *)
 
  method sys_lgetxattr path name value_ptr size =
    ignore(path); ignore(name); ignore(value_ptr); ignore(size);
    put_return (Int64.of_int (-61)) (* ENODATA *)

  method sys_ioctl fd req argp =
    compare_fds !netlink_sim_sockfd fd 
      Unix.EOPNOTSUPP "Unsupported ioctl(2) on netlink socket fd";
    match req with
      | 0x5401L -> (* TCGETS *)
	  let baud_to_flags = function
	    | 0       -> 0o000000
	    | 50      -> 0o000001
	    | 75      -> 0o000002
	    | 110     -> 0o000003
	    | 134     -> 0o000004
	    | 150     -> 0o000005
	    | 200     -> 0o000006
	    | 300     -> 0o000007
	    | 600     -> 0o000010
	    | 1200    -> 0o000011
	    | 1800    -> 0o000012
	    | 2400    -> 0o000013
	    | 4800    -> 0o000014
	    | 9600    -> 0o000015
	    | 19200   -> 0o000016
	    | 38400   -> 0o000017
	    | 57600   -> 0o010001
	    | 115200  -> 0o010002
	    | 230400  -> 0o010003
	    | 460800  -> 0o010004
	    | 500000  -> 0o010005
	    | 576000  -> 0o010006
	    | 921600  -> 0o010007
	    | 1000000 -> 0o010010
	    | 1152000 -> 0o010011
	    | 1500000 -> 0o010012
	    | 2000000 -> 0o010013
	    | 2500000 -> 0o010014
	    | 3000000 -> 0o010015
	    | 3500000 -> 0o010016
	    | 4000000 -> 0o010017
	    | _ -> failwith "Unhandled baud rate in TCGETS"
	  in
	    (try
	       let t = Unix.tcgetattr (self#get_fd fd) in
	       let my_icrnl = true in
	       let my_imaxbel = true in
	       let my_onlcr = true in
	       let my_iexten = true in
	       let my_echoctl = true in
	       let my_echoke = true in
	       let iflag =
	             (if t.Unix.c_ignbrk then 0o000001 else 0)
		 lor (if t.Unix.c_brkint then 0o000002 else 0)
		 lor (if t.Unix.c_ignpar then 0o000004 else 0)
		 lor (if t.Unix.c_parmrk then 0o000010 else 0)
		 lor (if t.Unix.c_inpck  then 0o000020 else 0)
		 lor (if t.Unix.c_istrip then 0o000040 else 0)
		 lor (if t.Unix.c_inlcr  then 0o000100 else 0)
		 lor (if t.Unix.c_igncr  then 0o000200 else 0)
		 lor (if       my_icrnl  then 0o000400 else 0)
		 lor (if t.Unix.c_ixon   then 0o002000 else 0)
		 lor (if t.Unix.c_ixoff  then 0o010000 else 0)
		 lor (if      my_imaxbel then 0o020000 else 0) and
		   oflag =
	             (if t.Unix.c_opost then 0o000001 else 0)
		 lor (if       my_onlcr then 0o000004 else 0) and
		   cflag =
		     (baud_to_flags t.Unix.c_obaud)
		 lor (match t.Unix.c_csize with 
			| 5 -> 0 | 6 -> 0o20 | 7 -> 0o40 | 8 -> 0o60
			| _ -> failwith "Unexpected character size in TCGETS")
		 lor (match t.Unix.c_cstopb with 1 -> 0 | 2 -> 0o100
			| _ -> failwith "Unexpected # of stop bits in TCGETS")
		 lor (if t.Unix.c_cread  then 0o000200 else 0)
		 lor (if t.Unix.c_parenb then 0o000400 else 0)
		 lor (if t.Unix.c_parodd then 0o001000 else 0)
		 lor (if t.Unix.c_hupcl  then 0o002000 else 0)
		 lor (if t.Unix.c_hupcl  then 0o004000 else 0)
		 lor ((baud_to_flags t.Unix.c_obaud) lsl 16) and
		  lflag =
	             (if t.Unix.c_isig   then 0o000001 else 0)
		 lor (if t.Unix.c_icanon then 0o000002 else 0)
		 lor (if t.Unix.c_echo   then 0o000010 else 0)
		 lor (if t.Unix.c_echoe  then 0o000020 else 0)
		 lor (if t.Unix.c_echok  then 0o000040 else 0)
		 lor (if t.Unix.c_echonl then 0o000100 else 0)
		 lor (if t.Unix.c_noflsh then 0o000200 else 0)
		 lor (if      my_echoctl then 0o001000 else 0)
		 lor (if       my_echoke then 0o004000 else 0)
		 lor (if       my_iexten then 0o100000 else 0)
	       in
	       let cc = Array.make 19 '\000' in
		 cc.( 0) <- t.Unix.c_vintr;
		 cc.( 1) <- t.Unix.c_vquit;
		 cc.( 2) <- t.Unix.c_verase;
		 cc.( 3) <- t.Unix.c_vkill;
		 cc.( 4) <- t.Unix.c_veof;
		 cc.( 5) <- Char.chr (t.Unix.c_vtime);
		 cc.( 6) <- Char.chr (t.Unix.c_vmin);
		 cc.( 7) <- '\000'; (* VSWTC: default disabled *)
		 cc.( 8) <- t.Unix.c_vstart;
		 cc.( 9) <- t.Unix.c_vstop;
		 cc.(10) <- '\x1a'; (* VSUSP: default ^Z *)
		 cc.(11) <- t.Unix.c_veol;
		 cc.(12) <- '\x12'; (* VREPRINT: default ^R *)
		 cc.(13) <- '\x0f'; (* VDISCARD ("flush"): default ^O *)
		 cc.(14) <- '\x17'; (* VWERASE: default ^W *)
		 cc.(15) <- '\x16'; (* VLNEXT: default ^V *)
		 cc.(16) <- '\000'; (* VEOL2: default disabled *)
		 cc.(17) <- '\000';
		 cc.(18) <- '\000';
		 store_word argp  0 (Int64.of_int iflag);
		 store_word argp  4 (Int64.of_int oflag);
		 store_word argp  8 (Int64.of_int cflag);
		 store_word argp 12 (Int64.of_int lflag);
		 fm#store_byte_idx argp 16 0; (* c_line *)
		 for i = 0 to 18 do
		   fm#store_byte_idx argp (17 + i) (Char.code cc.(i))
		 done;
		 put_return 0L (* success *)
	     with
	       | Unix.Unix_error(err, _, _) -> self#put_errno err)
      | 0x5402L -> (* TCSETS *)
	  (* Todo: implement in terms of Unix.tcsetattr *)
	  put_return 0L (* success *)
      | 0x540fL -> (* TIOCGPGRP *)
	  store_word argp 0 (Int64.of_int (self#get_pid));
	  put_return 0L (* success *)
      | 0x5413L -> (* TCGWINSZ *)
	  fm#store_short_conc (lea argp 0 0 0) 24; (* ws_row *)
	  fm#store_short_conc (lea argp 0 0 2) 80; (* ws_col *)
	  fm#store_short_conc (lea argp 0 0 4) 0; (* ws_xpixel *)
	  fm#store_short_conc (lea argp 0 0 6) 0; (* ws_ypixel *)
	  put_return 0L (* success *)
      | 0x541bL -> (* FIONREAD *)
	  (* Not sure how to support this in OCaml *)
	  self#put_errno Unix.EINVAL
      | _ -> 	  raise (UnhandledSysCall ("Unhandled ioctl sub-call"))

  method sys_link oldpath newpath =
    try
      Unix.link (chroot oldpath) (chroot newpath);
      put_return 0L (* success *)
    with
      | Unix.Unix_error(err, _, _) -> self#put_errno err

  method sys_listen sockfd backlog =
    try
      compare_fds !netlink_sim_sockfd sockfd
        Unix.EOPNOTSUPP "Unsupported listen(2) on netlink socket fd";
      Unix.listen (self#get_fd sockfd) backlog;
      put_return 0L (* success *)
    with
      | Unix.Unix_error(err, _, _) -> self#put_errno err

  method sys_lseek (fd: int) (offset: Int64.t) (whence: int) =
    try
      let seek_cmd = match whence with
	| 0 -> Unix.SEEK_SET
	| 1 -> Unix.SEEK_CUR
	| 2 -> Unix.SEEK_END
	| _ -> raise
	    (Unix.Unix_error(Unix.EINVAL, "Bad whence argument to llseek", ""))
      in
      let loc = Unix.lseek (self#get_fd fd) (Int64.to_int offset) seek_cmd in
	if seek_cmd = Unix.SEEK_SET && offset = 0L then
	  fd_info.(fd).dirp_offset <- 0; (* rewinddir *)
	put_return (Int64.of_int loc);
    with
      | Unix.Unix_error(err, _, _) -> self#put_errno err

  method sys__llseek fd offset resultp whence =
    try
      let seek_cmd = match whence with
	| 0 -> Unix.SEEK_SET
	| 1 -> Unix.SEEK_CUR
	| 2 -> Unix.SEEK_END
	| _ -> raise
	    (Unix.Unix_error(Unix.EINVAL, "Bad whence argument to llseek", ""))
      in
      let loc = Unix.lseek (self#get_fd fd) (Int64.to_int offset) seek_cmd in
	fm#store_long_conc resultp (Int64.of_int loc);
	put_return 0L
    with
      | Unix.Unix_error(err, _, _) -> self#put_errno err

  method private sys_madvise addr length advice =
    match advice with
      | 14 (* MADV_HUGEPAGE *) ->
	  self#put_errno Unix.EINVAL
      | _ ->
	  put_return 0L (* pretend successful *)

  method sys_mincore addr length vec =
    for i = 0 to (length / 4096) - 1 do
      (* Say everything is present *)
      fm#store_byte_idx addr i 1
    done;
    put_return 0L

  method sys_mkdir path mode =
    try
      Unix.mkdir (chroot path) mode;
      put_return 0L
    with
      | Unix.Unix_error(err, _, _) -> self#put_errno err
	  
  method private mmap_common addr length prot flags fd offset =
    compare_fds !netlink_sim_sockfd fd
      Unix.ENOSYS "mmap(2) for netlink socket fd not implemented";
    let offset_i = Int64.to_int offset in
    let do_read addr = 
      let len = Int64.to_int length in
      let fd_oc = self#get_fd fd in
      let old_loc = Unix.lseek fd_oc 0 Unix.SEEK_CUR in
	ignore(Unix.lseek fd_oc offset_i Unix.SEEK_SET);
	ignore(self#do_unix_read fd_oc addr len);
	ignore(Unix.lseek fd_oc old_loc Unix.SEEK_SET);
	(* g_assert(nr = len) 100 "Linux_syscalls.mmap_common"; *)
	addr
    in
    let ret =
      match (addr, length, prot, flags, fd) with
	| (_, length, _, _, _) when
	    length < 0L || length > 1073741824L ->
	    raise (Unix.Unix_error(Unix.ENOMEM, "Too large in mmap", ""))
	| (0L, _, 0x3 (* PROT_READ|PROT_WRITE *),
	   (0x22|0x20022) (* MAP_PRIVATE|MAP_ANONYMOUS, opt.MAP_STACK *), -1) ->
	    let fresh = self#fresh_addr length in
	      zero_region fresh (Int64.to_int length);
	      fresh
	| (0L, _, 0x0 (* PROT_NONE *),
	   0x4022 (* MAP_NORESERVE|MAP_PRIVATE|MAP_ANONYMOUS *),
	   -1) ->
	    let fresh = self#fresh_addr length in
	      zero_region fresh (Int64.to_int length);
	      fresh	    
	| (_, _, _,
	   (0x832|0x32) (* MAP_DENYWRITE|PRIVATE|FIXED|ANONYMOUS *), -1) ->
	    zero_region addr (Int64.to_int length);
	    addr
	| (_, _, (0x0) (* PROT_NONE *),
	   0x4032 (* MAP_NORESERVE|PRIVATE|FIXED|ANONYMOUS *), -1) ->
	    addr
	| (0L, _, 
	   (0x1|0x5) (* PROT_READ|PROT_EXEC *),
	   (0x802|0x2|0x1) (* MAP_PRIVATE|MAP_DENYWRITE|MAP_SHARED *), _) ->
	    let dest_addr = self#fresh_addr length in
	      do_read dest_addr
	| (_, _,
	   (0x1|0x5) (* PROT_READ|PROT_EXEC *),
	   (0x802|0x2|0x1) (* MAP_PRIVATE|MAP_DENYWRITE|MAP_SHARED *), _) ->
	    do_read addr
	| (_, _, (0x1|0x3|0x5) (* R, RW, RX *),
	   0x12 (* MAP_PRIVATE|FIXED *), _) ->
	    do_read addr
	| (_, _, (0x1|0x3|0x5|0x7) (* R RW RX RWX *),
	   0x812 (* MAP_DENYWRITE|PRIVATE|FIXED *), _) ->
	    do_read addr
	| _ -> failwith "Unhandled mmap operation"
    in
      put_return ret

  method sys_mmap addr length prot flags fd offset =
    try
      self#mmap_common addr length prot flags fd offset
    with
      | Unix.Unix_error(err, _, _) -> self#put_errno err

  method sys_mmap2 addr length prot flags fd pgoffset =
    try
      self#mmap_common addr length prot flags fd (Int64.mul 4096L pgoffset)
    with
      | Unix.Unix_error(err, _, _) -> self#put_errno err

  method sys_mprotect addr len prot =
    (* treat as no-op *)
    put_return 0L;

  method sys_munmap addr len =
    (* treat as no-op *)
    put_return 0L

  method private open_throw path flags mode =
    let oc_flags = self#flags_to_oc_flags flags in
    let oc_fd = Unix.openfile (chroot path) oc_flags mode and
	  vt_fd = self#fresh_fd () in
	Array.set unix_fds vt_fd (Some oc_fd);
	fd_info.(vt_fd).fname <- path;
	fd_info.(vt_fd).dirp_offset <- 0;
	fd_info.(vt_fd).readdir_eof <- 0;
	(* XXX: canonicalize filename here? *)
	if Hashtbl.mem symbolic_fnames path then
	  Hashtbl.replace symbolic_fds vt_fd
	    (Hashtbl.find symbolic_fnames path);
	put_return (Int64.of_int vt_fd)

  method sys_open path flags mode =
    try
      self#open_throw path flags mode;
    with
      | Unix.Unix_error(err, _, _) -> self#put_errno err

  method sys_openat dirfd path flags mode =
    try
      let dirpath = (if dirfd <> -100 then 
                       ref fd_info.(dirfd).fname 
                     else ref "" ) in
      let dirpathlen = (String.length !dirpath) in
      if dirpathlen > 0 then
        if !dirpath.[dirpathlen - 1]  <> '/' then
          dirpath := !dirpath ^ "/"; 
      let fullpath = !dirpath ^ path in
      self#open_throw fullpath flags mode;
    with
      | Unix.Unix_error(err, _, _) -> self#put_errno err

  method sys_pipe buf =
    let (oc_fd1, oc_fd2) = Unix.pipe () in
    let vt_fd1 = self#fresh_fd () in
    Array.set unix_fds vt_fd1 (Some oc_fd1);
    let vt_fd2 = self#fresh_fd () in
    Array.set unix_fds vt_fd2 (Some oc_fd2);
    store_word buf 0 (Int64.of_int vt_fd1);
    store_word buf 4 (Int64.of_int vt_fd2);
    put_return 0L (* success *)

  method sys_pipe2 buf flags =
    let (oc_fd1, oc_fd2) = Unix.pipe () in
    let vt_fd1 = self#fresh_fd () in
      Array.set unix_fds vt_fd1 (Some oc_fd1);
    let vt_fd2 = self#fresh_fd () in
      Array.set unix_fds vt_fd2 (Some oc_fd2);
    store_word buf 0 (Int64.of_int vt_fd1);
    store_word buf 4 (Int64.of_int vt_fd2);
    if (flags land 0o4000 <> 0) then (* O_NONBLOCK *)
      (Unix.set_nonblock oc_fd1;
      Unix.set_nonblock oc_fd2);
    if (flags land 0o2000000 <> 0) then (* O_CLOEXEC *)
      (Unix.set_close_on_exec oc_fd1;
      Unix.set_close_on_exec oc_fd2);
    put_return 0L (* success *)

  method sys_poll fds_buf nfds timeout_ms =
    let get_pollfd buf idx =
      let fd = load_word (lea buf idx 8 0) and
          events = load_short (lea buf idx 8 4) in
      ((Int64.to_int fd), events)
    in
    let put_pollfd buf idx flags =
      fm#store_short_conc (lea buf idx 8 6) flags
    in
    let filter_event flag pollfds =
      List.map (fun (fd,_) -> (self#get_fd fd))
    (List.filter (fun (_,e) -> e land flag <> 0) pollfds)
    in
    let timeout_f = (Int64.to_float timeout_ms) /. 1000.0 in
    let pollfds_a = (g_assert ((nfds >= 0) && (nfds < Sys.max_array_length)) 100 "Linux_syscalls.sys_poll";
		     Array.init nfds (get_pollfd fds_buf)) in
    Array.iter (
      fun (fd,_) ->
        compare_fds !netlink_sim_sockfd fd
          Unix.ENOSYS "poll(2) for netlink socket fd not implemented";
    ) pollfds_a;
    let pollfds = Array.to_list pollfds_a in
    let readfds = filter_event 0x1 (* POLLIN *) pollfds and
        writefds = filter_event 0x4 (* POLLOUT *) pollfds and
        execepfds = filter_event 0x3682 (* XXX others *) pollfds in
    let (r_fds, w_fds, e_fds) =
      Unix.select readfds writefds execepfds timeout_f in
    let count = ref 0 in
    for i = 0 to nfds - 1 do
      let (fd,_) = pollfds_a.(i) in
      let oc_fd = self#get_fd fd in
      let r_flag = if List.mem oc_fd r_fds then 0x1 else 0 and
          w_flag = if List.mem oc_fd w_fds then 0x4 else 0 in
      let flags = (r_flag lor w_flag) (* XXX other flags? *) in
      if flags <> 0 then
        count := !count + 1;
      put_pollfd fds_buf i flags
    done;
    put_return (Int64.of_int !count)
		
  method private read_throw fd buf count =
    let str = self#string_create count in
    let oc_fd = self#get_fd fd in	
    let num_read = Unix.read oc_fd str 0 count in
      if num_read > 0 && Hashtbl.mem symbolic_fds fd then
	let is_concolic = Hashtbl.find symbolic_fds fd in
	  fm#maybe_start_symbolic
	    (fun () ->
	       (if is_concolic then
		  fm#store_concolic_cstr buf (String.sub str 0 num_read) false
		else
		  fm#make_symbolic_region buf num_read;
		max_input_string_length :=
		  max (!max_input_string_length) num_read))
      else
	fm#store_str buf 0L (String.sub str 0 num_read);
      put_return (Int64.of_int num_read)
    
  method sys_read fd buf count =
    try
      self#read_throw fd buf count
    with
      | Unix.Unix_error(err, _, _) -> self#put_errno err

  method sys_readv fd iov cnt =
    try
      let num_bytes = self#iovec_size iov cnt in
      let str = self#string_create num_bytes in
      let oc_fd = self#get_fd fd in
      let num_read = Unix.read oc_fd str 0 num_bytes in
	g_assert(not (Hashtbl.mem symbolic_fds fd)) 100 "Linux_syscalls.sys_readv"; (* unimplemented *)
	self#scatter_iovec iov cnt str;
	put_return (Int64.of_int num_read)
    with
      | Unix.Unix_error(err, _, _) -> self#put_errno err

  method sys_pread64 fd buf count off =
    let oc_fd = self#get_fd fd in
      try
	let old_loc = Unix.lseek oc_fd 0 Unix.SEEK_CUR in
	  try
	    ignore(Unix.lseek oc_fd (Int64.to_int off) Unix.SEEK_SET);
	    let err_or = ref None in
	      (try
		 self#read_throw fd buf count
	       with
		 | Unix.Unix_error(err, _, _) -> err_or := Some err);
	      (try
		 ignore(Unix.lseek oc_fd old_loc Unix.SEEK_SET);
	       with
		 | Unix.Unix_error(err, _, _) -> ()
		     (* ignore in favor of read error *) );
	      match !err_or with
		| Some err -> self#put_errno err
		| None -> ()
	  with
	    | Unix.Unix_error(err, _, _) -> self#put_errno err
      with
	| Unix.Unix_error(err, _, _) -> self#put_errno err

  method sys_readlink path out_buf buflen =
    try
      let real = Unix.readlink (chroot path) in
      let written = min buflen (String.length real) in
	fm#store_str out_buf 0L (String.sub real 0 written);
	put_return (Int64.of_int written);
    with
      | Unix.Unix_error(err, _, _) -> self#put_errno err

  method sys_recv sockfd buf len flags =
    try
      let str = self#string_create len in
      let flags = (if (flags land 1) <> 0 then [Unix.MSG_OOB] else []) @
		  (if (flags land 2) <> 0 then [Unix.MSG_PEEK] else [])
      in
      let num_read =
	Unix.recv (self#get_fd sockfd) str 0 len flags
      in
	if num_read > 0 && Hashtbl.mem symbolic_fds sockfd then    
	  fm#maybe_start_symbolic
	    (fun () -> (fm#make_symbolic_region buf num_read;
			max_input_string_length :=
			  max (!max_input_string_length) num_read))
	else
	  fm#store_str buf 0L (String.sub str 0 num_read);
	put_return (Int64.of_int num_read) (* success *)
    with
      | Unix.Unix_error(err, _, _) -> self#put_errno err

  method sys_recvfrom sockfd buf len flags addrbuf addrlen_ptr =
    try
      let str = self#string_create len in
      let flags = (if (flags land 1) <> 0 then [Unix.MSG_OOB] else []) @
		  (if (flags land 2) <> 0 then [Unix.MSG_PEEK] else [])
      in
      let (num_read, sockaddr) =
        if addrbuf <> 0L then
	  Unix.recvfrom (self#get_fd sockfd) str 0 len flags
        else
          (* The OCaml recvfrom doesn't deal correctly with not
             getting a source address: when the kernel doesn't write
             address information, it doesn't know what type of address
             to allocate. We can fall back on plain "recv" for this
             case if we know the caller doesn't care. *)
          (Unix.recv (self#get_fd sockfd) str 0 len flags,
           Unix.ADDR_UNIX("unused"))
      in
	if num_read > 0 && Hashtbl.mem symbolic_fds sockfd then
	  fm#maybe_start_symbolic
	    (fun () -> (fm#make_symbolic_region buf num_read;
			max_input_string_length :=
			  max (!max_input_string_length) num_read))
	else
	  fm#store_str buf 0L (String.sub str 0 num_read);
        if addrbuf <> 0L then
	  self#write_sockaddr sockaddr addrbuf addrlen_ptr;
	put_return (Int64.of_int num_read) (* success *)
    with
      | Unix.Unix_error(err, _, _) -> self#put_errno err

  method sys_shutdown sockfd how =
    try
      compare_fds !netlink_sim_sockfd sockfd
        Unix.EOPNOTSUPP "Unsupported shutdown(2) for netlink socket fd";
      let shutdown_cmd = match how with
        | 0 -> Unix.SHUTDOWN_RECEIVE
        | 1 -> Unix.SHUTDOWN_SEND
        | 2 -> Unix.SHUTDOWN_ALL 
        | _ -> raise (Unix.Unix_error(Unix.EINVAL, "Bad value for how", ""))
      in
      Unix.shutdown (self#get_fd sockfd) shutdown_cmd;
    with
      | Unix.Unix_error(err, _, _) -> self#put_errno err

  method private sys_recvmsg32 sockfd msg flags =
    let store_nlmsg_newaddr buf =
      (* nlmsghdr *)
      store_word buf 0 32L;(* nlmsg_len *)
      store_short buf 4 20;(* nlmsg_type *)
      store_short buf 6 2;(* nlmsg_flags *)
      store_word buf 8 !netlink_sim_seq;(* nlmsg_seq *)
      store_word buf 12 (Int64.of_int (self#get_pid)); (* nlmsg_pid *)
      (* ifaddrmsg *)
      fm#store_byte_idx buf 16 2;(* ifa_family *)
      fm#store_byte_idx buf 17 8;(* ifa_prefixlen *)
      fm#store_byte_idx buf 18 128;(* ifa_flags *)
      fm#store_byte_idx buf 19 254;(* ifa_scopre *)
      store_word buf 20 1L;(* ifa_index *)
      (* rta_attr *)
      store_short buf 24 8;(* rta_len *)
      store_short buf 26 1;(* rta_type *)
      (* address *)
      store_word buf 28 16777343L; (* storing 127.0.0.1 *)
      put_return 32L;
    in
    let store_nlmsg_done buf =
      store_word buf 0 20L;(* nlmsg_len = 20 *)
      store_short buf 4 3;(* nlmsg_type = 3 *)
      store_short buf 6 2;(* nlmsg_flags = 2 *)
      store_word buf 8 !netlink_sim_seq;(* nlmsg_seq *)
      store_word buf 12 (Int64.of_int (self#get_pid)); (* nlmsg_pid *)
      put_return 20L;
    in
    try
      if !netlink_sim_sockfd = sockfd then (
        (* Store PID into nladdr.pid *)
        let nladdr = lea msg 0 0 0 in
	    store_word (load_word nladdr) 4 0L;
	    (* store_word (load_word nladdr) 4 (Int64.of_int (self#get_pid)); *)
        let iov = load_word (lea msg 0 0 8) in
        let buf = load_word iov in
        (match !netlink_cnt with
        | 0 -> store_nlmsg_newaddr buf; incr netlink_cnt;
        | 1 -> store_nlmsg_done buf; netlink_cnt := 0;
        | _ -> 
          failwith 
            "No support for recvmsg(2) more than twice on netlink socket")
      )
      else (
        let iov = load_word (lea msg 0 0 8) and
            cnt = Int64.to_int (load_word (lea msg 0 0 12)) in
        let len = self#iovec_size iov cnt in
        let str = self#string_create len in
        let flags = (if (flags land 1) <> 0 then [Unix.MSG_OOB] else []) @
                    (if (flags land 2) <> 0 then [Unix.MSG_PEEK] else [])
        and addrbuf = load_word (lea msg 0 0 0)
        in
        let (num_read, sockaddr) =
        if addrbuf <> 0L then
	  Unix.recvfrom (self#get_fd sockfd) str 0 len flags
        else
          (Unix.recv (self#get_fd sockfd) str 0 len flags,
           Unix.ADDR_UNIX("unused"))
        in
        g_assert(not (Hashtbl.mem symbolic_fds sockfd)) 100 "Linux_syscalls.sys_recvmsg"; (* unimplemented *)
        (if addrbuf <> 0L then
           let addrlen_ptr = load_word (lea msg 0 0 4) in
           self#write_sockaddr sockaddr addrbuf addrlen_ptr);
        self#scatter_iovec iov cnt str;
        put_return (Int64.of_int num_read) (* success *)	)
    with
      | Unix.Unix_error(err, _, _) -> self#put_errno err

  method private sys_recvmsg64 sockfd msg flags =
    try
      let iov = load_long (lea msg 0 0 16) and
          cnt = Int64.to_int (load_long (lea msg 0 0 24)) in
      let len = self#iovec_size iov cnt in
      let str = self#string_create len in
      let flags = (if (flags land 1) <> 0 then [Unix.MSG_OOB] else []) @
        (if (flags land 2) <> 0 then [Unix.MSG_PEEK] else [])
      and addrbuf = load_long (lea msg 0 0 0)
      in
      let (num_read, sockaddr) =
        if addrbuf <> 0L then
	  Unix.recvfrom (self#get_fd sockfd) str 0 len flags
        else
          (Unix.recv (self#get_fd sockfd) str 0 len flags,
           Unix.ADDR_UNIX("unused"))
      in
        assert(not (Hashtbl.mem symbolic_fds sockfd)); (* unimplemented *)
        (if addrbuf <> 0L then
           let addrlen_ptr = load_long (lea msg 0 0 8) in
             self#write_sockaddr sockaddr addrbuf addrlen_ptr);
        self#scatter_iovec iov cnt str;
        put_return (Int64.of_int num_read) (* success *)
    with
      | Unix.Unix_error(err, _, _) -> self#put_errno err

  method sys_rename oldpath newpath =
    try
      Unix.rename (chroot oldpath) (chroot newpath);
      put_return 0L (* success *)
    with
      | Unix.Unix_error(err, _, _) -> self#put_errno err

  method sys_sched_getparam pid buf =
    ignore(pid); (* Pretend all processes are SCHED_OTHER *)
    store_word buf 0 0L; (* sched_priority = 0 *)
    put_return 0L (* success *)

  method sys_sched_get_priority_max policy =
    g_assert(policy = 0) 100 "Linux_syscalls.sys_sched_get_priority_max"; (* SCHED_OTHER *)
    put_return 0L

  method sys_sched_get_priority_min policy =
    g_assert(policy = 0) 100 "Linux_syscalls.sys_sched_get_priority_min"; (* SCHED_OTHER *)
    put_return 0L

  method sys_sched_yield =
    put_return 0L;
    fm#schedule_proc

  method sys_sched_getscheduler pid =
    ignore(pid);
    put_return 0L (* SCHED_OTHER *)

  method private read_timeval_as_secs addr =
    let secs_f   = (if addr <> 0x0L then Int64.to_float (load_word addr)
                    else -1.0) and
        susecs_f = (if addr <> 0x0L then 
                      Int64.to_float (load_word (lea addr 0 0 4)) 
                    else 0.0) in
    let ret = secs_f +. (susecs_f /. 1000000.0) in
    ret;

  method sys_select nfds readfds writefds exceptfds timeout =
    let read_bitmap addr =
      if addr = 0L then
        []
      else
        let l = ref [] in
        for i = 0 to nfds - 1 do
          let w = load_word (lea addr (i / 32) 4 0) and
              b = i mod 32 in
          if (Int64.logand (Int64.shift_right w b) 1L) = 1L then
          l := i :: !l
        done;
        !l
    in
    let put_sel_fd fd_bm idx fd_w_or =
      fm#store_word_conc (lea fd_bm idx 4 0) fd_w_or;
    in
    let write_bitmap fd_bm fd_l nfds =
        zero_region fd_bm nfds;
        for i = 0 to nfds - 1 do ( 
          if List.mem (self#get_fd i) fd_l then (
            let fd_lsh = Int64.shift_left 1L i in
            let w = load_word (lea fd_bm (i / 32) 4 0) in
            let fd_w_or = Int64.logor fd_lsh w in
            put_sel_fd fd_bm (i / 32) fd_w_or;
            )
          )
        done;
    in
    let rec format_fds l =
      match l with
      | [] -> ""
      | [x] -> string_of_int x
      | x :: rest -> (string_of_int x) ^ ", " ^ (format_fds rest)
    in
    let rl = read_bitmap readfds and
        wl = read_bitmap writefds and
        el = read_bitmap exceptfds in
    if !opt_trace_syscalls then
      Printf.eprintf "\nselect(%d, [%s], [%s], [%s], 0x%08Lx)"
        nfds (format_fds rl) (format_fds wl) (format_fds el) timeout;
    try
      let map_fd fds =
        List.map (fun (fd) ->  (self#get_fd fd)) fds
      in
      let rl_file_descr = map_fd rl and 
          wl_file_descr = map_fd wl and 
          el_file_descr = map_fd el and
          timeout_f = self#read_timeval_as_secs timeout in
      let (r_fds, w_fds, e_fds) = 
        Unix.select rl_file_descr wl_file_descr el_file_descr timeout_f in
      let r_fds_len = (List.length r_fds) and
          w_fds_len = (List.length w_fds) and 
          e_fds_len = (List.length e_fds) in
      if readfds <> 0L then 
        write_bitmap readfds r_fds nfds;
      if writefds <> 0L then 
        write_bitmap writefds w_fds nfds;
      if exceptfds <> 0L then 
        write_bitmap exceptfds e_fds nfds;
      put_return (Int64.of_int (r_fds_len + w_fds_len + e_fds_len))
    with
      | Unix.Unix_error(err, _, _) -> self#put_errno err

  method sys_send sockfd buf len flags =
    try
      let str = string_of_char_array (read_buf buf len) in
      let flags = (if (flags land 1) <> 0 then [Unix.MSG_OOB] else []) @
	          (if (flags land 4) <> 0 then [Unix.MSG_DONTROUTE] else []) @
		  (if (flags land 2) <> 0 then [Unix.MSG_PEEK] else [])
      in
      let num_sent =
	Unix.send (self#get_fd sockfd) str 0 len flags
      in
	put_return (Int64.of_int num_sent) (* success *)
    with
      | Unix.Unix_error(err, _, _) -> self#put_errno err

  method sys_sendto sockfd buf len flags addrbuf addrlen =
    try
      if !netlink_sim_sockfd = sockfd then (
        let netlink_req_type = load_short (lea buf 0 0 4) in
        if netlink_req_type <> 22 then (* RTM_GETADDR *)
          raise 
            (Unix.Unix_error(
              Unix.ENOSYS, "Missing implementation for rtnetlink family", ""));
        netlink_sim_seq := load_word (lea buf 0 0 8);
        put_return (Int64.of_int len))
      else (
        let str = string_of_char_array (read_buf buf len) and
            flags = (if (flags land 1) <> 0 then [Unix.MSG_OOB] else []) @
                    (if (flags land 4) <> 0 then [Unix.MSG_DONTROUTE] else []) @
                    (if (flags land 2) <> 0 then [Unix.MSG_PEEK] else []) and
            sockaddr = self#read_sockaddr addrbuf addrlen
        in
        let num_sent =
          Unix.sendto (self#get_fd sockfd) str 0 len flags sockaddr
        in
        put_return (Int64.of_int num_sent) (* success *))
    with
      | Unix.Unix_error(err, _, _) -> self#put_errno err

  method private sendmsg_throw sockfd msg flags =
    let str = string_of_char_array
      (self#gather_iovec (load_word (lea msg 0 0 8))
      (Int64.to_int (load_word (lea msg 0 0 12))))
    and flags = (if (flags land 1) <> 0 then [Unix.MSG_OOB] else []) @
                (if (flags land 4) <> 0 then [Unix.MSG_DONTROUTE] else []) @
                (if (flags land 2) <> 0 then [Unix.MSG_PEEK] else [])
    and addrbuf = load_word (lea msg 0 0 0) in
    let num_sent = 
      if addrbuf = 0L then
        Unix.send (self#get_fd sockfd) str 0 (String.length str) flags
      else
        let sockaddr = self#read_sockaddr addrbuf
          (Int64.to_int (load_word (lea msg 0 0 4)))
        in
        Unix.sendto (self#get_fd sockfd) str 0 (String.length str)
          flags sockaddr
    in
    num_sent ;

  method sys_sendmsg sockfd msg flags =
    try
      compare_fds !netlink_sim_sockfd sockfd
        Unix.ENOSYS "sendmsg(2) for netlink socket fd not implemented";
      let ret = self#sendmsg_throw sockfd msg flags in
      put_return (Int64.of_int ret);
    with
      | Unix.Unix_error(err, _, _) -> self#put_errno err

  method sys_sendmmsg sockfd mmsg vlen flags =
    try
      compare_fds !netlink_sim_sockfd sockfd
        Unix.ENOSYS "sendmmsg(2) for netlink socket fd not implemented";
      let rec sendmmsg sockfd mmsg vlen flags =
        let char_sent = self#sendmsg_throw sockfd mmsg flags in 
        let send_res = (if char_sent < 0 then 0 else 1) in
        let next_send = 
          (if vlen > 1 && send_res = 1 then 
             sendmmsg sockfd (lea mmsg 1 32 0) (vlen-1) flags
           else 0) in 

        fm#store_word_conc (lea mmsg 7 4 0) (Int64.of_int char_sent);
        send_res + next_send;
      in
      put_return (Int64.of_int(sendmmsg sockfd mmsg vlen flags));
    with
      | Unix.Unix_error(err, _, _) -> self#put_errno err

  method sys_setgid32 gid =
    Unix.setgid gid;
    put_return 0L (* success *)

  method sys_setreuid new_ruid new_euid =
    try
      (* Most of these cases probably can't be implemented with
	 just OCaml's Unix.setuid. *)
      match (Unix.getuid (), Unix.geteuid(), new_ruid, new_euid) with
	| (u1, u2, 65535, 0) when u1 <> 0 && u1 = u2 ->
	    raise (Unix.Unix_error(Unix.EPERM, "setreuid", ""))
	| (u1, u2, 65535, u4) when u1 <> 0 && u2 = u4 ->
	    put_return 0L (* success *)
	| _ -> failwith "Unhandled case in setreuid"
    with
      | Unix.Unix_error(err, _, _) -> self#put_errno err

  method sys_setresuid32 new_ruid new_euid new_suid =
    try
      (* Similar to sys_setreuid *)
      match (Unix.getuid (), Unix.geteuid(), new_ruid, new_euid, new_suid) with
      | (u1, u2, 65535, 0, 65535) when u1 <> 0 && u1 = u2 ->
        raise (Unix.Unix_error(Unix.EPERM, "setresuid", ""))
      | (u1, u2, -1, u4, -1) when u1 <> 0 && u2 = u4 ->
        put_return 0L (* faked for OpenSSH ssh client *)
      | _ -> failwith "Unhandled case in setresuid32"
    with
      | Unix.Unix_error(err, _, _) -> self#put_errno err

  method sys_setresgid32 new_ruid new_euid new_suid =
    try
      (* Similar to sys_setreuid *)
      match (Unix.getuid (), Unix.geteuid(), new_ruid, new_euid, new_suid) with
      | (u1, u2, 65535, 0, 65535) when u1 <> 0 && u1 = u2 ->
        raise (Unix.Unix_error(Unix.EPERM, "setresgid32", ""))
      | (u1, u2, -1, u4, -1) when u1 <> 0 && u2 = u4 ->
        put_return 0L (* faked for OpenSSH sshd *)
      | _ -> failwith "Unhandled case in setresgid32"
    with
      | Unix.Unix_error(err, _, _) -> self#put_errno err

  method sys_setuid32 uid =
    Unix.setuid uid;
    put_return 0L (* success *)

  method sys_setsockopt sockfd level name valp len =
    let as_bool () =
      let w = load_word valp in
	w <> 0L
    in
    try
      compare_fds !netlink_sim_sockfd sockfd
        Unix.ENOSYS "setsockopt(2) for netlink socket fd not implemented";
      let bool_option = ref false and
          bool_option_val = ref Unix.SO_DEBUG and
          int_option = ref false and
          int_option_val = ref Unix.SO_SNDBUF and
          float_option = ref false and
          float_option_val = ref Unix.SO_RCVTIMEO and
          option_handled = ref false and
          fd = self#get_fd sockfd in
      (match (level, name) with
	  (* 0 = SOL_IP *)
	  | (0, 6) (* IP_RECVOPTS *) -> () (* No OCaml support *)
      (* 1 = SOL_SOCKET *)
      | (1, 1) ->
        bool_option := true;
        bool_option_val := Unix.SO_DEBUG;
      | (1, 2) ->
        bool_option := true;
        bool_option_val := Unix.SO_REUSEADDR;
      | (1, 3) ->
        int_option := true;
        int_option_val := Unix.SO_TYPE;
      | (1, 5) ->
        bool_option := true;
        bool_option_val := Unix.SO_DONTROUTE;
      | (1, 6) ->
        bool_option := true;
        bool_option_val := Unix.SO_BROADCAST;
      | (1, 7) ->
        int_option := true;
        int_option_val := Unix.SO_SNDBUF;
      | (1, 8) ->
        int_option := true;
        int_option_val := Unix.SO_RCVBUF;
      | (1, 9) ->
        bool_option := true;
        bool_option_val := Unix.SO_KEEPALIVE;
      | (1, 10) ->
        bool_option := true;
        bool_option_val := Unix.SO_OOBINLINE;
      | (1, 11) -> (* SO_NO_CHECK *) () (* No OCaml support *)
      | (1, 12) -> (* SO_PRIORITY *) () (* No OCaml support *)
      | (1, 13) ->
        let lonoff = Int64.to_int (load_word valp) and
            linger = Int64.to_int (load_word (lea valp 1 4 0)) in
        let linger_oc = (if lonoff <> 0 && linger <> 0 then Some linger
                         else None) in
        Unix.setsockopt_optint fd Unix.SO_LINGER linger_oc;
        option_handled := true;
      | (1, 14) -> (* SO_BSDCOMPAT *) () (* No OCaml support *)
      | (1, 15) -> (* SO_REUSEPORT *) () (* No OCaml support *)
      | (1, 16) -> (* SO_PASSCRED *) () (* No OCaml support *)
      | (1, 17) -> (* SO_PEERCRED *) () (* No OCaml support *)
      | (1, 18) ->
        int_option := true;
        int_option_val := Unix.SO_RCVLOWAT;
      | (1, 19) ->
        int_option := true;
        int_option_val := Unix.SO_SNDLOWAT;
      | (1, 20) ->
        float_option := true;
        float_option_val := Unix.SO_RCVTIMEO;
      | (1, 21) ->
        float_option := true;
        float_option_val := Unix.SO_SNDTIMEO;
      | (1, 22) -> (* SO_SECURITY_AUTHENTICATION *) () (* No OCaml support *)
      | (1, 23) -> (* SO_SECURITY_ENCRYPTION_TRANSPORT *) 
          () (* No OCaml support *)
      | (1, 24) -> (* SO_SECURITY_ENCRYPTION_NETWORK *) 
          () (* No OCaml support *)
      | (1, 25) -> (* SO_BINDTODEVICE *) () (* No OCaml support *)
      | (1, 26) -> (* SO_ATTACH_FILTER *) () (* No OCaml support *)
      | (1, 27) -> (* SO_DETACH_FILTER *) () (* No OCaml support *)
      | (1, 28) -> (* SO_PEERNAME *) () (* No OCaml support *)
      | (1, 29) -> (* SO_TIMESTAMP *) () (* No OCaml support *)
      | (1, 30) ->
        bool_option := true;
        bool_option_val := Unix.SO_ACCEPTCONN;
      (* 6 = SOL_TCP *)
	  | (6, 1) -> 
        Unix.setsockopt fd Unix.TCP_NODELAY (as_bool ());
        option_handled := true;
	  | _ -> ()); (* ignore unrecognized options *)
      if !option_handled = false then (
        if !bool_option = true then (
          Unix.setsockopt fd !bool_option_val (as_bool ());
        )
        else if !int_option = true then (
          Unix.setsockopt_int fd !int_option_val 
                              (Int64.to_int (load_word valp));
        )
        else if !float_option = true then (
          let timeval_f = (self#read_timeval_as_secs valp) in
          Unix.setsockopt_float fd !float_option_val timeval_f;
        )
      );
      put_return 0L;
    with
      | Unix.Unix_error(err, _, _) -> self#put_errno err

  method sys_getsockopt sockfd level name valp lenp =
    let write_timeval_from_secs addr secs_f =
      let secs   = Int64.of_float secs_f in
      let susecs = Int64.of_float 
                     ((secs_f -. (Int64.to_float secs))*.1000000.0) in
      fm#store_word_conc addr secs;
      fm#store_word_conc (lea addr 1 4 0) susecs;
    in
    try
      compare_fds !netlink_sim_sockfd sockfd
        Unix.ENOSYS "getsockopt(2) for netlink socket fd not implemented";
      let fd = self#get_fd sockfd and
          bool_option = ref false and
          bool_option_val = ref Unix.SO_DEBUG and
          int_option = ref false and
          int_option_val = ref Unix.SO_SNDBUF and
          float_option = ref false and
          float_option_val = ref Unix.SO_RCVTIMEO and
          option_handled = ref false in
      (match (level, name) with
      (* 0 = SOL_IP *)
      | (0, 4) (* IP_OPTIONS *) ->
        (fm#store_word_conc lenp 0L;) (* No OCaml support *)
      | (0, 6) (* IP_RECVOPTS *) -> () (* No OCaml support *)
      (* 1 = SOL_SOCKET *)
      | (1, 1) ->
        bool_option := true;
        bool_option_val := Unix.SO_DEBUG;
      | (1, 2) ->
        bool_option := true;
        bool_option_val := Unix.SO_REUSEADDR;
      | (1, 3) ->
        int_option := true;
        int_option_val := Unix.SO_TYPE;
      | (1, 4) ->
        let error = Unix.getsockopt_error fd in
        (match error with
        | Some err ->
          fm#store_word_conc valp (Int64.of_int ~-(self#errno err));
        | None ->
          fm#store_word_conc valp 0L;
        );
        fm#store_word_conc lenp 4L;
        option_handled := true; 
      | (1, 5) ->
        bool_option := true;
        bool_option_val := Unix.SO_DONTROUTE;
      | (1, 6) ->
        bool_option := true;
        bool_option_val := Unix.SO_BROADCAST;
      | (1, 7) ->
        int_option := true;
        int_option_val := Unix.SO_SNDBUF;
      | (1, 8) ->
        int_option := true;
        int_option_val := Unix.SO_RCVBUF;
      | (1, 9) ->
        bool_option := true;
        bool_option_val := Unix.SO_KEEPALIVE;
      | (1, 10) ->
        bool_option := true;
        bool_option_val := Unix.SO_OOBINLINE;
      | (1, 11) -> (* SO_NO_CHECK *) () (* No OCaml support *)
      | (1, 12) -> (* SO_PRIORITY *) () (* No OCaml support *)
      | (1, 13) ->
        let linger_opt = Unix.getsockopt_optint fd Unix.SO_LINGER in
        (match linger_opt with
        | Some l_onoff ->
          fm#store_word_conc valp 1L;
          fm#store_word_conc (lea valp 1 4 0) (Int64.of_int l_onoff);
          fm#store_word_conc lenp 8L;
        | None -> (* Linger disabled *)
          fm#store_word_conc valp 0L;
          fm#store_word_conc lenp 4L;
        );
        option_handled := true;
      | (1, 14) -> (* SO_BSDCOMPAT *) () (* No OCaml support *)
      | (1, 15) -> (* SO_REUSEPORT *) () (* No OCaml support *)
      | (1, 16) -> (* SO_PASSCRED *) () (* No OCaml support *)
      | (1, 17) -> (* SO_PEERCRED *) () (* No OCaml support *)
      | (1, 18) ->
        int_option := true;
        int_option_val := Unix.SO_RCVLOWAT;
      | (1, 19) ->
        int_option := true;
        int_option_val := Unix.SO_SNDLOWAT;
      | (1, 20) ->
        float_option := true;
        float_option_val := Unix.SO_RCVTIMEO;
      | (1, 21) ->
        float_option := true;
        float_option_val := Unix.SO_SNDTIMEO;
      | (1, 22) -> (* SO_SECURITY_AUTHENTICATION *) () (* No OCaml support *)
      | (1, 23) -> (* SO_SECURITY_ENCRYPTION_TRANSPORT *) 
          () (* No OCaml support *)
      | (1, 24) -> (* SO_SECURITY_ENCRYPTION_NETWORK *) 
          () (* No OCaml support *)
      | (1, 25) -> (* SO_BINDTODEVICE *) () (* No OCaml support *)
      | (1, 26) -> (* SO_ATTACH_FILTER *) () (* No OCaml support *)
      | (1, 27) -> (* SO_DETACH_FILTER *) () (* No OCaml support *)
      | (1, 28) -> (* SO_PEERNAME *) () (* No OCaml support *)
      | (1, 29) -> (* SO_TIMESTAMP *) () (* No OCaml support *)
      | (1, 30) ->
        bool_option := true;
        bool_option_val := Unix.SO_ACCEPTCONN;
      (* 6 = SOL_TCP *)
      | (6, 1) ->
        bool_option := true;
        bool_option_val := Unix.TCP_NODELAY;
      | _ -> ()); (* ignore unrecognized options *)
      if !option_handled = false then
        if !bool_option = true then (
          let value = (if (Unix.getsockopt fd !bool_option_val) = true then 1L
                       else 0L) in
          fm#store_word_conc valp value;
          fm#store_word_conc lenp 4L;
        )
        else if !int_option = true then (
          let value = Unix.getsockopt_int fd !int_option_val in
          fm#store_word_conc valp (Int64.of_int value);
          fm#store_word_conc lenp 4L;
        )
        else if !float_option = true then (
          let secs_f = Unix.getsockopt_float fd !float_option_val in
          write_timeval_from_secs valp secs_f;
          fm#store_word_conc lenp 8L;
        );
      put_return 0L;
    with
      | Unix.Unix_error(err, _, _) -> self#put_errno err

  method sys_set_robust_list addr len =
    put_return 0L (* success *)

  method sys_set_thread_area uinfo =
    let old_ent = load_word (lea uinfo 0 0 0)
    and
	base  = load_word (lea uinfo 0 0 4) and
	limit = load_word (lea uinfo 0 0 8) in
      if !opt_trace_syscalls then
	Printf.eprintf " set_thread_area({entry: %Ld, base: %Lx, limit: %Ld})\n"
	  old_ent base limit;
      (match (old_ent, base, limit) with
	 | (0xffffffffL, _, _) ->
	     let new_ent = 12 in
	       linux_setup_tcb_seg fm new_ent 0x60000000L base limit;
	       store_word uinfo 0 (Int64.of_int new_ent);
	       put_return 0L (* success *)
	 | _ -> failwith "Unhandled args to set_thread_area")

  method sys_arch_prctl code addr =
    (match code with
       | 0x1001 (* ARCH_SET_GS *) ->
	   fm#set_long_var R_GS_BASE addr
       | 0x1002 (* ARCH_SET_FS *) ->
	   fm#set_long_var R_FS_BASE addr
       | 0x1003 (* ARCH_GET_FS *) ->
	   store_long addr 0 (fm#get_long_var R_FS_BASE)
       | 0x1004 (* ARCH_GET_GS *) ->
	   store_long addr 0 (fm#get_long_var R_GS_BASE)
       | _ -> failwith "Unexpected arch_prctl subfunction");
    put_return 0L

  method sys_set_tid_address addr =
    let pid = self#get_pid in
      put_return (Int64.of_int pid)

  method sys_set_tls tp_value =
    store_word 0xffff0ff0L 0 tp_value;
    put_reg R_TPIDRURO tp_value;
    put_return 0L (* success *)

  method private sys_shmget key size shmflag =
    self#put_errno Unix.ENOSYS

  method sys_rt_sigaction signum newbuf oldbuf setlen =
    try
      (if oldbuf = 0L then () else
	 let (action, mask_low, mask_high, flags) =
	   match signum with
	     | 0 -> raise (Unix.Unix_error(Unix.EINVAL, "rt_sigaction", ""))
	     | 1  (* HUP *)
	     | 2  (* INT *)
	     | 3  (* QUIT *)
	     | 4  (* ILL *)
	     | 5  (* TRAP *)
	     | 6  (* ABRT *)
	     | 7  (* BUS *)
	     | 8  (* FPE *) 
	     | 9  (* KILL *)
	     | 10 (* USR1 *)
             | 11 (* SEGV *)
	     | 12 (* USR2 *)
	     | 13 (* PIPE *)
	     | 14 (* ALRM *)
	     | 15 (* TERM *)
	     | 16 (* STKFLT *)
	     | 17 (* CHLD *)
	     | 18 (* CONT *)
	     | 19 (* STOP *)
	     | 20 (* TSTP *)
	     | 21 (* TTIN *)
	     | 22 (* TTOU *)
	     | 23 (* URG *)
	     | 24 (* XCPU *)
	     | 25 (* XFSZ *)
	     | 26 (* VTALRM *)
	     | 27 (* PROF *)
	     | 28 (* WINCH *)
	     | 29 (* IO *)
	     | 30 (* PWR *)
	     | 31 (* SYS *)
	       -> (0L, 0L, 0L, 0L)
	     | 32 | 33 | 34 | 35 | 36 | 37 | 38 | 39
	     | 40 | 41 | 42 | 43 | 44 | 45 | 46 | 47
	     | 48 | 49 | 50 | 51 | 52 | 53 | 54 | 55
	     | 56 | 57 | 58 | 59 | 60 | 61 | 62 | 63 | 64
             (* Real-time signals *)
		 -> (0L, 0L, 0L, 0L) 
	     | _ -> raise (UnhandledSysCall("Unhandled old signal in rt_sigaction"));
	 in
	   store_word oldbuf 0 action;
	   store_word oldbuf 4 flags;
	   store_word oldbuf 8 0L; (* restorer *)
	   store_word oldbuf 12 mask_low;
	   store_word oldbuf 12 mask_high);
      put_return 0L; (* success *)
    with
      | Unix.Unix_error(err, _, _) -> self#put_errno err

  method sys_sigaltstack new_stack_t old_stack_t =
    if old_stack_t <> 0L then
      (store_word old_stack_t 0 0L; (* base address *)
       store_word old_stack_t 4 2L; (* flags: SS_DISABLE *)
       store_word old_stack_t 8 0L); (* size *)
    put_return 0L; (* success *)

  method sys_rt_sigprocmask how newset oldset setlen =
    (if oldset = 0L then () else
       ((* report an empty old mask *)
	 match setlen with
	   | 4 -> 
	       store_word oldset 0 0L;
	   | 8 ->
	       store_word oldset 0 0L;
	       store_word oldset 4 0L
	   | _ -> failwith "Unexpected set size in (rt_)sigprocmask"));
    put_return 0L (* success *)

  method sys_nanosleep req_addr rem_addr =
    let req_time = self#read_words_as_ftime req_addr 1e9 in
      (* Unix.sleepf req_time; (* not added until 4.03 *) *)
      ignore(Unix.select [] [] [] req_time);
      self#write_ftime_as_words 0.0 rem_addr 1e9;
      put_return 0L (* success *)

  method sys_socket dom_i typ_i prot_i =
    try
      let netlink_flag = ref false in
      let domain = match dom_i with
      | 1 -> Unix.PF_UNIX
      | 2 -> Unix.PF_INET
      | 10 -> Unix.PF_INET6
      | 16 ->
      (match prot_i with
      (* NETLINK_ROUTE *)
      | 0 -> netlink_flag := true;
        Unix.PF_INET
      | _ -> raise 
               (Unix.Unix_error(
                  Unix.ENOSYS, "Missing implementation for netlink family", "")))
      | _ -> raise (Unix.Unix_error(Unix.EINVAL, "Bad protocol family", ""))
      in
      let typ = match typ_i land 0o777 with
      | 1 -> Unix.SOCK_STREAM
      | 2 -> Unix.SOCK_DGRAM
      | 3 -> Unix.SOCK_RAW
      | 5 -> Unix.SOCK_SEQPACKET
      | _ -> raise (Unix.Unix_error(Unix.EINVAL, "Bad socket type", ""))
      in
      if !netlink_flag = false then (
        let oc_fd = Unix.socket domain typ prot_i and
        vt_fd = self#fresh_fd () in
        Array.set unix_fds vt_fd (Some oc_fd);
        put_return (Int64.of_int vt_fd))
      else (
        let vt_fd = self#fresh_fd () in
        netlink_sim_sockfd := vt_fd;
        (* Plugging in a placeholder into unix_fds *)
        Array.set unix_fds vt_fd (Some Unix.stdin);
        put_return (Int64.of_int vt_fd))
    with 
      | Unix.Unix_error(err, _, _) -> self#put_errno err

  method sys_stat path buf_addr =
    try
      let oc_buf = Unix.stat (chroot path) in
      (match !opt_arch with
      | X86 -> self#write_oc_statbuf_as_stat buf_addr oc_buf;
      | X64 -> self#write_oc_statbuf_as_x64_stat buf_addr oc_buf
      | ARM -> failwith "Unimplemented: ARM 32-bit stat");
      put_return 0L (* success *)
    with
      | Unix.Unix_error(err, _, _) -> self#put_errno err

  method sys_lstat path buf_addr =
    try
      let oc_buf = Unix.lstat (chroot path) in
	(match !opt_arch with
	   | X86 -> self#write_oc_statbuf_as_stat buf_addr oc_buf;
	   | X64 -> self#write_oc_statbuf_as_x64_stat buf_addr oc_buf
	   | ARM -> failwith "Unimplemented: ARM 32-bit lstat");
	put_return 0L (* success *)
    with
      | Unix.Unix_error(err, _, _) -> self#put_errno err

  method sys_fstat fd buf_addr =
    try
      let oc_buf =
	(if (fd <> 1 || true) then
	   Unix.fstat (self#get_fd fd)
	 else
	   Unix.stat "/etc/group") (* pretend stdout is always redirected *) in
	(match !opt_arch with
	   | X86 -> self#write_oc_statbuf_as_stat buf_addr oc_buf
	   | X64 -> self#write_oc_statbuf_as_x64_stat buf_addr oc_buf
	   | ARM -> failwith "Unimplemented: ARM 32-bit fstat");
	put_return 0L (* success *)
    with
      | Unix.Unix_error(err, _, _) -> self#put_errno err

  method sys_stat64 path buf_addr =
    try
      let oc_buf = Unix.stat (chroot path) in
	self#write_oc_statbuf_as_stat64 buf_addr oc_buf;
	put_return 0L (* success *)
    with
      | Unix.Unix_error(err, _, _) -> self#put_errno err

  method sys_lstat64 path buf_addr =
    try
      let oc_buf = Unix.lstat (chroot path) in
	self#write_oc_statbuf_as_stat64 buf_addr oc_buf;
	put_return 0L (* success *)
    with
      | Unix.Unix_error(err, _, _) -> self#put_errno err

  method sys_fstat64 fd buf_addr =
    try
      let oc_buf =
	(if (fd <> 1 || true) then
	   Unix.fstat (self#get_fd fd)
	 else
	   Unix.stat "/etc/group") (* pretend stdout is always redirected *) in
	self#write_oc_statbuf_as_stat64 buf_addr oc_buf;
	put_return 0L (* success *)
    with
      | Unix.Unix_error(err, _, _) -> self#put_errno err
	  
  method sys_statfs path buf =
    ignore(path);
    try
      ignore(Unix.stat path); (* only for the errors it generates *)
      (match !opt_arch with
	 | X86| ARM ->
	     self#write_fake_statfs_buf buf
	 | X64 ->
	     self#write_fake_statfs_x64_buf buf);
      put_return 0L (* success *)
    with
      | Unix.Unix_error(err, _, _) -> self#put_errno err

  method sys_fstatfs fd buf =
    ignore(fd);
    (match !opt_arch with
       | X86| ARM ->
	   self#write_fake_statfs_buf buf
       | X64 ->
	   self#write_fake_statfs_x64_buf buf);
    put_return 0L (* success *)

  method sys_statfs64 path buf_len struct_buf =
    g_assert(buf_len = 84 || buf_len = 88) 100 "Linux_syscalls.sys_statfs64"; (* Same layout, different padding *)
    self#write_fake_statfs64buf struct_buf;
    put_return 0L (* success *)

  method sys_fsync fd =
    ignore(fd);
    put_return 0L (* success *)

  method private sys_sysinfo info_buf =
    ignore(info_buf);
    self#put_errno Unix.ENOSYS

  method sys_tgkill tgid tid signal : unit =
    let my_pid = self#get_pid in
      if tgid = my_pid && tid = my_pid && signal = 6 then
	raise SimulatedAbort;
      failwith "Unhandled args to tgkill (not abort())"

  method sys_time addr =
    let time = Int64.of_float (Unix.time ()) in
      if addr != 0L then
	store_word addr 0 time else ();
      put_return time

  method sys_times addr =
    let float_to_clocks f = Int64.of_float (f *. 100.0) in
    let pt = Unix.times () in
    let ut = float_to_clocks (pt.Unix.tms_utime) and
	st = float_to_clocks (pt.Unix.tms_stime) and
	cut = float_to_clocks (pt.Unix.tms_cutime) and
	cst = float_to_clocks (pt.Unix.tms_cstime) in
      (* Printf.eprintf "times: %Ld %Ld %Ld %Ld\n" ut st cut cst; *)
      store_word addr 0 ut;
      store_word addr 4 st;		 
      store_word addr 8 cut;
      store_word addr 12 cst;
      put_return (Int64.add ut st)

  method sys_umask new_mask =
    let old_mask = Unix.umask new_mask in
      put_return (Int64.of_int old_mask)

  method private one_line_from_cmd cmd =
    let ic = Unix.open_process_in cmd in
    let s = try
      input_line ic
    with
      | End_of_file -> ""
    in
      ignore(Unix.close_process_in ic);
      s

  method private external_uname =
    [(self#one_line_from_cmd "uname -s");
     (self#one_line_from_cmd "uname -n");
     (self#one_line_from_cmd "uname -r");
     (self#one_line_from_cmd "uname -v");
     (self#one_line_from_cmd "uname -m");
     (self#one_line_from_cmd "domainname")]

  method sys_uname buf =
    let nodename = (Unix.gethostname ()) in
      List.iter2
	(fun i str ->
	   fm#store_cstr buf (Int64.mul 65L i) str)
	[0L; 1L; 2L; 3L; 4L; 5L]
	(match (!opt_external_uname, !opt_arch) with
	   | (true, _) -> self#external_uname
	   | (false, X86) ->
	       ["Linux"; (* sysname *)
		nodename; (* nodename *)
		"3.2.0-1-amd64"; (* release *)
		"#1 SMP Fri Mar 27 04:02:59 UTC 2011"; (* version *)
		"i686"; (* machine *)
		"example.com" (* domain *)
	       ]
	   | (false, X64) ->
	       ["Linux"; (* sysname *)
		nodename; (* nodename *)
		"3.2.0-1-amd64"; (* release *)
		"#1 SMP Fri Mar 27 04:02:59 UTC 2011"; (* version *)
		"x86_64"; (* machine *)
		"example.com" (* domain *)
	       ]
	   | (false, ARM) ->
	       ["Linux"; (* sysname *)
		nodename; (* nodename *)
		"3.2.0-1-ARCH"; (* release *)
		"#1 Wed Jun 15 07:34:48 UTC 2011"; (* version *)
		"armv5tejl"; (* machine *)
		"example.com" (* domain *)
	       ]
	);
      put_return 0L (* success *)

  method sys_alarm sec =
    if sec != 0 then
      raise (Unix.Unix_error
               (Unix.EOPNOTSUPP, 
               "Nonzero argument to alarm(2) not supported", ""))
    else
      put_return 0L

  method sys_unlink path =
    try
      Unix.unlink path;
      put_return 0L (* success *)
    with
      | Unix.Unix_error(err, _, _) -> self#put_errno err

  method sys_utime path times_buf =
    let actime = Int64.to_float (load_word (lea times_buf 0 0 0)) and
	modtime = Int64.to_float (load_word (lea times_buf 0 0 4))
    in
      Unix.utimes path actime modtime;
      put_return 0L (* success *)

  method sys_utimensat dirfd path_buf timespec_buf flags =
    let path = match (dirfd, path_buf, flags) with
      | (_, 0L, 0) when dirfd <> -100 ->
	  fd_info.(dirfd).fname
      | _ -> failwith "Unsupported args to utimensat"
    in
    let field off = load_word (lea timespec_buf 0 0 off) in
    let float off = Int64.to_float (field off) in
    let actime  = (float 0) +. (float 4)  /. 1000000000.0 and
	modtime = (float 8) +. (float 12) /. 1000000000.0
    in
      g_assert((field  4) <> 0x3fffffffL) 100 "Linux_syscalls.sys_utimensat - UTIME_NOW"; (* UTIME_NOW *)
      g_assert((field  4) <> 0x3ffffffeL) 100 "Linux_syscalls.sys_utimensat - UTIME_OMIT"; (* UTIME_OMIT *)
      g_assert((field 12) <> 0x3fffffffL) 100 "Linux_syscalls.sys_utimensat - UTIME_NOW"; (* UTIME_NOW *)
      g_assert((field 12) <> 0x3ffffffeL) 100 "Linux_syscalls.sys_utimensat - UTIME_OMIT"; (* UTIME_OMIT *)
      Unix.utimes path actime modtime;
      put_return 0L (* success *)      

  method sys_write fd bytes count =
    self#do_write fd bytes count

  method private iovec_load_base iov i =
    match !opt_arch with
      | X86|ARM -> (load_word (lea iov i 8  0))
      | X64     -> (load_long (lea iov i 16 0))

  method private iovec_load_len iov i =
    match !opt_arch with
      | X86|ARM -> (load_word (lea iov i 8  4))
      | X64     -> (load_long (lea iov i 16 8))

  method private iovec_size iov cnt =
    let sum = ref 0 in
      for i = 0 to cnt - 1 do
	let len = Int64.to_int (self#iovec_load_len iov i) in
	  sum := !sum + len
      done;
      !sum

  method private scatter_iovec iov cnt buf =
    let off = ref 0 in
      for i = 0 to cnt - 1 do
	let base = self#iovec_load_base iov i and
	    len = Int64.to_int (self#iovec_load_len iov i)
	in
	  fm#store_str base 0L (String.sub buf !off len);
	  off := !off + len
      done

  method private gather_iovec iov cnt =
    let read_vec i =
      read_buf
	(self#iovec_load_base iov i) (* iov_base *)
	(Int64.to_int (self#iovec_load_len iov i)) (* iov_len *)
    in
      Array.concat (Vine_util.mapn read_vec (cnt - 1))

  method sys_writev fd iov cnt =
    let bytes = self#gather_iovec iov cnt in
      self#do_write fd bytes (Array.length bytes)

  (* If you don't like long methods, you may want to stop reading this
     file now. This method is the dispatcher that reads the system call
     number and arguments out of registers, and then calls the
     appropriate sys_* method. The method is big because Linux has more
     than 300 system calls, and the numbering and some interface details
     differ by architecture. The list is roughly in order by x86-32
     system call number (generally corresponding to when syscalls were
     added to the kernel), with other-architecture versions of a syscall
     grouped with the x86-32. *)
  method private handle_linux_syscall () =
    let get_reg r = 
      match (!opt_arch, !opt_symbolic_syscall_error) with
	| (X64, None) ->
	    fm#get_long_var_concretize r
	      !opt_measure_influence_syscall_args "syscall arg"
	| (X64, _) ->
	    fm#get_long_var r (* fail if not concrete *)
	| ((X86|ARM), None) ->
	    fm#get_word_var_concretize r
	      !opt_measure_influence_syscall_args "syscall arg"
	| ((X86|ARM), _) ->
	    fm#get_word_var r (* fail if not concrete *)
    in
    let uh s = raise (UnhandledSysCall(s))
    in
    let (callnum_reg, arg_regs, ret_reg) = match !opt_arch with
      |	X86 -> (R_EAX, [| R_EBX; R_ECX; R_EDX; R_ESI; R_EDI; R_EBP |], R_EAX)
      | ARM -> (R7, [| R0; R1; R2; R3; R4; R5; R6 |], R0)
      | X64 -> (R_RAX, [| R_RDI; R_RSI; R_RDX; R_R10; R_R8; R_R9 |], R_RAX)

    in
    (let syscall_num = Int64.to_int (get_reg callnum_reg) and
	 read_1_reg () = get_reg arg_regs.(0) in
     let read_2_regs () =
       let ebx = read_1_reg () and
	   ecx = get_reg arg_regs.(1) in
	 (ebx, ecx) in
     let read_3_regs () = 
       let (ebx, ecx) = read_2_regs () and
	   edx = get_reg arg_regs.(2) in
	 (ebx, ecx, edx) in
     let read_4_regs () =
       let (ebx, ecx, edx) = read_3_regs () and
	   esi = get_reg arg_regs.(3) in
	 (ebx, ecx, edx, esi) in
     let read_5_regs () =
       let (ebx, ecx, edx, esi) = read_4_regs () and
	   edi = get_reg arg_regs.(4) in
	 (ebx, ecx, edx, esi, edi) in
     let read_6_regs () =
       let (ebx, ecx, edx, esi, edi) = read_5_regs () and
	   ebp = get_reg arg_regs.(5) in
	 (ebx, ecx, edx, esi, edi, ebp) in
     let read_7_regs () =
       g_assert(!opt_arch <> X86) 100 "Linux_syscalls.handle_linux_syscall"; (* x86 only has 6 available registers *)
       let (r0, r1, r2, r3, r4, r5) = read_6_regs () and
	   r6 = get_reg arg_regs.(6) in
	 (r0, r1, r2, r3, r4, r5, r6)
     in
       ignore(0, read_7_regs);
       match (!opt_arch, syscall_num) with 
	 | ((X86|ARM), 0) -> (* restart_syscall *)
	     uh "Unhandled Linux system call restart_syscall (0)"
	 | (X64, 219) -> (* restart_syscall *)
	     uh "Unhandled Linux/x64 system call restart_syscall (219)"
	 | ((X86|ARM), 1) (* exit *)
	 | (X64, 60)   -> (* exit *)
	     let arg1 = read_1_reg () in
	     let status = arg1 in
	       if !opt_trace_syscalls then
		 Printf.eprintf "exit(%Ld) (no return)\n" status;
	       self#sys_exit status
	 | ((X86|ARM), 2) -> (* fork *)
	     uh "Unhandled Linux system call fork (2)"
	 | (X64, 57) -> (* fork *)
	     uh "Unhandled Linux/x64 system call fork (57)"
	 | ((X86|ARM), 3) (* read *)
	 | (X64, 0) (* read *) ->
	     let (arg1, arg2, arg3) = read_3_regs () in
	     let fd    = Int64.to_int arg1 and
		 buf   = arg2 and
		 count = Int64.to_int arg3 in
	       if !opt_trace_syscalls then
		 Printf.eprintf "read(%d, 0x%08Lx, %d)" fd buf count;
	       self#sys_read fd buf count;
	 | ((X86|ARM), 4) (* write *)
	 | (X64, 1) (* write *) ->
	     let (arg1, arg2, arg3) = read_3_regs () in
	     let fd    = Int64.to_int arg1 and
		 buf   = arg2 and
		 count = Int64.to_int arg3 in
	       if !opt_trace_syscalls then
		 Printf.eprintf "write(%d, 0x%08Lx, %d)\n" fd buf count;
	       let bytes = read_buf buf count in
		 self#sys_write fd bytes count
	 | ((X86|ARM), 5) (* open *)
	 | (X64, 2) (* open *) ->
	     let (arg1, arg2) = read_2_regs () in
	     let arg3 = (if (Int64.logand arg2 0o100L) <> 0L then
			   get_reg arg_regs.(2)
			 else
			   0L) in
	     let path_buf = arg1 and
		 flags    = Int64.to_int arg2 and
		 mode     = Int64.to_int arg3 in
	     let path = fm#read_cstr path_buf in
	       if !opt_trace_syscalls then
		 Printf.eprintf "open(\"%s\", 0x%x, 0o%o)" path flags mode;
	       self#sys_open path flags mode
	 | ((X86|ARM), 6) (* close *)
	 | (X64, 3) (* close *) ->
	     let arg1 = read_1_reg () in
	     let fd = Int64.to_int arg1 in
	       if !opt_trace_syscalls then
		 Printf.eprintf "close(%d)" fd;
	       self#sys_close fd
	 | (ARM, 7) -> uh "No waitpid (7) syscall in Linux/ARM (E)ABI"
	 | (X86, 7) -> (* waitpid *)
	     uh "Unhandled Linux system call waitpid (7)"
	 | ((X86|ARM), 8) -> (* creat *)
	     uh "Unhandled Linux system call creat (8)"
	 | (X64, 85) -> (* creat *)
	     uh "Unhandled Linux/x64 system call creat (85)"
	 | ((X86|ARM), 9) (* link *)
	 | (X64, 86)   -> (* link *)
	     let (arg1, arg2) = read_2_regs () in
	     let oldpath = fm#read_cstr arg1 and
		 newpath = fm#read_cstr arg2 in
	       if !opt_trace_syscalls then
		 Printf.eprintf "link(\"%s\", \"%s\")" oldpath newpath;
	       self#sys_link oldpath newpath
	 | (ARM, 10) -> uh "Check whether ARM unlink syscall matches x86"
	 | (X86, 10)    (* unlink *)
	 | (X64, 87) -> (* unlink *)
	     let ebx = read_1_reg () in
	     let path = fm#read_cstr ebx in
	       if !opt_trace_syscalls then
		 Printf.eprintf "unlink(\"%s\")" path;
	       self#sys_unlink path
	 | ((X86|ARM), 11) -> (* execve *)
	     uh "Unhandled Linux system call execve (11)"
	 | (X64, 59) -> (* execve *)
	     uh "Unhandled Linux/x64 system call execve (59)"
	 | (ARM, 12) -> uh "Check whether ARM chdir syscall matches x86"
	 | (X86, 12)    (* chdir *)
	 | (X64, 80) -> (* chdir *)
	     let ebx = read_1_reg () in
	     let path = fm#read_cstr ebx in
	       if !opt_trace_syscalls then
		 Printf.eprintf "chdir(\"%s\")" path;
	       self#sys_chdir path
	 | (ARM, 13) -> uh "Check whether ARM time syscall matches x86"
	 | (X86, 13) (* time *)
	 | (X64, 201) -> (* time *)
	     let arg1 = read_1_reg () in
	     let addr = arg1 in
	       if !opt_trace_syscalls then
		 Printf.eprintf "time(0x%08Lx)" addr;
	       self#sys_time addr
	 | ((X86|ARM), 14) -> (* mknod *)
	     uh "Unhandled Linux system call mknod (14)"
	 | (X64, 133) -> (* mknod *)
	     uh "Unhandled Linux/x64 system call mknod (133)"
	 | ((X86|ARM), 15) (* chmod *)
	 | (X64, 90)    -> (* chmod *)
	     let (arg1, arg2) = read_2_regs () in
	     let path = fm#read_cstr arg1 and
		 mode = Int64.to_int arg2 in
	       if !opt_trace_syscalls then
		 Printf.eprintf "chmod(\"%s\", 0o%o)" path mode;
	       self#sys_chmod path mode
	 | ((X86|ARM), 16) -> (* lchown *)
	     uh "Unhandled Linux system call lchown (16)"
	 | (X64, 94) -> (* lchown *)
	     uh "Unhandled Linux/x64 system call lchown (94)"
	 | (ARM, 17) -> uh "No break (17) syscall in Linux/ARM (E)ABI"
	 | (X86, 17) -> (* break *)
	     uh "Unhandled Linux system call break (17)"
	 | (ARM, 18) -> uh "No oldstat (18) syscall in Linux/ARM (E)ABI"
	 | (X86, 18) -> (* oldstat *)
	     uh "Unhandled Linux system call oldstat (18)"
	 | (ARM, 19) -> uh "Check whether ARM lseek syscall matches x86"
	 | (X86, 19) (* lseek *)
	 | (X64,  8) -> (* lseek *)
	     let (ebx, ecx, edx) = read_3_regs () in
	     let (fd: int) = Int64.to_int ebx and
		 offset = ecx and
		 whence = (Int64.to_int edx) in
	       if !opt_trace_syscalls then
		 Printf.eprintf "lseek(%d, %Ld, %d)" fd offset whence;
	       self#sys_lseek fd offset whence
	 | ((X86|ARM), 20) (* getpid *)
	 | (X64, 39)    -> (* getpid *)
	     if !opt_trace_syscalls then
	       Printf.eprintf "getpid()";
	     self#sys_getpid ()
	 | ((X86|ARM), 21) -> (* mount *)
	     uh "Unhandled Linux system call mount (21)"
	 | (X64, 165) -> (* mount *)
	     uh "Unhandled Linux/x64 system call mount (165)"
	 | ((X86|ARM), 22) -> (* umount *)
	     uh "Unhandled Linux system call umount (22)"
	 | ((X86|ARM), 23) -> (* setuid *)
	     uh "Unhandled Linux system call setuid (23)"
	 | (X64, 105) -> (* setuid *)
	     uh "Unhandled Linux/x64 system call setuid (105)"
	 | (ARM, 24) -> uh "Check whether ARM getuid syscall matches x86"
	 | (X86, 24) (* getuid *)
	 | (X64, 102) -> (* getuid *)
	     if !opt_trace_syscalls then
	       Printf.eprintf "getuid()";
	     self#sys_getuid ()
	 | ((X86|ARM), 25) -> (* stime *)
	     uh "Unhandled Linux system call stime (25)"
	 | ((X86|ARM), 26) -> (* ptrace *)
	     uh "Unhandled Linux system call ptrace (26)"
<<<<<<< HEAD
	 | ((X86|ARM), 27) -> (* alarm *)
         let arg = read_1_reg () in
         let sec = Int64.to_int arg in
         if !opt_trace_syscalls then
           Printf.eprintf "alarm(%d)" sec;
         self#sys_alarm sec
=======
	 | (X64, 101) -> (* ptrace *)
	     uh "Unhandled Linux/x64 system call ptrace (101)"
	 | ((X86|ARM), 27) (* alarm *)
	 | (X64, 37)    -> (* alarm *)
             let arg = read_1_reg () in
             let sec = Int64.to_int arg in
               if !opt_trace_syscalls then
		 Printf.printf "alarm(%d)" sec;
               self#sys_alarm sec
>>>>>>> 495b4754
	 | (ARM, 28) -> uh "No oldfstat (28) syscall in Linux/ARM (E)ABI"
	 | (X86, 28) -> (* oldfstat *)
	     uh "Unhandled Linux system call oldfstat (28)"
	 | ((X86|ARM), 29) -> (* pause *)
	     uh "Unhandled Linux system call pause (29)"
	 | (X64, 34) -> (* pause *)
	     uh "Unhandled Linux/x64 system call pause (34)"
	 | (ARM, 30) -> uh "Check whether ARM utime syscall matches x86"
	 | (X64, 132) -> uh "Check whether x64 utime syscall matches x86"
	 | (X86, 30) -> (* utime *)
	     let (ebx, ecx) = read_2_regs () in
	     let path = fm#read_cstr ebx and
		 times_buf = ecx in
	       if !opt_trace_syscalls then
		 Printf.eprintf "utime(\"%s\", 0x%08Lx)" path times_buf;
	       self#sys_utime path times_buf
	 | (ARM, 31) -> uh "No stty (31) syscall in Linux/ARM (E)ABI"
	 | (X86, 31) -> (* stty *)
	     uh "Unhandled Linux system call stty (31)"
	 | (ARM, 32) -> uh "No gtty (32) syscall in Linux/ARM (E)ABI"
	 | (X86, 32) -> (* gtty *)
	     uh "Unhandled Linux system call gtty (32)"
	 | ((X86|ARM), 33) (* access *)
	 | (X64, 21) ->    (* access *)
	     let (arg1, arg2) = read_2_regs () in
	     let path_buf = arg1 and
		 mode     = Int64.to_int arg2 in
	     let path = fm#read_cstr path_buf in
	       if !opt_trace_syscalls then
		 Printf.eprintf "access(\"%s\", 0x%x)" path mode;
	       self#sys_access path mode
	 | ((X86|ARM), 34) -> (* nice *)
	     uh "Unhandled Linux system call nice (34)"
	 | (ARM, 35) -> uh "No ftime (35) syscall in Linux/ARM (E)ABI"
	 | (X86, 35) -> (* ftime *)
	     uh "Unhandled Linux system call ftime (35)"
	 | ((X86|ARM), 36) -> (* sync *)
	     uh "Unhandled Linux system call sync (36)"
	 | (X64, 162) -> (* sync *)
	     uh "Unhandled Linux/x64 system call sync (162)"
	 | ((X86|ARM), 37) -> (* kill *)
	     uh "Unhandled Linux system call kill (37)"
	 | (X64, 62) -> (* kill *)
	     uh "Unhandled Linux/x64 system call kill (62)"
	 | ((X86|ARM), 38) (* rename *)
	 | (X64, 82)    -> (* rename *)
	     let (arg1, arg2) = read_2_regs () in
	     let oldpath = fm#read_cstr arg1 and
		 newpath = fm#read_cstr arg2 in
	       if !opt_trace_syscalls then
		 Printf.eprintf "rename(\"%s\", \"%s\")" oldpath newpath;
	       self#sys_rename oldpath newpath
	 | (ARM, 39) -> uh "Check whether ARM mkdir syscall matches x86"
	 | (X86, 39)    (* mkdir *)
	 | (X64, 83) -> (* mkdir *)
	     let (ebx, ecx) = read_2_regs () in
	     let path_buf = ebx and
		 mode     = Int64.to_int ecx in
	     let path = fm#read_cstr path_buf in
	       if !opt_trace_syscalls then
		 Printf.eprintf "mkdir(\"%s\", 0x%x)" path mode;
	       self#sys_mkdir path mode
	 | ((X86|ARM), 40) -> (* rmdir *)
	     uh "Unhandled Linux system call rmdir (40)"
	 | (X64, 84) -> (* rmdir *)
	     uh "Unhandled Linux/x64 system call rmdir (84)"
	 | ((X86|ARM), 41) (* dup *)
	 | (X64, 32)    -> (* dup *)
	     let arg1 = read_1_reg () in
	     let fd = Int64.to_int arg1 in
	       if !opt_trace_syscalls then
		 Printf.eprintf "dup(%d)" fd;
	       self#sys_dup fd
	 | (X64, 22) -> uh "Check whether x64 pipe syscall matches x86"
	 | (ARM, 42) -> uh "Check whether ARM pipe syscall matches x86"
	 | (X86, 42) -> (* pipe *)
	     let ebx = read_1_reg () in
	     let buf = ebx in
	       if !opt_trace_syscalls then
		 Printf.eprintf "pipe(0x%08Lx)" buf;
	       self#sys_pipe buf
	 | (ARM, 43) -> uh "Check whether ARM times syscall matches x86"
	 | (X64, 100) -> uh "Check whether x64 times syscall matches x86"
	 | (X86, 43) -> (* times *)
	     let ebx = read_1_reg () in
	     let addr = ebx in
	       if !opt_trace_syscalls then
		 Printf.eprintf "times(0x%08Lx)" addr;
	       self#sys_times addr
	 | (ARM, 44) -> uh "No prof (44) syscall in Linux/ARM (E)ABI"
	 | (X86, 44) -> (* prof *)
	     uh "Unhandled Linux system call prof (44)"
	 | ((X86|ARM), 45) (* brk *)
	 | (X64, 12) -> (* brk *)
	     let arg1 = read_1_reg () in
	     let addr = arg1 in
	       if !opt_trace_syscalls then
		 Printf.eprintf "brk(0x%08Lx)" addr;
	       self#sys_brk addr
	 | ((X86|ARM), 46) -> (* setgid *)
	     uh "Unhandled Linux system call setgid (46)"
	 | (X64, 106) -> (* setgid *)
	     uh "Unhandled Linux/x64 system call setgid (106)"
	 | (ARM, 47) -> uh "Check whether ARM getgid syscall matches x86"
	 | (X86, 47)     (* getgid *)
	 | (X64, 104) -> (* getgid *)
	     if !opt_trace_syscalls then
	       Printf.eprintf "getgid()";
	     self#sys_getgid ()
	 | (ARM, 48) -> uh "No signal (48) syscall in Linux/ARM (E)ABI"
	 | (X86, 48) -> (* signal *)
	     uh "Unhandled Linux system call signal (48)"
	 | (ARM, 49) -> uh "Check whether ARM geteuid syscall matches x86"
	 | (X86, 49) (* geteuid *)
	 | (X64, 107) -> (* geteuid *)
	     if !opt_trace_syscalls then
	       Printf.eprintf "geteuid()";
	     self#sys_geteuid ()
	 | (ARM, 50) -> uh "Check whether ARM getegid syscall matches x86"
	 | (X86, 50) (* getegid *)
	 | (X64, 108) -> (* geteuid *)
	     if !opt_trace_syscalls then
	       Printf.eprintf "getegid()";
	     self#sys_getegid ()
	 | ((X86|ARM), 51) -> (* acct *)
	     uh "Unhandled Linux system call acct (51)"
	 | (X64, 163) -> (* acct *)
	     uh "Unhandled Linux/x64 system call acct (163)"
	 | ((X86|ARM), 52) -> (* umount2 *)
	     uh "Unhandled Linux system call umount2 (52)"
	 | (X64, 166) -> (* umount2 *)
	     uh "Unhandled Linux/x64 system call umount2 (166)"
	 | (ARM, 53) -> uh "No lock (53) syscall in Linux/ARM (E)ABI"
	 | (X86, 53) -> (* lock *)
	     uh "Unhandled Linux system call lock (53)"
	 | ((X86|ARM), 54) (* ioctl *)
	 | (X64, 16)    -> (* ioctl *)
	     let (arg1, arg2, arg3) = read_3_regs () in
	     let fd   = Int64.to_int arg1 and
		 req  = arg2 and
		 argp = arg3 in
	       if !opt_trace_syscalls then
		 Printf.eprintf "ioctl(%d, 0x%Lx, 0x%08Lx)" fd req argp;
	       self#sys_ioctl fd req argp;
	 | (ARM, 55) -> uh "Check whether ARM fcntl syscall matches x86"
	 | (X86, 55) (* fcntl *)
	 | (X64, 72) (* fnctl *) ->
	     let (ebx, ecx, edx) = read_3_regs () in
	     let fd = Int64.to_int ebx and
		 cmd = Int64.to_int ecx and
		 arg = edx in
	       if !opt_trace_syscalls then
		 Printf.eprintf "fcntl(%d, %d, 0x%08Lx)" fd cmd arg;
	       self#sys_fcntl fd cmd arg
	 | (ARM, 56) -> uh "No mpx (56) syscall in Linux/ARM (E)ABI"
	 | (X86, 56) -> (* mpx *)
	     uh "Unhandled Linux system call mpx (56)"
	 | ((X86|ARM), 57) -> (* setpgid *)
	     uh "Unhandled Linux system call setpgid (57)"
	 | (X64, 109) -> (* setpgid *)
	     uh "Unhandled Linux/x64 system call setpgid (109)"
	 | (ARM, 58) -> uh "No ulimit (58) syscall in Linux/ARM (E)ABI"
	 | (X86, 58) -> (* ulimit *)
	     uh "Unhandled Linux system call ulimit (58)"
	 | (ARM, 59) -> uh "No ulimit (59) syscall in Linux/ARM (E)ABI"
	 | (X86, 59) -> (* oldolduname *)
	     uh "Unhandled Linux system call oldolduname (59)"
	 | (ARM, 60) -> uh "Check whether ARM umask syscall matches x86"
	 | (X86, 60)    (* umask *)
	 | (X64, 95) -> (* umask *)
	     let ebx = read_1_reg () in
	     let mask = Int64.to_int ebx in
	       if !opt_trace_syscalls then
		 Printf.eprintf "umask(0o%03o)" mask;
	       self#sys_umask mask;
	 | ((X86|ARM), 61) -> (* chroot *)
	     uh "Unhandled Linux system call chroot (61)"
	 | (X64, 161) -> (* chroot *)
	     uh "Unhandled Linux/x64 system call chroot (161)"
	 | ((X86|ARM), 62) -> (* ustat *)
	     uh "Unhandled Linux system call ustat (62)"
<<<<<<< HEAD
	 | ((X86|ARM), 63) -> (* dup2 *)
         let (arg1,arg2) = read_2_regs () in
         let fd1 = Int64.to_int arg1 and
             fd2 = Int64.to_int arg2 in
         if !opt_trace_syscalls then
           Printf.eprintf "dup2(%d,%d)" fd1 fd2;
         self#sys_dup2 fd1 fd2
=======
	 | (X64, 136) -> (* ustat *)
	     uh "Unhandled Linux/x64 system call ustat (136)"
	 | ((X86|ARM), 63) (* dup2 *)
	 | (X64, 33)    -> (* dup2 *)
             let (arg1,arg2) = read_2_regs () in
             let fd1 = Int64.to_int arg1 and
		 fd2 = Int64.to_int arg2 in
               if !opt_trace_syscalls then
		 Printf.printf "dup2(%d,%d)" fd1 fd2;
               self#sys_dup2 fd1 fd2
>>>>>>> 495b4754
	 | (ARM, 64) -> uh "Check whether ARM getppid syscall matches x86"
	 | (X86, 64)     (* getppid *)
	 | (X64, 110) -> (* getppid *)
	     if !opt_trace_syscalls then
	       Printf.eprintf "getppid()";
	     self#sys_getppid ()
	 | (ARM, 65) -> uh "Check whether ARM getpgrp syscall matches x86"
	 | (X86,  65)    (* getpgrp *)
	 | (X64, 111) -> (* getpgrp *)
	     if !opt_trace_syscalls then
	       Printf.eprintf "getpgrp()";
	     self#sys_getpgrp ()
	 | ((X86|ARM), 66) -> (* setsid *)
	     uh "Unhandled Linux system call setsid (66)"
	 | ((X86|ARM), 67) -> (* sigaction *)
	     uh "Unhandled Linux system call sigaction (67)"
	 | (ARM, 68) -> uh "No sgetmask (68) syscall in Linux/ARM (E)ABI"
	 | (X86, 68) -> (* sgetmask *)
	     uh "Unhandled Linux system call sgetmask (68)"
	 | (ARM, 69) -> uh "No ssetmask (69) syscall in Linux/ARM (E)ABI"
	 | (X86, 69) -> (* ssetmask *)
	     uh "Unhandled Linux system call ssetmask (69)"
	 | (ARM, 70) -> uh "Check whether ARM setreuid syscall matches x86"
	 | (X86, 70) -> (* setreuid *)
	     let (ebx, ecx) = read_2_regs () in
	     let ruid = Int64.to_int ebx and
		 euid = Int64.to_int ecx in
	       if !opt_trace_syscalls then
		 Printf.eprintf "setreuid(%d, %d)" ruid euid;
	       self#sys_setreuid ruid euid
	 | ((X86|ARM), 71) -> (* setregid *)
	     uh "Unhandled Linux system call setregid (71)"
	 | ((X86|ARM), 72) -> (* sigsuspend *)
	     uh "Unhandled Linux system call sigsuspend (72)"
	 | ((X86|ARM), 73) -> (* sigpending *)
	     uh "Unhandled Linux system call sigpending (73)"
	 | ((X86|ARM), 74) -> (* sethostname *)
	     uh "Unhandled Linux system call sethostname (74)"
	 | (X64, 170) -> (* sethostname *)
	     uh "Unhandled Linux/x64 system call sethostname (170)"
	 | (ARM, 75) -> uh "Check whether ARM setrlimit syscall matches x86"
	 | (X64, 160) -> uh "Check whether x64 setrlimit syscall matches x86"
	 | (X86, 75) -> (* setrlimit *)
	     let (ebx, ecx) = read_2_regs () in
	     let resource = Int64.to_int ebx and
		 rlim = ecx in
	       if !opt_trace_syscalls then
		 Printf.eprintf "setrlimit(%d, 0x%08Lx)" resource rlim;
	       self#sys_setrlimit resource rlim
	 | ((X86|ARM), 76) -> (* getrlimit *)
	     uh "Unhandled Linux system call (old) getrlimit (76)"
	 | (X64, 97) -> (* getrlimit *)
	     let (arg1, arg2) = read_2_regs () in
	     let rsrc = Int64.to_int arg1 and
		 buf  = arg2 in
	       if !opt_trace_syscalls then
		 Printf.printf "getrlimit(%d, 0x%08Lx)" rsrc buf;
	       self#sys_getrlimit rsrc buf
	 | ((X86|ARM), 77) -> (* getrusage, 32-bit structure *)
	     let (ebx, ecx) = read_2_regs () in
	     let who = Int64.to_int ebx and
		 buf = ecx in
	       if !opt_trace_syscalls then
<<<<<<< HEAD
		 Printf.eprintf "getrusage(%d, 0x%08Lx)" who buf;
	       self#sys_getrusage who buf
	 | (X64, 96)
=======
		 Printf.printf "getrusage(%d, 0x%08Lx)" who buf;
	       self#sys_getrusage32 who buf
	 | (X64, 98) -> (* getrusage, 64-bit structure *)
	     let (arg1, arg2) = read_2_regs () in
	     let who = Int64.to_int arg1 and
		 buf = arg2 in
	       if !opt_trace_syscalls then
		 Printf.printf "getrusage(%d, 0x%08Lx)" who buf;
	       self#sys_getrusage64 who buf
	 | (X64, 96) (* gettimeofday *)
>>>>>>> 495b4754
	 | ((X86|ARM), 78) -> (* gettimeofday *)
	     let (arg1, arg2) = read_2_regs () in
	     let timep = arg1 and
		 zonep = arg2 in
	       if !opt_trace_syscalls then
		 Printf.eprintf "gettimeofday(0x%08Lx, 0x%08Lx)" timep zonep;
	       self#sys_gettimeofday timep zonep
	 | ((X86|ARM), 79) -> (* settimeofday *)
	     uh "Unhandled Linux system call settimeofday (79)"
	 | (X64, 164) -> (* settimeofday *)
	     uh "Unhandled Linux/x64 system call settimeofday (164)"
	 | ((X86|ARM), 80) -> (* getgroups *)
	     uh "Unhandled Linux system call getgroups (80)"
	 | ((X86|ARM), 81) -> (* setgroups *)
	     uh "Unhandled Linux system call setgroups (81)"
	 | ((X86|ARM), 82) -> (* select *)
	     uh "Unhandled Linux system call select (82)"
<<<<<<< HEAD
	 | ((X86|ARM), 83) -> (* symlink *)
         let (arg1, arg2) = read_2_regs () in
         let target = (fm#read_cstr arg1) and
             linkpath = (fm#read_cstr arg2) in
         if !opt_trace_syscalls then
           Printf.eprintf "symlink(%s, %s)" target linkpath;
         self#sys_symlink target linkpath
=======
	 | (X64, 23) -> (* select *)
	     let (ebx, ecx, edx, esi, edi) = read_5_regs () in
	     let nfds = Int64.to_int ebx and
		 readfds = ecx and
		 writefds = edx and
		 exceptfds = esi and
		 timeout = edi in
	       if !opt_trace_syscalls then
		 Printf.printf "select(%d, 0x%08Lx, 0x%08Lx, 0x%08Lx, 0x%08Lx)"
		   nfds readfds writefds exceptfds timeout;
	       self#sys_select nfds readfds writefds exceptfds timeout
	 | ((X86|ARM), 83) (* symlink *)
	 | (X64, 88)    -> (* symlink *)
             let (arg1, arg2) = read_2_regs () in
             let target = (fm#read_cstr arg1) and
		 linkpath = (fm#read_cstr arg2) in
               if !opt_trace_syscalls then
		 Printf.printf "symlink(%s, %s)" target linkpath;
               self#sys_symlink target linkpath
>>>>>>> 495b4754
	 | (ARM, 84) -> uh "No oldlstat (84) syscall in Linux/ARM (E)ABI"
	 | (X86, 84) -> (* oldlstat *)
	     uh "Unhandled Linux system call oldlstat (84)"
	 | ((X86|ARM), 85) (* readlink *)
	 | (X64, 89)    -> (* readlink *)
	     let (arg1, arg2, arg3) = read_3_regs () in
	     let path_buf = arg1 and
		 out_buf  = arg2 and
		 buflen   = Int64.to_int arg3 in
	     let path = fm#read_cstr path_buf in
	       if !opt_trace_syscalls then
		 Printf.eprintf "readlink(\"%s\", 0x%08Lx, %d)"
		   path out_buf buflen;
	       self#sys_readlink path out_buf buflen
	 | ((X86|ARM), 86) -> (* uselib *)
	     uh "Unhandled Linux system call uselib (86)"
	 | (X64, 134) -> (* uselib *)
	     uh "Unhandled Linux/x64 system call uselib (134)"
	 | ((X86|ARM), 87) -> (* swapon *)
	     uh "Unhandled Linux system call swapon (87)"
	 | (X64, 167) -> (* swapon *)
	     uh "Unhandled Linux/x64 system call swapon (167)"
	 | ((X86|ARM), 88) -> (* reboot *)
	     uh "Unhandled Linux system call reboot (88)"
	 | (X64, 169) -> (* reboot *)
	     uh "Unhandled Linux/x64 system call reboot (169)"
	 | ((X86|ARM), 89) -> (* readdir *)
	     uh "Unhandled Linux system call readdir (89)"
	 | (ARM, 90) -> uh "Check whether ARM mmap (90) syscall matches x86"
	 | (X86, 90) -> (* mmap *)
	     let ebx = read_1_reg () in
	     let addr   = load_word ebx and
		 length = load_word (lea ebx 0 0 4) and
		 prot   = Int64.to_int (load_word (lea ebx 0 0 8)) and
		 flags  = Int64.to_int (load_word (lea ebx 0 0 12)) and
		 fd     = Int64.to_int (load_word (lea ebx 0 0 16)) and
		 offset = load_word (lea ebx 0 0 20) in
	       if !opt_trace_syscalls then
		 Printf.eprintf "mmap(0x%08Lx, %Ld, 0x%x, 0x%0x, %d, %Ld)"
		   addr length prot flags fd offset;
	       self#sys_mmap addr length prot flags fd offset
	 | (X64, 9) -> (* mmap *)
	     let (arg1, arg2, arg3, arg4, arg5, arg6) = read_6_regs () in
	     let addr     = arg1 and
		 length   = arg2 and
		 prot     = Int64.to_int arg3 and
		 flags    = Int64.to_int arg4 and
		 fd       = Int64.to_int (fix_s32 arg5) and
		 offset   = arg6 in
	       if !opt_trace_syscalls then
		 Printf.printf "mmap(0x%08Lx, %Ld, 0x%x, 0x%x, %d, %Ld)"
		   addr length prot flags fd offset;
	       self#sys_mmap addr length prot flags fd offset
	 | ((X86|ARM), 91) (* munmap *)
	 | (X64, 11) -> (* munmap *)
	     let (arg1, arg2) = read_2_regs () in
	     let addr = arg1 and
		 len  = arg2 in
	       if !opt_trace_syscalls then
		 Printf.eprintf "munmap(0x%08Lx, %Ld)" addr len;
	       self#sys_munmap addr len
	 | ((X86|ARM), 92) -> (* truncate *)
	     uh "Unhandled Linux system call truncate (92)"
	 | (X64, 76) -> (* truncate *)
	     uh "Unhandled Linux/x64 system call truncate (76)"
	 | ((X86|ARM), 93) -> (* ftruncate *)
	     uh "Unhandled Linux system call ftruncate (93)"
	 | (X64, 77) -> (* ftruncate *)
	     uh "Unhandled Linux/x64 system call ftruncate (77)"
	 | (ARM, 94) -> uh "Check whether ARM fchmod syscall matches x86"
	 | (X86, 94)    (* fchmod *)
	 | (X64, 91) -> (* fchmod *)
	     let (ebx, ecx) = read_2_regs () in
	     let fd = Int64.to_int ebx and
		 mode = Int64.to_int ecx in
	       if !opt_trace_syscalls then
		 Printf.eprintf "fchmod(%d, 0o%03o)" fd mode;
	       self#sys_fchmod fd mode
	 | ((X86|ARM), 95) -> (* fchown *)
	     uh "Unhandled Linux system call fchown (95)"
	 | (X64, 93) -> (* fchown *)
	     uh "Unhandled Linux/x64 system call fchown (93)"
	 | ((X86|ARM), 96) -> (* getpriority *)
	     uh "Unhandled Linux system call getpriority (96)"
	 | (X64, 140) -> (* getpriority *)
	     uh "Unhandled Linux/x64 system call getpriority (140)"
	 | ((X86|ARM), 97) -> (* setpriority *)
	     uh "Unhandled Linux system call setpriority (97)"
	 | (X64, 141) -> (* setpriority *)
	     uh "Unhandled Linux/x64 system call setpriority (141)"
	 | (ARM, 98) -> uh "No profil (98) syscall in Linux/ARM (E)ABI"
	 | (X86, 98) -> (* profil *)
	     uh "Unhandled Linux system call profil (98)"
	 | (ARM, 99) -> uh "Check whether ARM statfs syscall matches x86"
	 | (X86,  99)    (* statfs *)
	 | (X64, 137) -> (* statfs *)
	     let (ebx, ecx) = read_2_regs () in
	     let path = fm#read_cstr ebx and
		 buf = ecx in
	       if !opt_trace_syscalls then
		 Printf.eprintf "statfs(\"%s\", 0x%08Lx)" path buf;
	       self#sys_statfs path buf
	 | (ARM, 100) -> uh "Check whether ARM fstatfs syscall matches x86"
	 | (X86, 100)    (* fstatfs *)
	 | (X64, 138) -> (* fstatfs *)
	     let (ebx, ecx) = read_2_regs () in
	     let fd = Int64.to_int ebx and
		 buf = ecx in
	       if !opt_trace_syscalls then
		 Printf.eprintf "fstatfs(%d, 0x%08Lx)" fd buf;
	       self#sys_fstatfs fd buf
	 | (ARM, 101) -> uh "No ioperm (101) syscall in Linux/ARM (E)ABI"
	 | (X86, 101) -> (* ioperm *)
	     uh "Unhandled Linux system call ioperm (101)"
	 | (X64, 173) -> (* ioperm *)
	     uh "Unhandled Linux/x64 system call ioperm (173)"
	 | (ARM, 102) -> uh "Check whether ARM socketcall syscall matches x86"
	 | (X86, 102) -> (* socketcall *)
	     let (ebx, ecx) = read_2_regs () in
	     let call = Int64.to_int ebx and
		 args = ecx in
	       (* Each sub-call has at least 2 args, so we can always
		  read them. The unit functions ensure we don't read the
		  later args unless needed, since memory reads in
		  FuzzBALL can have various side effects. *)
	     let arg1 = load_word args and
		 arg2 = load_word (lea args 0 0 4) and
		 get_arg3 () = load_word (lea args 0 0 8) and
		 get_arg4 () = load_word (lea args 0 0 12) and
		 get_arg5 () = load_word (lea args 0 0 16) and
		 get_arg6 () = load_word (lea args 0 0 20) in
	       (match call with
		  | 1 -> 
		      let dom_i = Int64.to_int arg1 and
			  typ_i = Int64.to_int arg2 and
			  prot_i = Int64.to_int (get_arg3 ()) in
			if !opt_trace_syscalls then
			  Printf.eprintf "socket(%d, %d, %d)"
			    dom_i typ_i prot_i;
			self#sys_socket dom_i typ_i prot_i
		  | 2 ->
		      let sockfd = Int64.to_int arg1 and
			  addr = arg2 and
			  addrlen = Int64.to_int (get_arg3 ())
		      in
			if !opt_trace_syscalls then
			  Printf.eprintf "bind(%d, 0x%08Lx, %d)"
			    sockfd addr addrlen;
			self#sys_bind sockfd addr addrlen
		  | 3 -> 
		      let sockfd = Int64.to_int arg1 and
			  addr = arg2 and
			  addrlen = Int64.to_int (get_arg3 ())
		      in
			if !opt_trace_syscalls then
			  Printf.eprintf "connect(%d, 0x%08Lx, %d)"
			    sockfd addr addrlen;
			self#sys_connect sockfd addr addrlen
		  | 4 -> 
		      let sockfd = Int64.to_int arg1 and
			  backlog = Int64.to_int arg2
		      in
			if !opt_trace_syscalls then
			  Printf.eprintf "listen(%d, %d)" sockfd backlog;
			self#sys_listen sockfd backlog
		  | 5 ->
<<<<<<< HEAD
		    let sockfd = Int64.to_int (load_word args) and
			addr = load_word (lea args 0 0 4) and
			addrlen_ptr = load_word (lea args 0 0 8)
		    in
		    if !opt_trace_syscalls then
		      Printf.eprintf "accept(%d, 0x%08Lx, 0x%08Lx)"
			sockfd addr addrlen_ptr;
		    self#sys_accept sockfd addr addrlen_ptr
=======
		      let sockfd = Int64.to_int arg1 and
			  addr = arg2 and
			  addrlen_ptr = get_arg3 ()
		      in
			if !opt_trace_syscalls then
			  Printf.printf "accept(%d, 0x%08Lx, 0x%08Lx)"
			    sockfd addr addrlen_ptr;
			self#sys_accept sockfd addr addrlen_ptr
>>>>>>> 495b4754
		  | 6 ->
		      let sockfd = Int64.to_int arg1 and
			  addr = arg2 and
			  addrlen_ptr = get_arg3 ()
		      in
			if !opt_trace_syscalls then
			  Printf.eprintf "getsockname(%d, 0x%08Lx, 0x%08Lx)"
			    sockfd addr addrlen_ptr;
			self#sys_getsockname sockfd addr addrlen_ptr
		  | 7 -> 
		      let sockfd = Int64. to_int arg1 and
			  addr = arg2 and
			  addrlen_ptr = get_arg3 ()
		      in
			if !opt_trace_syscalls then
			  Printf.eprintf "getpeername(%d, 0x%08Lx, 0x%08Lx)"
			    sockfd addr addrlen_ptr;
			self#sys_getpeername sockfd addr addrlen_ptr
		  | 8 -> 
<<<<<<< HEAD
              let dom_i = Int64.to_int (load_word args) and
                  typ_i = Int64.to_int (load_word (lea args 0 0 4)) and
                  prot_i = Int64.to_int (load_word (lea args 0 0 8)) and
                  addr = load_word (lea args 0 0 12) in
              if !opt_trace_syscalls then
                Printf.eprintf "socketpair(%d, %d, %d, 0x%08Lx)"
                  dom_i typ_i prot_i addr;
              self#sys_socketpair dom_i typ_i prot_i addr
=======
		      let dom_i = Int64.to_int arg1 and
			  typ_i = Int64.to_int arg2 and
			  prot_i = Int64.to_int (get_arg3 ()) and
			  addr = get_arg4 () in
			if !opt_trace_syscalls then
			  Printf.printf "socketpair(%d, %d, %d, 0x%08Lx)"
			    dom_i typ_i prot_i addr;
			self#sys_socketpair dom_i typ_i prot_i addr
>>>>>>> 495b4754
		  | 9 ->
		      let sockfd = Int64.to_int arg1 and
			  buf = arg2 and
			  len = Int64.to_int (get_arg3 ()) and
			  flags = Int64.to_int (get_arg4 ())
		      in
			if !opt_trace_syscalls then
			  Printf.eprintf "send(%d, 0x%08Lx, %d, %d)"
			    sockfd buf len flags;
			self#sys_send sockfd buf len flags
		  | 10 ->
		      let sockfd = Int64.to_int arg1 and
			  buf = arg2 and
			  len = Int64.to_int (get_arg3 ()) and
			  flags = Int64.to_int (get_arg4 ())
		      in
			if !opt_trace_syscalls then
			  Printf.eprintf "recv(%d, 0x%08Lx, %d, %d)"
			    sockfd buf len flags;
			self#sys_recv sockfd buf len flags
		  | 11 ->
		      let sockfd = Int64.to_int arg1 and
			  buf = arg2 and
			  len = Int64.to_int (get_arg3 ()) and
			  flags = Int64.to_int (get_arg4 ()) and
			  addr = get_arg5 () and
			  addrlen = Int64.to_int (get_arg6 ())
		      in
			if !opt_trace_syscalls then
			  Printf.eprintf
			    "sendto(%d, 0x%08Lx, %d, %d, 0x%08Lx, %d)"
			    sockfd buf len flags addr addrlen;
			self#sys_sendto sockfd buf len flags addr addrlen
		  | 12 ->
		      let sockfd = Int64.to_int arg1 and
			  buf = arg2 and
			  len = Int64.to_int (get_arg3 ()) and
			  flags = Int64.to_int (get_arg4 ()) and
			  addr = get_arg5 () and
			  addrlen_ptr = get_arg6 ()
		      in
			if !opt_trace_syscalls then
			  Printf.eprintf
			    "recvfrom(%d, 0x%08Lx, %d, %d, 0x%08Lx, 0x%08Lx)"
			    sockfd buf len flags addr addrlen_ptr;
			self#sys_recvfrom sockfd buf len flags addr addrlen_ptr
		  | 13 ->
<<<<<<< HEAD
              let sockfd = Int64.to_int (load_word args) and
                  how = Int64.to_int (load_word(lea args 0 0 4)) in
              if !opt_trace_syscalls then
                Printf.eprintf "shutdown(%d, %d)" sockfd how;
              self#sys_shutdown sockfd how 
=======
		      let sockfd = Int64.to_int arg1 and
			  how = Int64.to_int arg2 in
			if !opt_trace_syscalls then
			  Printf.printf "shutdown(%d, %d)" sockfd how;
			self#sys_shutdown sockfd how
>>>>>>> 495b4754
		  | 14 ->
		      let sockfd = Int64.to_int arg1 and
			  level = Int64.to_int arg2 and
			  name = Int64.to_int (get_arg3 ()) and
			  valp = get_arg4 () and
			  len = Int64.to_int (get_arg5 ())
		      in
			if !opt_trace_syscalls then
			  Printf.eprintf
			    "setsockopt(%d, %d, %d, 0x%08Lx, %d)"
			    sockfd level name valp len;
			self#sys_setsockopt sockfd level name valp len
		  | 15 ->
		      let sockfd = Int64.to_int arg1 and
			  level = Int64.to_int arg2 and
			  name = Int64.to_int (get_arg3 ()) and
			  valp = get_arg4 () and
			  lenp = get_arg5 ()
		      in
			if !opt_trace_syscalls then
			  Printf.eprintf
			    "getsockopt(%d, %d, %d, 0x%08Lx, 0x%08Lx)"
			    sockfd level name valp lenp;
			self#sys_getsockopt sockfd level name valp lenp

		  | 16 ->
		      let sockfd = Int64.to_int arg1 and
			  msg = arg2 and
			  flags = Int64.to_int (get_arg3 ())
		      in
			if !opt_trace_syscalls then
			  Printf.eprintf "sendmsg(%d, 0x%08Lx, %d)"
			    sockfd msg flags;
			self#sys_sendmsg sockfd msg flags
		  | 17 ->
		      let sockfd = Int64.to_int arg1 and
			  msg = arg2 and
			  flags = Int64.to_int (get_arg3 ())
		      in
			if !opt_trace_syscalls then
			  Printf.eprintf "recvmsg(%d, 0x%08Lx, %d)"
			    sockfd msg flags;
			self#sys_recvmsg32 sockfd msg flags
		  | 18 -> uh"Unhandled Linux system call accept4 (102:18)"
		  | _ -> self#put_errno Unix.EINVAL)
	 | ((X86|ARM|X64), 103) -> (* syslog *)
	     uh "Unhandled Linux system call syslog (103)"
	 | ((X86|ARM), 104) -> (* setitimer *)
	     uh "Unhandled Linux system call setitimer (104)"
	 | (X64, 38) -> (* setitimer *)
	     uh "Unhandled Linux/x64 system call setitimer (38)"
	 | ((X86|ARM), 105) -> (* getitimer *)
	     uh "Unhandled Linux system call getitimer (105)"
	 | (X64, 36) -> (* getitimer *)
	     uh "Unhandled Linux/x64 system call getitimer (36)"
	 | (ARM, 106) -> uh "Check whether ARM stat (106) syscall matches x86"
	 | (X86, 106) 
	 | (X64, 4) -> (* stat *)
	     let (ebx, ecx) = read_2_regs () in
	     let path_buf = ebx and
		 buf_addr = ecx in
	     let path = fm#read_cstr path_buf in
	       if !opt_trace_syscalls then
		 Printf.eprintf "stat(\"%s\", 0x%08Lx)" path buf_addr;
	       self#sys_stat path buf_addr
	 | (ARM, 107) -> uh "Check whether ARM lstat (107) syscall matches x86"
	 | (X86, 107)    (* lstat *)
	 | (X64,   6) -> (* lstat *)
	     let (ebx, ecx) = read_2_regs () in
	     let path_buf = ebx and
		 buf_addr = ecx in
	     let path = fm#read_cstr path_buf in
	       if !opt_trace_syscalls then
		 Printf.eprintf "lstat(\"%s\", 0x%08Lx)" path buf_addr;
	       self#sys_lstat path buf_addr
	 | (ARM, 108) -> uh "Check whether ARM fstat (108) syscall matches x86"
	 | (X86, 108) (* fstat *)
	 | (X64, 5) -> (* fstat *)
	     let (ebx, ecx) = read_2_regs () in
	     let fd = Int64.to_int ebx and
		 buf_addr = ecx in
	       if !opt_trace_syscalls then
		 Printf.eprintf "fstat(%d, 0x%08Lx)" fd buf_addr;
	       self#sys_fstat fd buf_addr
	 | (ARM, 109) -> uh "No olduname (109) syscall in Linux/ARM (E)ABI"
	 | (X86, 109) -> (* olduname *)
	     uh "Unhandled Linux system call olduname (109)"
	 | (ARM, 110) -> uh "No iopl (110) syscall in Linux/ARM (E)ABI"
	 | (x86, 110) -> (* iopl *)
	     uh "Unhandled Linux system call iopl (110)"
	 | (X64, 172) -> (* iopl *)
	     uh "Unhandled Linux/x64 system call iopl (172)"
	 | ((X86|ARM), 111) -> (* vhangup *)
	     uh "Unhandled Linux system call vhangup (111)"
	 | (X64, 153) -> (* vhangup *)
	     uh "Unhandled Linux/x64 system call vhangup (153)"
	 | (ARM, 112) -> uh "No idle (112) syscall in Linux/ARM (E)ABI"
	 | (X86, 112) -> (* idle *)
	     uh "Unhandled Linux system call idle (112)"
	 | (X86, 113) -> (* vm86old *)
	     uh "Unhandled Linux/x86 system call vm86old (113)"
	 | (ARM, 113) -> (* syscall *)
	     uh "Unhandled Linux/x86 system call syscall (113)"
	 | ((X86|ARM), 114) -> (* wait4 *)
	     uh "Unhandled Linux system call wait4 (114)"
	 | (X64, 61) -> (* wait4 *)
	     uh "Unhandled Linux/x64 system call wait4 (61)"
	 | ((X86|ARM), 115) -> (* swapoff *)
	     uh "Unhandled Linux system call swapoff (115)"
	 | (X64, 168) -> (* swapoff *)
	     uh "Unhandled Linux/x64 system call swapoff (168)"
	 | ((X86|ARM), 116) (* sysinfo *)
	 | (X64, 99)     -> (* sysinfo *)
	     let arg1 = read_1_reg () in
	     let info_buf = arg1 in
	       if !opt_trace_syscalls then
		 Printf.printf "sysinfo(0x%Lx)" info_buf;
	       self#sys_sysinfo info_buf
	 | ((X86|ARM), 117) -> (* ipc *)
	     let (arg1, arg2, arg3, arg4, arg5, arg6) = read_6_regs () in
	     let call = Int64.to_int arg1 and
		 first = Int64.to_int arg2 and
		 second = Int64.to_int arg3 and
		 third = Int64.to_int arg4 and
		 ptr = arg5 and
		 fifth = arg6
	     in
	       if !opt_trace_syscalls then
		 Printf.eprintf "ipc(%d, %d, %d, %d, 0x%08Lx, 0x%Lx)"
		   call first second third ptr fifth;
	       self#put_errno Unix.ENOSYS
	 | ((X86|ARM), 118) (* fsync *)
	 | (X64, 74)     -> (* fsync *)
	     let arg1 = read_1_reg () in
	     let fd = Int64.to_int arg1 in
	       if !opt_trace_syscalls then
		 Printf.eprintf "fsync(%d)" fd;
	       self#sys_fsync fd
	 | ((X86|ARM), 119) -> (* sigreturn *)
	     uh "Unhandled Linux system call sigreturn (119)"
	 | ((X86|ARM), 120) (* clone *)
         | (X64, 56)     -> (* clone *)
	     uh ("Unhandled Linux system call clone "
		 ^"(is your program multi-threaded?)")
	 | ((X86|ARM), 121) -> (* setdomainname *)
	     uh "Unhandled Linux system call setdomainname (121)"
	 | (X64, 171) -> (* setdomainname *)
	     uh "Unhandled Linux/x64 system call setdomainname (171)"
	 | ((X86|ARM), 122) (* uname *)
	 | (X64, 63)     -> (* uname *)
	     let arg1 = read_1_reg () in
	     let buf = arg1 in
	       if !opt_trace_syscalls then
		 Printf.eprintf "uname(0x%08Lx)" buf;
	       self#sys_uname buf
	 | (ARM, 123) -> uh "No modify_ldt (112) syscall in Linux/ARM (E)ABI"
	 | (X86, 123) -> (* modify_ldt *)
	     uh "Unhandled Linux system call modify_ldt (123)"
	 | (X64, 154) -> (* modify_ldt *)
	     uh "Unhandled Linux/x64 system call modify_ldt (154)"
	 | ((X86|ARM), 124) -> (* adjtimex *)
	     uh "Unhandled Linux system call adjtimex (124)"
	 | (X64, 159) -> (* adjtimex *)
	     uh "Unhandled Linux/x64 system call adjtimex (159)"
	 | ((X86|ARM), 125) (* mprotect *)
	 | (X64, 10) (* mprotect *) ->
	     let (arg1, arg2, arg3) = read_3_regs () in
	     let addr = arg1 and
		 len  = arg2 and
		 prot = arg3 in
	       if !opt_trace_syscalls then
		 Printf.eprintf "mprotect(0x%08Lx, %Ld, %Ld)" addr len prot;
	       self#sys_mprotect addr len prot
	 | ((X86|ARM), 126) -> (* sigprocmask *)
	     let (arg1, arg2, arg3) = read_3_regs () in
	     let how    = Int64.to_int arg1 and
		 newset = arg2 and
		 oldset = arg3 in
	       if !opt_trace_syscalls then
		 Printf.eprintf "sigprocmask(%d, 0x%08Lx, 0x%08Lx)"
		   how newset oldset;
	       self#sys_rt_sigprocmask how newset oldset 4
	 | (ARM, 127) -> uh "No create_module syscall in Linux/ARM (E)ABI"
	 | (X86, 127) -> (* create_module *)
	     uh "Unhandled Linux system call create_module (127)"
	 | (X64, 174) -> (* create_module *)
	     uh "Unhandled Linux/x64 system call create_module (174)"
	 | ((X86|ARM), 128) -> (* init_module *)
	     uh "Unhandled Linux system call init_module (128)"
	 | (X64, 175) -> (* init_module *)
	     uh "Unhandled Linux/x64 system call init_module (175)"
	 | ((X86|ARM), 129) -> (* delete_module *)
	     uh "Unhandled Linux system call delete_module (129)"
	 | (X64, 176) -> (* delete_module *)
	     uh "Unhandled Linux/x64 system call delete_module (176)"
	 | (ARM, 130) -> uh "No get_kernel_syms syscall in Linux/ARM (E)ABI"
	 | (X86, 130) -> (* get_kernel_syms *)
	     uh "Unhandled Linux system call get_kernel_syms (130)"
	 | (X64, 177) -> (* get_kernel_syms *)
	     uh "Unhandled Linux/x64 system call get_kernel_syms (177)"
	 | ((X86|ARM), 131) -> (* quotactl *)
	     uh "Unhandled Linux system call quotactl (131)"
	 | (X64, 179) -> (* quotactl *)
	     uh "Unhandled Linux/x64 system call quotactl (179)"
	 | (ARM, 132) -> uh "Check whether ARM getpgid syscall matches x86"
	 | (X86, 132)    (* getpgid *)
	 | (X64, 121) -> (* getpgid *)
	     let ebx = read_1_reg () in
	     let pid = Int64.to_int ebx in
	       if !opt_trace_syscalls then
		 Printf.eprintf "getpgid()";
	       self#sys_getpgid pid
	 | (ARM, 133) -> uh "Check whether ARM fchdir syscall matches x86"
	 | (X86, 133)   (* fchdir *)
	 | (X64, 81) -> (* fchdir *)
	     let ebx = read_1_reg () in
	     let fd = Int64.to_int ebx in
	       if !opt_trace_syscalls then
		 Printf.eprintf "fchdir(%d)" fd;
	       self#sys_fchdir fd
	 | ((X86|ARM), 134) -> (* bdflush *)
	     uh "Unhandled Linux system call bdflush (134)"
	 | ((X86|ARM), 135) -> (* sysfs *)
	     uh "Unhandled Linux system call sysfs (135)"
	 | (X64, 139) -> (* sysfs *)
	     uh "Unhandled Linux/x64 system call sysfs (139)"
	 | ((X86|ARM), 136) -> (* personality *)
	     uh "Unhandled Linux system call personality (136)"
	 | (X64, 135) -> (* personality *)
	     uh "Unhandled Linux/x64 system call personality (135)"
	 | (ARM, 137) -> uh "No afs_syscall syscall in Linux/ARM (E)ABI"
	 | (X86, 137) -> (* afs_syscall *)
	     uh "Unhandled Linux system call afs_syscall (137)"
	 | (X64, 183) -> (* afs_syscall *)
	     uh "Unhandled Linux/x64 system call afs_syscall (183)"
	 | ((X86|ARM), 138) -> (* setfsuid *)
	     uh "Unhandled Linux system call setfsuid (138)"
	 | (X64, 122) -> (* setfsuid *)
	     uh "Unhandled Linux/x64 system call setfsuid (122)"
	 | ((X86|ARM), 139) -> (* setfsgid *)
	     uh "Unhandled Linux system call setfsgid (139)"
	 | (X64, 123) -> (* setfsgid *)
	     uh "Unhandled Linux/x64 system call setfsgid (123)"
	 | ((X86|ARM), 140) -> (* _llseek *)
	     let (arg1, arg2, arg3, arg4, arg5) = read_5_regs () in
	     let fd = Int64.to_int arg1 and
		 off_high = arg2 and
		 off_low = arg3 and
		 resultp = arg4 and
		 whence = Int64.to_int arg5 in
	     let offset = assemble64 off_high off_low in
	       if !opt_trace_syscalls then
		 Printf.eprintf "_llseek(%d, %Ld, 0x%08Lx, %d)"
		   fd offset resultp whence;
	       self#sys__llseek fd offset resultp whence
	 | (ARM, 141) -> uh "Check whether ARM getdents syscall matches x86"
	 | (X86, 141)    (* getdents *)
	 | (X64,  78) -> (* getdents *)
	     let (ebx, ecx, edx) = read_3_regs () in
	     let fd = Int64.to_int ebx and
		 dirp = ecx and
		 count = Int64.to_int edx in
	       if !opt_trace_syscalls then
		 Printf.eprintf "getdents(%d, 0x%08Lx, %d)" fd dirp count;
	       self#sys_getdents fd dirp count
	 | (ARM, 142) -> uh "Check whether ARM _newselect (142) matches x86"
	 | (X86, 142) -> (* _newselect *)
	     let (ebx, ecx, edx, esi, edi) = read_5_regs () in
	     let nfds = Int64.to_int ebx and
		 readfds = ecx and
		 writefds = edx and
		 exceptfds = esi and
		 timeout = edi in
	       if !opt_trace_syscalls then
		 Printf.eprintf "select(%d, 0x%08Lx, 0x%08Lx, 0x%08Lx, 0x%08Lx)"
		   nfds readfds writefds exceptfds timeout;
	       self#sys_select nfds readfds writefds exceptfds timeout
	 | ((X86|ARM), 143) -> (* flock *)
	     uh "Unhandled Linux system call flock (143)"
	 | (X64, 73) -> (* flock *)
	     uh "Unhandled Linux/x64 system call flock (73)"
	 | ((X86|ARM), 144) -> (* msync *)
	     uh "Unhandled Linux system call msync (144)"
	 | (X64, 26) -> (* msync *)
	     uh "Unhandled Linux/x64 system call msync (26)"
	 | ((X86|ARM), 145) (* readv *)
	 | (X64, 19)     -> (* readv *)
	     let (arg1, arg2, arg3) = read_3_regs () in
	     let fd  = Int64.to_int arg1 and
		 iov = arg2 and
		 cnt = Int64.to_int arg3 in
	       if !opt_trace_syscalls then
		 Printf.eprintf "readv(%d, 0x%08Lx, %d)" fd iov cnt;
	       self#sys_readv fd iov cnt
	 | ((X86|ARM), 146) (* writev *)
	 | (X64, 20) ->     (* writev *)
	     let (arg1, arg2, arg3) = read_3_regs () in
	     let fd  = Int64.to_int arg1 and
		 iov = arg2 and
		 cnt = Int64.to_int arg3 in
	       if !opt_trace_syscalls then
		 Printf.eprintf "writev(%d, 0x%08Lx, %d)" fd iov cnt;
	       self#sys_writev fd iov cnt
	 | (ARM, 147) -> uh "Check whether ARM getsid syscall matches x86"
	 | (X86, 147)    (* getsid *)
	 | (X64, 124) -> (* getsid *)
	     if !opt_trace_syscalls then
	       Printf.eprintf "getsid()";
	     self#sys_getsid ()
	 | ((X86|ARM), 148) -> (* fdatasync *)
	     uh "Unhandled Linux system call fdatasync (148)"
	 | (X64, 75) -> (* fdatasync *)
	     uh "Unhandled Linux/x64 system call fdatasync (75)"
	 | ((X86|ARM), 149) -> (* _sysctl *)
	     uh "Unhandled Linux system call _sysctl (149)"
	 | (X64, 156) -> (* _sysctl *)
	     uh "Unhandled Linux/x64 system call _sysctl (156)"
	 | ((X86|ARM), 150) -> (* mlock *)
	     uh "Unhandled Linux system call mlock (150)"
	 | (X64, 149) -> (* mlock *)
	     uh "Unhandled Linux/x64 system call mlock (149)"
	 | ((X86|ARM), 151) -> (* munlock *)
	     uh "Unhandled Linux system call munlock (151)"
	 | (X64, 150) -> (* munlock *)
	     uh "Unhandled Linux/x64 system call munlock (150)"
	 | ((X86|ARM), 152) -> (* mlockall *)
	     uh "Unhandled Linux system call mlockall (152)"
	 | (X64, 151) -> (* mlockall *)
	     uh "Unhandled Linux/x64 system call mlockall (151)"
	 | ((X86|ARM), 153) -> (* munlockall *)
	     uh "Unhandled Linux system call munlockall (153)"
	 | (X64, 152) -> (* munlockall *)
	     uh "Unhandled Linux/x64 system call munlockall (152)"
	 | ((X86|ARM), 154) -> (* sched_setparam *)
	     uh "Unhandled Linux system call sched_setparam (154)"
	 | (X64, 142) -> (* sched_setparam *)
	     uh "Unhandled Linux/x64 system call sched_setparam (142)"
	 | (ARM, 155) -> uh "Check whether ARM sched_getparam matches x86"
	 | (X64, 143) -> uh "Check whether x64 sched_getparam matches x86"
	 | (X86, 155) -> (* sched_getparam *)
	     let (ebx, ecx) = read_2_regs () in
	     let pid = Int64.to_int ebx and
		 buf = ecx in
	       if !opt_trace_syscalls then
		 Printf.eprintf "sched_getparam(%d, 0x%08Lx)" pid buf;
	       self#sys_sched_getparam pid buf
	 | ((X86|ARM), 156) -> (* sched_setscheduler *)
	     uh "Unhandled Linux system call sched_setscheduler (156)"
	 | (X64, 144) -> (* sched_setscheduler *)
	     uh "Unhandled Linux/x64 system call sched_setscheduler (144)"
	 | (ARM, 157) -> uh "Check whether ARM sched_getscheduler matches x86"
	 | (X64, 145) -> uh "Check whether x64 sched_getscheduler matches x86"
	 | (X86, 157) -> (* sched_getscheduler *)
	     let ebx = read_1_reg () in
	     let pid = Int64.to_int ebx in
	       if !opt_trace_syscalls then
		 Printf.eprintf "sched_getscheduler(%d)" pid;
	       self#sys_sched_getscheduler pid
	 | ((X86|ARM), 158) -> (* sched_yield *)
<<<<<<< HEAD
	     if !opt_trace_syscalls then
	       Printf.eprintf "sched_yield()";
	     self#sys_sched_yield
=======
	     uh "Unhandled Linux system call sched_yield (158)"
	 | (X64, 24) -> (* sched_yield *)
	     uh "Unhandled/x64 Linux system call sched_yield (24)"
>>>>>>> 495b4754
	 | (ARM, 159) -> uh "Check whether ARM sched_get_priority_max matches x86"
	 | (X64, 146) -> uh "Check whether x64 sched_get_priority_max matches x86"
	 | (X86, 159) -> (* sched_get_priority_max *)
	     let ebx = read_1_reg () in
	     let policy = Int64.to_int ebx in
	       if !opt_trace_syscalls then
		 Printf.eprintf "sched_get_priority_max(%d)" policy;
	       self#sys_sched_get_priority_max policy
	 | (ARM, 160) -> uh "Check whether ARM sched_get_priority_min matches x86"
	 | (X64, 147) -> uh "Check whether x64 sched_get_priority_min syscall matches x86"
	 | (X86, 160) -> (* sched_get_priority_min *)
	     let ebx = read_1_reg () in
	     let policy = Int64.to_int ebx in
	       if !opt_trace_syscalls then
		 Printf.eprintf "sched_get_priority_min(%d)" policy;
	       self#sys_sched_get_priority_min policy
	 | ((X86|ARM), 161) -> (* sched_rr_get_interval *)
	     uh "Unhandled Linux system call sched_rr_get_interval (161)"
	 | (X64, 148) -> (* sched_rr_get_interval *)
	     uh "Unhandled Linux/x64 system call sched_rr_get_interval (148)"
	 | ((X86|ARM), 162)
	 | (X64, 35) -> (* nanosleep *)
	     let (req_addr, rem_addr) = read_2_regs () in
	       if !opt_trace_syscalls then
		 Printf.eprintf "nanosleep(0x%08Lx, 0x%08Lx)"
		   req_addr rem_addr;
	       self#sys_nanosleep req_addr rem_addr
	 | ((X86|ARM), 163) -> (* mremap *)
	     uh "Unhandled Linux system call mremap (163)"
	 | (X64, 25) -> (* mremap *)
	     uh "Unhandled Linux/x64 system call mremap (25)"
	 | ((X86|ARM), 164) -> (* setresuid *)
	     uh "Unhandled Linux system call setresuid (164)"
	 | ((X86|ARM), 165) -> (* getresuid *)
	     uh "Unhandled Linux system call getresuid (165)"
	 | (ARM, 166) -> uh "No vm86 syscall in Linux/ARM (E)ABI"
	 | (X86, 166) -> (* vm86 *)
	     uh "Unhandled Linux system call vm86 (166)"
	 | (ARM, 167) -> uh "No query_module syscall in Linux/ARM (E)ABI"
	 | (X86, 167) -> (* query_module *)
	     uh "Unhandled Linux system call query_module (167)"
	 | (X64, 178) -> (* query_module *)
	     uh "Unhandled Linux/x64 system call query_module (178)"
	 | ((X86|ARM), 168)  (* poll *)
	 | (X64, 7) ->       (* poll *)
	     let (arg1, arg2, arg3) = read_3_regs () in
	     let fds_buf = arg1 and
		 nfds = Int64.to_int arg2 and
		 timeout = arg3 in
	       if !opt_trace_syscalls then	
<<<<<<< HEAD
		 Printf.eprintf "poll(0x%08Lx, %d, %Ld)" fds_buf nfds timeout;
=======
		 Printf.printf "poll(0x%08Lx, %d, %Ld)%!" fds_buf nfds timeout;
>>>>>>> 495b4754
	       self#sys_poll fds_buf nfds timeout
	 | ((X86|ARM), 169) -> (* nfsservctl *)
	     uh "Unhandled Linux system call nfsservctl (169)"
	 | (X64, 180) -> (* nfsservctl *)
	     uh "Unhandled Linux/x64 system call nfsservctl (180)"
	 | ((X86|ARM), 170) -> (* setresgid *)
	     uh "Unhandled Linux system call setresgid (170)"
	 | ((X86|ARM), 171) -> (* getresgid *)
	     uh "Unhandled Linux system call getresgid (171)"
	 | ((X86|ARM), 172) -> (* prctl *)
	     uh "Unhandled Linux system call prctl (172)"
	 | (X64, 157) -> (* prctl *)
	     uh "Unhandled Linux/x64 system call prctl (157)"
	 | (X64, 158) -> (* arch_prctl *)
	     let (arg1, arg2) = read_2_regs () in
	     let code = Int64.to_int arg1 and
		 addr = arg2 in
	       if !opt_trace_syscalls then
		 Printf.printf "arch_prctl(%d, 0x%08Lx)" code addr;
	       self#sys_arch_prctl code addr
	 | ((X86|ARM), 173) -> (* rt_sigreturn *)
	     uh "Unhandled Linux system call rt_sigreturn (173)"
	 | (X64, 15) -> (* rt_sigreturn *)
	     uh "Unhandled Linux/x64 system call rt_sigreturn (15)"
	 | ((X86|ARM), 174) (* rt_sigaction *)
	 | (X64, 13) -> (* rt_sigaction *)
	     let (arg1, arg2, arg3, arg4) = read_4_regs () in
	     let signum = Int64.to_int arg1 and
		 newbuf = arg2 and
		 oldbuf = arg3 and
		 setlen = Int64.to_int arg4 in
	       if !opt_trace_syscalls then
		 Printf.eprintf "rt_sigaction(%d, 0x%08Lx, 0x%08Lx, %d)"
		   signum newbuf oldbuf setlen;
	       self#sys_rt_sigaction signum newbuf oldbuf setlen
	 | ((X86|ARM), 175) (* rt_sigprocmask *)
	 | (X64, 14) -> (* rt_sigprocmask *)
	     let (arg1, arg2, arg3, arg4) = read_4_regs () in
	     let how    = Int64.to_int arg1 and
		 newset = arg2 and
		 oldset = arg3 and
		 setlen = Int64.to_int arg4 in
	       if !opt_trace_syscalls then
		 Printf.eprintf "rt_sigprocmask(%d, 0x%08Lx, 0x%08Lx, %d)"
		   how newset oldset setlen;
	       self#sys_rt_sigprocmask how newset oldset setlen
	 | ((X86|ARM), 176) -> (* rt_sigpending *)
	     uh "Unhandled Linux system call rt_sigpending (176)"
	 | (X64, 127) -> (* rt_sigpending *)
	     uh "Unhandled Linux/x64 system call rt_sigpending (127)"
	 | ((X86|ARM), 177) -> (* rt_sigtimedwait *)
	     uh "Unhandled Linux system call rt_sigtimedwait (177)"
	 | (X64, 128) -> (* rt_sigtimedwait *)
	     uh "Unhandled Linux/x64 system call rt_sigtimedwait (128)"
	 | ((X86|ARM), 178) -> (* rt_sigqueueinfo *)
	     uh "Unhandled Linux system call rt_sigqueueinfo (178)"
	 | (X64, 129) -> (* rt_sigqueueinfo *)
	     uh "Unhandled Linux/x64 system call rt_sigqueueinfo (129)"
	 | ((X86|ARM), 179) -> (* rt_sigsuspend *)
	     uh "Unhandled Linux system call rt_sigsuspend (179)"
	 | (X64, 130) -> (* rt_sigsuspend *)
	     uh "Unhandled Linux/x64 system call rt_sigsuspend (130)"
	 | ((X86|ARM), 180) -> (* pread64, 32 bit *)
	     let (arg1, arg2, arg3, arg4, arg5) = read_5_regs () in
	     let fd    = Int64.to_int arg1 and
		 buf   = arg2 and
		 count = Int64.to_int arg3 and
		 off   = Int64.logor (Int64.shift_left arg5 32) arg4 in
	       if !opt_trace_syscalls then
		 Printf.eprintf "pread64(%d, 0x%08Lx, %d, %Ld)"
		   fd buf count off;
	       self#sys_pread64 fd buf count off;
	 | (X64, 17) -> (* pread64, 64-bit *)
	     let (arg1, arg2, arg3, arg4) = read_4_regs () in
	     let fd    = Int64.to_int arg1 and
		 buf   = arg2 and
		 count = Int64.to_int arg3 and
		 off   = arg4 in
	       if !opt_trace_syscalls then
		 Printf.printf "pread64(%d, 0x%08Lx, %d, %Ld)"
		   fd buf count off;
	       self#sys_pread64 fd buf count off;
	 | ((X86|ARM), 181) -> (* pwrite64 *)
	     uh "Unhandled Linux system call pwrite64 (181)"
	 | (X64, 18) ->  (* pwrite64 *)
	     uh "Unhandled Linux/x64 ststem call pwrite64 (18)"
	 | ((X86|ARM), 182) -> (* chown *)
	     uh "Unhandled Linux system call chown (182)"
	 | (X64, 92) -> (* chown *)
	     uh "Unhandled Linux/x64 system call chown (92)"
	 | (ARM, 183) -> uh "Check whether ARM getcwd syscall matches x86"
	 | (X64,  79) -> uh "Check whether x64 getcwd syscall matches x86"
	 | (X86, 183) -> (* getcwd *)
	     let (ebx, ecx) = read_2_regs () in
	     let buf = ebx and
		 size = Int64.to_int ecx in
	       if !opt_trace_syscalls then
		 Printf.eprintf "getcwd(0x%08Lx, %d)" buf size;
	       self#sys_getcwd buf size
	 | (ARM, 184) -> uh "Check whether ARM capget syscall matches x86"
	 | (X86, 184)    (* capget *)
	 | (X64, 125) -> (* capget *)
	     let (ebx, ecx) = read_2_regs () in
	     let hdrp = ebx and
		 datap = ecx in
	       if !opt_trace_syscalls then
		 Printf.eprintf "capget(0x%08Lx, 0x%08Lx)" hdrp datap;
	       self#sys_capget hdrp datap
	 | ((X86|ARM), 185) -> (* capset *)
	     uh "Unhandled Linux system call capset (185)"
	 | (X64, 126) -> (* capset *)
	     uh "Unhandled Linux/x64 system call capset (126)"
	 | (X64, 131) -> uh "Check whether x64 sigaltstack syscall matches x86"
	 | ((X86|ARM), 186) -> (* sigaltstack *)
	     let (arg1, arg2) = read_2_regs () in
	     let new_stack_t = arg1 and
		 old_stack_t = arg2 in
	       if !opt_trace_syscalls then
		 Printf.eprintf "sigaltstack(0x%08Lx, 0x%08Lx)"
		   new_stack_t old_stack_t;
	       self#sys_sigaltstack new_stack_t old_stack_t
	 | ((X86|ARM), 187) -> (* sendfile *)
	     uh "Unhandled Linux system call sendfile (187)"
	 | (X64, 40) -> (* sendfile *)
	     uh "Unhandled Linux/x64 system call sendfile (40)"
	 | (ARM, 188) -> uh "No getpmsg (188) syscall in Linux/ARM (E)ABI"
	 | (X86, 188) -> (* getpmsg *)
	     uh "Unhandled Linux system call getpmsg (188)"
	 | (X64, 181) -> (* getpmsg *)
	     uh "Unhandled Linux/x64 system call getpmsg (181)"
	 | (ARM, 189) -> uh "No putpmsg (189) syscall in Linux/ARM (E)ABI"
	 | (X86, 189) -> (* putpmsg *)
	     uh "Unhandled Linux system call putpmsg (189)"
	 | (X64, 182) -> (* putpmsg *)
	     uh "Unhandled Linux/x64 system call putpmsg (182)"
	 | ((X86|ARM), 190) -> (* vfork *)
	     uh "Unhandled Linux system call vfork (190)"
	 | (X64, 58) -> (* vfork *)
	     uh "Unhandled Linux/x64 system call vfork (58)"
	 | ((X86|ARM), 191) -> (* ugetrlimit *)
	     let (arg1, arg2) = read_2_regs () in
	     let rsrc = Int64.to_int arg1 and
		 buf  = arg2 in
	       if !opt_trace_syscalls then
		 Printf.eprintf "ugetrlimit(%d, 0x%08Lx)" rsrc buf;
	       self#sys_getrlimit rsrc buf
	 | ((X86|ARM), 192) -> (* mmap2 *)
	     let (arg1, arg2, arg3, arg4, arg5, arg6) = read_6_regs () in
	     let addr     = arg1 and
		 length   = arg2 and
		 prot     = Int64.to_int arg3 and
		 flags    = Int64.to_int arg4 and
		 fd       = Int64.to_int (fix_s32 arg5) and
		 pgoffset = arg6 in
	       if !opt_trace_syscalls then
		 Printf.eprintf "mmap2(0x%08Lx, %Ld, 0x%x, 0x%0x, %d, %Ld)"
		   addr length prot flags fd pgoffset;
	       self#sys_mmap2 addr length prot flags fd pgoffset
	 | ((X86|ARM), 193) -> (* truncate64 *)
	     uh "Unhandled Linux system call truncate64 (193)"
	 | ((X86|ARM), 194) -> (* ftruncate64 *)
	     uh "Unhandled Linux system call ftruncate64 (194)"
	 | ((X86|ARM), 195) -> (* stat64 *)
	     let (arg1, arg2) = read_2_regs () in
	     let path_buf = arg1 and
		 buf_addr = arg2 in
	     let path = fm#read_cstr path_buf in
	       if !opt_trace_syscalls then
		 Printf.eprintf "stat64(\"%s\", 0x%08Lx)" path buf_addr;
	       self#sys_stat64 path buf_addr
	 | ((X86|ARM), 196) -> (* lstat64 *)
	     let (arg1, arg2) = read_2_regs () in
	     let path_buf = arg1 and
		 buf_addr = arg2 in
	     let path = fm#read_cstr path_buf in
	       if !opt_trace_syscalls then
		 Printf.eprintf "lstat64(\"%s\", 0x%08Lx)" path buf_addr;
	       self#sys_lstat64 path buf_addr
	 | ((X86|ARM), 197) -> (* fstat64 *)
	     let (arg1, arg2) = read_2_regs () in
	     let fd = Int64.to_int arg1 and
		 buf_addr = arg2 in
	       if !opt_trace_syscalls then
		 Printf.eprintf "fstat64(%d, 0x%08Lx)" fd buf_addr;
	       self#sys_fstat64 fd buf_addr
	 | ((X86|ARM), 198) -> (* lchown32 *)
	     uh "Unhandled Linux system call lchown32 (198)"
	 | ((X86|ARM), 199) -> (* getuid32 *)
	     if !opt_trace_syscalls then
	       Printf.eprintf "getuid32()";
	     self#sys_getuid32 ()
	 | ((X86|ARM), 200) -> (* getgid32 *)
	     if !opt_trace_syscalls then
	       Printf.eprintf "getgid32()";
	     self#sys_getgid32 ()
	 | ((X86|ARM), 201) -> (* geteuid32 *)
	     if !opt_trace_syscalls then
	       Printf.eprintf "geteuid32()";
	     self#sys_geteuid32 ()
	 | ((X86|ARM), 202) -> (* getegid32 *)
	     if !opt_trace_syscalls then
	       Printf.eprintf "getegid32()";
	     self#sys_getegid32 ()
	 | ((X86|ARM), 203) -> (* setreuid32 *)
	     uh "Unhandled Linux system call setreuid32 (203)"
	 | ((X86|ARM), 204) -> (* setregid32 *)
	     uh "Unhandled Linux system call setregid32 (204)"
	 | (ARM, 205) -> uh "Check whether ARM getgroups32 syscall matches x86"
	 | (X86, 205) -> (* getgroups32 *)
	     let (ebx, ecx) = read_2_regs () in
	     let size = Int64.to_int ebx and
		 list = ecx in
	       if !opt_trace_syscalls then
		 Printf.eprintf "getgroups32(%d, 0x%08Lx)" size list;
	       self#sys_getgroups32 size list
	 | ((X86|ARM), 206) -> (* setgroups32 *)
         let (ebx, ecx) = read_2_regs () in
         let size = Int64.to_int ebx and
         list = ecx in
         if !opt_trace_syscalls then
           Printf.eprintf "setgroups32(%d, 0x%08Lx)" size list;
         self#sys_setgroups32 size list
	 | (ARM, 207) -> uh "Check whether ARM fchown32 syscall matches x86"
	 | (X86, 207) -> (* fchown32 *)
	     let (ebx, ecx, edx) = read_3_regs () in
	     let fd = Int64.to_int ebx and
		 user = Int64.to_int ecx and
		 group = Int64.to_int edx in
	       if !opt_trace_syscalls then
		 Printf.eprintf "fchown32(%d, %d, %d)" fd user group;
	       self#sys_fchown32 fd user group
	 | ((X86|ARM), 208) -> (* setresuid32 *)
         let (ebx, ecx, edx) = read_3_regs () in
         let ruid = Int64.to_int ebx and
         euid = Int64.to_int ecx and
         suid = Int64.to_int edx in
         if !opt_trace_syscalls then
           Printf.eprintf "setresuid32(%d, %d, %d)" ruid euid suid;
         self#sys_setresuid32 ruid euid suid
	 | (ARM, 209) -> uh "Check whether ARM getresuid32 syscall matches x86"
	 | (X86, 209) -> (* getresuid32 *)
	     let (ebx, ecx, edx) = read_3_regs () in
	     let ruid_ptr = ebx and
		 euid_ptr = ecx and
		 suid_ptr = edx in
	     if !opt_trace_syscalls then
	       Printf.eprintf "getresuid32(0x%08Lx, 0x%08Lx, 0x%08Lx)"
		 ruid_ptr euid_ptr suid_ptr;
	     self#sys_getresuid32 ruid_ptr euid_ptr suid_ptr;
	 | ((X86|ARM), 210) -> (* setresgid32 *)
         let (ebx, ecx, edx) = read_3_regs () in
         let ruid = Int64.to_int ebx and
             euid = Int64.to_int ecx and
             suid = Int64.to_int edx in
         if !opt_trace_syscalls then
           Printf.eprintf "setresgid32(0x%d, 0x%d, 0x%d)"
             ruid euid suid;
         self#sys_setresgid32 ruid euid suid;
	 | (ARM, 211) -> uh "Check whether ARM getresgid32 syscall matches x86"
	 | (X86, 211) -> (* getresgid32 *)
	     let (ebx, ecx, edx) = read_3_regs () in
	     let rgid_ptr = ebx and
		 egid_ptr = ecx and
		 sgid_ptr = edx in
	     if !opt_trace_syscalls then
	       Printf.eprintf "getresgid32(0x%08Lx, 0x%08Lx, 0x%08Lx)"
		 rgid_ptr egid_ptr sgid_ptr;
	     self#sys_getresgid32 rgid_ptr egid_ptr sgid_ptr;
	 | ((X86|ARM), 212) -> (* chown32 *)
	     let (arg1, arg2, arg3) = read_3_regs () in
	     let path = fm#read_cstr arg1 and
		 uid = Int64.to_int arg2 and
		 gid = Int64.to_int arg3 in
	       if !opt_trace_syscalls then
		 Printf.eprintf "chown32(\"%s\", %d, %d)" path uid gid;
	       self#sys_chown path uid gid
	 | (ARM, 213) -> uh "Check whether ARM setuid32 syscall matches x86"
	 | (X86, 213) -> (* setuid32 *)
	     let ebx = read_1_reg () in
	     let uid = Int64.to_int ebx in
	       if !opt_trace_syscalls then
		 Printf.eprintf "setuid32(%d)" uid;
	       self#sys_setuid32 uid
	 | (ARM, 214) -> uh "Check whether ARM setgid32 syscall matches x86"
	 | (X86, 214) -> (* setgid32 *)
	     let ebx = read_1_reg () in
	     let gid = Int64.to_int ebx in
	       if !opt_trace_syscalls then
		 Printf.eprintf "setgid32(%d)" gid;
	       self#sys_setgid32 gid
	 | ((X86|ARM), 215) -> (* setfsuid32 *)
	     uh "Unhandled Linux system call setfsuid32 (215)"
	 | ((X86|ARM), 216) -> (* setfsgid32 *)
	     uh "Unhandled Linux system call setfsgid32 (216)"
	 | (ARM, 218)
	 | (X86, 217) -> (* pivot_root *)
	     uh "Unhandled Linux system call pivot_root"
	 | (X64, 155) -> (* pivot_root *)
	     uh "Unhandled Linux/x64 system call pivot_root (155)"
	 | (ARM, 219) -> uh "Check whether ARM mincore syscall matches x86"
	 | (X64, 27) -> uh "Check whether x64 mincore syscall matches x86"
	 | (X86, 218) -> (* mincore *)
	     let (ebx, ecx, edx) = read_3_regs () in
	     let addr = ebx and
		 length = Int64.to_int ecx and
		 vec = edx in
	       if !opt_trace_syscalls then
		 Printf.eprintf "mincore(0x%08Lx, %d, 0x%08Lx)" addr length vec;
	       self#sys_mincore addr length vec
	 | (ARM, 220)
	 | (X86, 219)
	 | (X64, 28) -> (* madvise *)
	     let (arg1, arg2, arg3) = read_3_regs () in
	     let addr = arg1 and
		 length = arg2 and
		 advice = Int64.to_int arg3 in
	       if !opt_trace_syscalls then
		 Printf.printf "madvise(0x%08Lx, %Ld, %d)" addr length advice;
	       self#sys_madvise addr length advice
	 | (X64, 217) -> uh "Check whether x64 getdents64 syscall matches x86"
	 | (ARM, 217)
	 | (X86, 220) -> (* getdents64 *)
	     let (arg1, arg2, arg3) = read_3_regs () in
	     let fd = Int64.to_int arg1 and
		 dirp = arg2 and
		 count = Int64.to_int arg3 in
	       if !opt_trace_syscalls then
		 Printf.eprintf "getdents64(%d, 0x%08Lx, %d)" fd dirp count;
	       self#sys_getdents64 fd dirp count
	 | ((X86|ARM), 221) -> (* fcntl64 *)
	     let (arg1, arg2, arg3) = read_3_regs () in
	     let fd = Int64.to_int arg1 and
		 cmd = Int64.to_int arg2 and
		 arg = arg3 in
	       if !opt_trace_syscalls then
		 Printf.eprintf "fcntl64(%d, %d, 0x%08Lx)" fd cmd arg;
	       self#sys_fcntl64 fd cmd arg
	 | ((X86|ARM), 222) -> uh "No such Linux syscall 222 (was for tux)"
	 | (X64, 184) -> (* tuxcall *)
	     uh "Unhandled Linux/x64 system call tuxcall (184)"
	 | ((X86|ARM), 223) -> uh "No such Linux syscall 223 (unused)"
	 | (X64, 185) -> (* security *)
	     uh "Unhandled Linux/x64 system call security (185)"
	 | (ARM, 224) -> uh "Check whether ARM gettid syscall matches x86"
	 | (X86, 224)    (* gettid *)
	 | (X64, 186) -> (* gettid *)
	     if !opt_trace_syscalls then
	       Printf.eprintf "gettid()";
	     self#sys_gettid 
	 | ((X86|ARM), 225) -> (* readahead *)
	     uh "Unhandled Linux system call readahead (225)"
	 | (X64, 187) -> (* readahead *)
	     uh "Unhandled Linux/x64 system call readahead (187)"
	 | ((X86|ARM), 226) -> (* setxattr *)
	     uh "Unhandled Linux system call setxattr (226)"
	 | (X64, 188) -> (* setxattr *)
	     uh "Unhandled Linux/x64 system call setxattr (188)"
	 | ((X86|ARM), 227) -> (* lsetxattr *)
	     uh "Unhandled Linux system call lsetxattr (227)"
	 | (X64, 189) -> (* lsetxattr *)
	     uh "Unhandled Linux/x64 system call lsetxattr (189)"
	 | ((X86|ARM), 228) -> (* fsetxattr *)
	     uh "Unhandled Linux system call fsetxattr (228)"
	 | (X64, 190) -> (* fsetxattr *)
	     uh "Unhandled Linux/x64 system call fsetxattr (190)"
	 | (ARM, 229) -> uh "Check whether ARM getxattr syscall matches x86"
	 | (X64, 191) -> uh "Check whether x64 getxattr syscall matches x86"
	 | (X86, 229) -> (* getxattr *)
	     let (ebx, ecx, edx, esi) = read_4_regs () in
	     let path_ptr = ebx and
		 name_ptr = ecx and
		 value_ptr = edx and
		 size = Int64.to_int esi in
	     let path = fm#read_cstr path_ptr and
		 name = fm#read_cstr name_ptr in
	       if !opt_trace_syscalls then
		 Printf.eprintf "getxattr(\"%s\", \"%s\", 0x%08Lx, %d)"
		   path name value_ptr size;
	       self#sys_getxattr path name value_ptr size
	 | (X64, 192) -> uh "Check whether x64 lgetxattr syscall matches x86"
	 | ((X86|ARM), 230) -> (* lgetxattr *)
	     let (arg1, arg2, arg3, arg4) = read_4_regs () in
	     let path_ptr = arg1 and
		 name_ptr = arg2 and
		 value_ptr = arg3 and
		 size = Int64.to_int arg4 in
	     let path = fm#read_cstr path_ptr and
		 name = fm#read_cstr name_ptr in
	       if !opt_trace_syscalls then
		 Printf.eprintf "lgetxattr(\"%s\", \"%s\", 0x%08Lx, %d)"
		   path name value_ptr size;
	       self#sys_lgetxattr path name value_ptr size
	 | ((X86|ARM), 231) -> (* fgetxattr *)
	     uh "Unhandled Linux system call fgetxattr (231)"
	 | (X64, 193) -> (* fgetxattr *)
	     uh "Unhandled Linux/x64 system call fgetxattr (193)"
	 | ((X86|ARM), 232) -> (* listxattr *)
	     uh "Unhandled Linux system call listxattr (232)"
	 | (X64, 194) -> (* listxattr *)
	     uh "Unhandled Linux/x64 system call listxattr (194)"
	 | ((X86|ARM), 233) -> (* llistxattr *)
	     uh "Unhandled Linux system call llistxattr (233)"
	 | (X64, 195) -> (* llistxattr *)
	     uh "Unhandled Linux/x64 system call llistxattr (195)"
	 | ((X86|ARM), 234) -> (* flistxattr *)
	     uh "Unhandled Linux system call flistxattr (234)"
	 | (X64, 196) -> (* flistxattr *)
	     uh "Unhandled Linux/x64 system call flistxattr (196)"
	 | ((X86|ARM), 235) -> (* removexattr *)
	     uh "Unhandled Linux system call removexattr (235)"
	 | (X64, 197) -> (* removexattr *)
	     uh "Unhandled Linux/x64 system call removexattr (197)"
	 | ((X86|ARM), 236) -> (* lremovexattr *)
	     uh "Unhandled Linux system call lremovexattr (236)"
	 | (X64, 198) -> (* lremovexattr *)
	     uh "Unhandled Linux/x64 system call lremovexattr (198)"
	 | ((X86|ARM), 237) -> (* fremovexattr *)
	     uh "Unhandled Linux system call fremovexattr (237)"
	 | (X64, 199) -> (* fremovexattr *)
	     uh "Unhandled Linux/x64 system call fremovexattr (199)"
	 | ((X86|ARM), 238) -> (* tkill *)
	     uh "Unhandled Linux system call tkill (238)"
	 | (X64, 200) -> (* tkill *)
	     uh "Unhandled Linux/x64 system call tkill (200)"
	 | ((X86|ARM), 239) -> (* sendfile64 *)
	     uh "Unhandled Linux system call sendfile64 (239)"
	 | ((X86|ARM), 240) (* futex *)
	 | (X64, 202) -> (* futex *)
	     let (arg1, arg2, arg3, arg4, arg5, arg6) = read_6_regs () in
	     let uaddr    = arg1 and
		 op       = Int64.to_int arg2 and
		 value    = arg3 and
		 timebuf  = arg4 and
		 uaddr2   = arg5 and
		 val3     = arg6 in
	       if !opt_trace_syscalls then
		 Printf.eprintf "futex(0x%08Lx, %d, %Ld, 0x%08Lx, 0x%08Lx, %Ld)"
		   uaddr op value timebuf uaddr2 val3;
	       self#sys_futex uaddr op value timebuf uaddr2 val3
	 | ((X86|ARM), 241) -> (* sched_setaffinity *)
	     uh "Unhandled Linux system call sched_setaffinity (241)"
	 | (X64, 203) -> (* sched_setaffinity *)
	     uh "Unhandled Linux/x64 system call sched_setaffinity (203)"
	 | ((X86|ARM), 242) -> (* sched_getaffinity *)
	     uh "Unhandled Linux system call sched_getaffinity (242)"
	 | (X64, 204) -> (* sched_getaffinity *)
	     uh "Unhandled Linux/x64 system call sched_getaffinity (204)"
	 (* Here's where the x86 and ARM syscall numbers diverge,
	    because ARM lacks {get,set}_thread_area *)
	 | (X86, 243) -> (* set_thread_area *)
	     let ebx = read_1_reg () in
	     let uinfo = ebx in
	       if !opt_trace_syscalls then
		 Printf.eprintf "set_thread_area(0x%08Lx)" uinfo;
	       self#sys_set_thread_area uinfo
	 | (X64, 205) -> (* set_thread_area *)
	     uh "Unhandled Linux/x64 system call set_thread_area (205)"
	 | (X86, 244) -> (* get_thread_area *)
	     uh "Unhandled Linux/x86 system call get_thread_area (244)"
	 | (X64, 211) -> (* get_thread_area *)
	     uh "Unhandled Linux/x64 system call get_thread_area (211)"
	 | (ARM, 243)    (* io_setup *)
	 | (X64, 206)    (* io_setup *)
	 | (X86, 245) -> (* io_setup *)
	     uh "Unhandled Linux system call io_setup"
	 | (ARM, 244)    (* io_destroy *)
	 | (X64, 207)    (* io_destroy *)
	 | (X86, 246) -> (* io_destroy *)
	     uh "Unhandled Linux system call io_destroy"
	 | (ARM, 245)    (* io_getevents *)
	 | (X64, 208)    (* io_getevents *)
	 | (X86, 247) -> (* io_getevents *)
	     uh "Unhandled Linux system call io_getevents"
	 | (ARM, 246)    (* io_submit *)
	 | (X64, 209)    (* io_submit *)
	 | (X86, 248) -> (* io_submit *)
	     uh "Unhandled Linux system call io_submit"
	 | (ARM, 247)    (* io_cancel *)
	 | (X64, 210)    (* io_cancel *)
	 | (X86, 249) -> (* io_cancel *)
	     uh "Unhandled Linux system call io_cancel"
	 | (X86, 250) -> (* fadvise64 *)
	     uh "Unhandled Linux system call fadvise64 (250)"
	 | (X64, 221) -> (* fadvise64 *)
	     let (arg1, arg2, arg3, arg4) = read_4_regs () in
	     let fd = Int64.to_int arg1 and
		 offset = arg2 and
		 len = arg3 and
		 advice = Int64.to_int arg4 in
	       if !opt_trace_syscalls then
		 Printf.printf "fadvise64(%d, %Ld, %Ld, %d)"
		   fd offset len advice;
	       self#sys_fadvise64_64 fd offset len advice
	 | (ARM, 248)    (* exit_group *)
	 | (X86, 252)    (* exit_group *)
	 | (X64, 231) -> (* exit_group *)
	     let arg1 = read_1_reg () in
	     let status = arg1 in
	       if !opt_trace_syscalls then
		 Printf.eprintf "exit_group(%Ld) (no return)\n" status;
	       self#sys_exit_group status
	 | (ARM, 249)    (* lookup_dcookie *)
	 | (X64, 212)    (* lookup_dcookie *)
	 | (X86, 253) -> (* lookup_dcookie *)
	     uh "Unhandled Linux system call lookup_dcookie"
	 | (ARM, 250)    (* epoll_create *)
	 | (X64, 213)    (* epoll_create *)
	 | (X86, 254) -> (* epoll_create *)
	     uh "Unhandled Linux system call epoll_create"
	 | (X64, 214) -> (* epoll_ctl_old *)
	     uh "Unhandled Linux/x64 system call epoll_ctl_old (214)"
	 | (ARM, 251)    (* epoll_ctl *)
	 | (X64, 233)    (* epoll_ctl *)
	 | (X86, 255) -> (* epoll_ctl *)
	     uh "Unhandled Linux system call epoll_ctl"
	 | (X64, 215) -> (* epoll_wait_old *)
	     uh "Unhandled Linux/x64 system call epoll_wait_old (215)"
	 | (ARM, 252)    (* epoll_wait *)
	 | (X64, 232)    (* epoll_wait *)
	 | (X86, 256) -> (* epoll_wait *)
	     uh "Unhandled Linux system call epoll_wait"
	 | (ARM, 253)    (* remap_file_pages *)
	 | (X64, 216)    (* remap_file_pages *)
	 | (X86, 257) -> (* remap_file_pages *)
	     uh "Unhandled Linux system call remap_file_pages"
	 | (ARM, 254) -> uh "No set_thread_area (254) syscall in Linux/ARM (E)ABI"
	 | (ARM, 255) -> uh "No get_thread_area (255) syscall in Linux/ARM (E)ABI"
	 | (ARM, 256)
	 | (X86, 258) (* set_tid_address *)
	 | (X64, 218) -> (* set_tid_address *)
	     let arg1 = read_1_reg () in
	     let addr = arg1 in
	       if !opt_trace_syscalls then
		 Printf.eprintf "set_tid_address(0x%08Lx)" addr;
	       self#sys_set_tid_address addr
	 | (ARM, 257)    (* timer_create *)
	 | (X64, 222)    (* timer_create *)
	 | (X86, 259) -> (* timer_create *)
	     uh "Unhandled Linux system call timer_create"
	 | (ARM, 258)    (* timer_settime *)
	 | (X64, 223)    (* timer_settime *)
	 | (X86, 260) -> (* timer_settime *)
	     uh "Unhandled Linux system call timer_settime"
	 | (ARM, 259)    (* timer_gettime *)
	 | (X64, 224)    (* timer_gettime *)
	 | (X86, 261) -> (* timer_gettime *)
	     uh "Unhandled Linux system call timer_gettime"
	 | (ARM, 260)    (* timer_getoverrun *)
	 | (X64, 225)    (* timer_getoverrun *)
	 | (X86, 262) -> (* timer_getoverrun *)
	     uh "Unhandled Linux system call timer_getoverrun"
	 | (ARM, 261)    (* timer_delete *)
	 | (X64, 226)    (* timer_delete *)
	 | (X86, 263) -> (* timer_delete *)
	     uh "Unhandled Linux system call timer_delete"
	 | (ARM, 262)    (* clock_settime *)
	 | (X64, 227)    (* clock_settime *)
	 | (X86, 264) -> (* clock_settime *)
	     uh "Unhandled Linux system call clock_settime"
	 | (ARM, 263)    (* clock_gettime *)
	 | (X64, 228)    (* clock_gettime *)
	 | (X86, 265) -> (* clock_gettime *)
	     let (arg1, arg2) = read_2_regs () in
	     let clkid = Int64.to_int arg1 and
		 timep = arg2 in
	       if !opt_trace_syscalls then
		 Printf.eprintf "clock_gettime(%d, 0x%08Lx)" clkid timep;
	       self#sys_clock_gettime clkid timep
	 | (ARM, 264) -> uh "Check whether ARM clock_getres matches x86"
	 | (X64, 229) -> uh "Check whether x64 clock_getres matches x86"
	 | (X86, 266) -> (* clock_getres *)
	     let (ebx, ecx) = read_2_regs () in
	     let clkid = Int64.to_int ebx and
		 timep = ecx in
	       if !opt_trace_syscalls then
		 Printf.eprintf "clock_getres(%d, 0x%08Lx)" clkid timep;
	       self#sys_clock_getres clkid timep
	 | (ARM, 265)    (* clock_nanosleep *)
	 | (X64, 230)    (* clock_nanosleep *)
	 | (X86, 267) -> (* clock_nanosleep *)
	   uh "Unhandled Linux system call clock_nanosleep" 
	 | (ARM, 266)
	 | (X86, 268) -> (* statfs64 *)
	     let (arg1, arg2, arg3) = read_3_regs () in
	     let path_buf = arg1 and
		 buf_len = Int64.to_int arg2 and
		 struct_buf = arg3 in
	     let path = fm#read_cstr path_buf in
	       if !opt_trace_syscalls then
		 Printf.eprintf "statfs64(\"%s\", %d, 0x%08Lx)"
		   path buf_len struct_buf;
	       self#sys_statfs64 path buf_len struct_buf
	 | (ARM, 267)    (* fstatfs64 *)
	 | (X86, 269) -> (* fstatfs64 *)
	     uh "Unhandled Linux system call fstatfs64"
	 | (ARM, 268)    (* tgkill *)
	 | (X64, 234)    (* tgkill *)
	 | (X86, 270) -> (* tgkill *)
	     let (arg1, arg2, arg3) = read_3_regs () in
	     let tgid = Int64.to_int arg1 and
		 tid = Int64.to_int arg2 and
		 signal = Int64.to_int arg3 in
	       if !opt_trace_syscalls then
		 Printf.eprintf "tgkill(%d, %d, %d)"
		   tgid tid signal;
	       self#sys_tgkill tgid tid signal
	 | (ARM, 269)    (* utimes *)
	 | (X64, 235)    (* utimes *)
	 | (X86, 271) -> (* utimes *)
	     uh "Unhandled Linux system call utimes"
	 | (ARM, 270) -> uh "Check whether ARM fadvise64_64 matches x86"
	 | (X86, 272) -> (* fadvise64_64 *)
	     let (arg1, arg2, arg3, arg4, arg5, arg6) = read_6_regs () in
	     let fd = Int64.to_int arg1 and
		 offset = assemble64 arg2 arg3 and
		 len = assemble64 arg4 arg5 and
		 advice = Int64.to_int arg6 in
	       if !opt_trace_syscalls then
		 Printf.eprintf "fadvise64_64(%d, %Ld, %Ld, %d)"
		   fd offset len advice;
	       self#sys_fadvise64_64 fd offset len advice
	 | (ARM, 271) -> (* pciconfig_iobase *)
	     uh "Unhandled Linux/ARM system call pciconfig_iobase (271)"
	 | (ARM, 272) -> (* pciconfig_read *)
	     uh "Unhandled Linux/ARM system call pciconfig_read (272)"
	 | (ARM, 273) -> (* pciconfig_write *)
	     uh "Unhandled Linux/ARM system call pciconfig_write (273)"
	 | (ARM, 313)    (* vserver *)
	 | (X64, 236)    (* vserver *)
	 | (X86, 273) -> (* vserver *)
	     uh "Unhandled Linux system call vserver"
	 | (ARM, 319)    (* mbind *)
	 | (X64, 237)    (* mbind *)
	 | (X86, 274) -> (* mbind *)
	     uh "Unhandled Linux system call mbind"
	 | (ARM, 320)    (* get_mempolicy *)
	 | (X64, 239)    (* get_mempolicy *)
	 | (X86, 275) -> (* get_mempolicy *)
	     uh "Unhandled Linux system call get_mempolicy"
	 | (ARM, 321)    (* set_mempolicy *)
	 | (X64, 238)    (* set_mempolicy *)
	 | (X86, 276) -> (* set_mempolicy *)
	     uh "Unhandled Linux system call set_mempolicy"
	 | (ARM, 274)    (* mq_open *)
	 | (X64, 240)    (* mq_open *)
	 | (X86, 277) -> (* mq_open *)
	     uh "Unhandled Linux system call mq_open"
	 | (ARM, 275)    (* mq_unlink *)
	 | (X64, 241)    (* mq_unlink *)
	 | (X86, 278) -> (* mq_unlink *)
	     uh "Unhandled Linux system call mq_unlink"
	 | (ARM, 276)    (* mq_timedsend *)
	 | (X64, 242)    (* mq_timedsend *)
	 | (X86, 279) -> (* mq_timedsend *)
	     uh "Unhandled Linux system call mq_timedsend"
	 | (ARM, 277)    (* mq_timedreceive *)
	 | (X64, 243)    (* mq_timedreceive *)
	 | (X86, 280) -> (* mq_timedreceive *)
	     uh "Unhandled Linux system call mq_timedreceive"
	 | (ARM, 278)    (* mq_notify *)
	 | (X64, 244)    (* mq_notify *)
	 | (X86, 281) -> (* mq_notify *)
	     uh "Unhandled Linux system call mq_notify"
	 | (ARM, 279)    (* mq_getsetattr *)
	 | (X64, 245)    (* mq_getsetattr *)
	 | (X86, 282) -> (* mq_getsetattr *)
	     uh "Unhandled Linux system call mq_getsetattr"
	 | (ARM, 347)    (* kexec_load *)
	 | (X64, 246)    (* kexec_load *)
	 | (X86, 283) -> (* kexec_load *)
	     uh "Unhandled Linux system call kexec_load"
	 | (ARM, 280)    (* waitid *)
	 | (X64, 247)    (* waitid *)
	 | (X86, 284) -> (* waitid *)
	     uh "Unhandled Linux system call waitid"
	 | (ARM, 281)    (* socket *)
	 | (X64,  41) -> (* socket *)
	     let (arg1, arg2, arg3) = read_3_regs () in
	     let dom_i = Int64.to_int arg1 and
		 typ_i = Int64.to_int arg2 and
		 prot_i = Int64.to_int arg3 in
	       if !opt_trace_syscalls then
		 Printf.eprintf "socket(%d, %d, %d)"
		   dom_i typ_i prot_i;
	       self#sys_socket dom_i typ_i prot_i
	 | (ARM, 282) -> (* bind *)
	     uh "Unhandled Linux/ARM system call bind (282)"
	 | (X64, 49) -> (* bind *)
	     uh "Unhandled Linux/x64 system call bind (49)"
	 | (ARM, 283)    (* connect *)
	 | (X64,  42) -> (* connect *)
	     let (arg1, arg2, arg3) = read_3_regs () in
	     let sockfd = Int64.to_int arg1 and
		 addr = arg2 and
		 addrlen = Int64.to_int arg3
	     in
	       if !opt_trace_syscalls then
		 Printf.eprintf "connect(%d, 0x%08Lx, %d)"
		   sockfd addr addrlen;
	       self#sys_connect sockfd addr addrlen
	 | (ARM, 284) -> (* listen *)
	     uh "Unhandled Linux/ARM system call listen (284)"
	 | (X64, 50) -> (* listen *)
	     uh "Unhandled Linux/x64 system call listen (50)"
	 | (ARM, 285) -> (* accept *)
	     uh "Unhandled Linux/ARM system call accept (285)"
	 | (X64, 43) -> (* accept *)
	     uh "Unhandled Linux/x64 system call accept (43)"
	 | (ARM, 286)    (* getsockname *)
	 | (X64,  51) -> (* getsockname *)
	     let (arg1, arg2, arg3) = read_3_regs () in
	     let sockfd = Int64.to_int arg1 and
		 addr = load_word arg2 and
		 addrlen_ptr = arg3
	     in
	       if !opt_trace_syscalls then
		 Printf.eprintf "getsockname(%d, 0x%08Lx, 0x%08Lx)"
		   sockfd addr addrlen_ptr;
	       self#sys_getsockname sockfd addr addrlen_ptr
	 | (ARM, 287)    (* getpeername *)
	 | (X64,  52) -> (* getpeername *)
	     let (arg1, arg2, arg3) = read_3_regs () in
	     let sockfd = Int64.to_int arg1 and
		 addr = arg2 and
		 addrlen_ptr = arg3
	     in
	       if !opt_trace_syscalls then
		 Printf.eprintf "getpeername(%d, 0x%08Lx, 0x%08Lx)"
		   sockfd addr addrlen_ptr;
	       self#sys_getpeername sockfd addr addrlen_ptr
	 | (ARM, 288) -> (* socketpair *)
	     uh "Unhandled Linux/ARM system call socketpair (288)"
	 | (X64, 53) -> (* socketpair *)
	     uh "Unhandled Linux/x64 system call socketpair (53)"
	 | (ARM, 289) -> (* send *)
	     uh "Unhandled Linux/ARM system call send (289)"
	 | (ARM, 290) -> (* sendto *)
	     uh "Unhandled Linux/ARM system call sendto (290)"
	 | (X64, 44) -> (* sendto *)
	     uh "Unhandled Linux/x64 system call sendto (44)"
	 | (ARM, 291) -> (* recv *)
	     uh "Unhandled Linux/ARM system call recv (291)"
	 | (ARM, 292) -> (* recvfrom *)
	     uh "Unhandled Linux/ARM system call recvfrom (292)"
	 | (X64,  45) -> (* recvfrom *)
	     let (arg1, arg2, arg3, arg4, arg5, arg6) = read_6_regs () in
	     let sockfd = Int64.to_int arg1 and
		 buf = arg2 and
		 len = Int64.to_int arg3 and
		 flags = Int64.to_int arg4 and
		 addr = arg5 and
		 addrlen_ptr = arg6
	     in
	       if !opt_trace_syscalls then
		 Printf.printf
		   "recvfrom(%d, 0x%08Lx, %d, %d, 0x%08Lx, 0x%08Lx)"
		   sockfd buf len flags addr addrlen_ptr;
	       self#sys_recvfrom sockfd buf len flags addr addrlen_ptr
	 | (ARM, 293) -> (* shutdown *)
	     uh "Unhandled Linux/ARM system call shutdown (293)"
	 | (X64, 48) -> (* shutdown *)
	     let (arg1, arg2) = read_2_regs () in
	     let sockfd = Int64.to_int arg1 and
		 how = Int64.to_int arg2 in
	       if !opt_trace_syscalls then
		 Printf.printf "shutdown(%d, %d)" sockfd how;
	       self#sys_shutdown sockfd how
	 | (ARM, 294) -> (* setsockopt *)
	     uh "Unhandled Linux/ARM system call setsockopt (294)"
	 | (X64, 54) -> (* setsockopt *)
	     let (arg1, arg2, arg3, arg4, arg5) = read_5_regs () in
             let sockfd = Int64.to_int arg1 and
		 level = Int64.to_int arg2 and
		 name = Int64.to_int arg3 and
		 valp = arg4 and
		 len = Int64.to_int arg5 in
	     if !opt_trace_syscalls then
	       Printf.printf "setsockopt(%d, %d, %d, 0x%08Lx, %d)"
		 sockfd level name valp len;
	     self#sys_setsockopt sockfd level name valp len
	 | (ARM, 295) -> (* getsockopt *)
	     uh "Unhandled Linux/ARM system call getsockopt (295)"
	 | (X64, 55) -> (* getsockopt *)
	     uh "Unhandled Linux/x64 system call getsockopt (55)"
	 | (ARM, 296) -> (* sendmsg *)
	     uh "Unhandled Linux/ARM system call sendmsg (296)"
	 | (X64, 46) -> (* sendmsg *)
	     uh "Unhandled Linux/x64 system call sendmsg (46)"
	 | (ARM, 297) -> (* recvmsg *)
	     uh "Unhandled Linux/ARM system call recvmsg (297)"
	 | (X64,  47) -> (* recvmsg *)
	     let (arg1, arg2, arg3) = read_3_regs () in
	     let sockfd = Int64.to_int arg1 and
		 msg = arg2 and
		 flags = Int64.to_int arg3
	     in
	       if !opt_trace_syscalls then
		 Printf.printf "recvmsg(%d, 0x%08Lx, %d)"
		   sockfd msg flags;
	       self#sys_recvmsg64 sockfd msg flags
	 | (ARM, 298) -> (* semop *)
	     uh "Unhandled Linux/ARM system call semop (298)"
	 | (X64, 65) -> (* semop *)
	     uh "Unhandled Linux/x64 system call semop (65)"
	 | (ARM, 299) -> (* semget *)
	     uh "Unhandled Linux/ARM system call semget (299)"
	 | (X64, 64) -> (* semget *)
	     uh "Unhandled Linux/x64 system call semget (64)"
	 | (ARM, 300) -> (* semctl *)
	     uh "Unhandled Linux/ARM system call semctl (300)"
	 | (X64, 66) -> (* semctl *)
	     uh "Unhandled Linux/x64 system call semctl (66)"
	 | (ARM, 301) -> (* msgsnd *)
	     uh "Unhandled Linux/ARM system call msgsnd (301)"
	 | (X64, 69) -> (* msgsnd *)
	     uh "Unhandled Linux/x64 system call msgsnd (69)"
	 | (ARM, 302) -> (* msgrcv *)
	     uh "Unhandled Linux/ARM system call msgrcv (302)"
	 | (X64, 70) -> (* msgrcv *)
	     uh "Unhandled Linux/x64 system call msgrcv (70)"
	 | (ARM, 303) -> (* msgget *)
	     uh "Unhandled Linux/ARM system call msgget (303)"
	 | (X64, 68) -> (* msgget *)
	     uh "Unhandled Linux/x64 system call msgget (68)"
	 | (ARM, 304) -> (* msgctl *)
	     uh "Unhandled Linux/ARM system call msgctl (304)"
	 | (X64, 71) -> (* msgctl *)
	     uh "Unhandled Linux/x64 system call msgctl (71)"
	 | (ARM, 305) -> (* shmat *)
	     uh "Unhandled Linux/ARM system call shmat (305)"
	 | (X64, 30) -> (* shmat *)
	     uh "Unhandled Linux/x64 system call shmat (30)"
	 | (ARM, 306) -> (* shmdt *)
	     uh "Unhandled Linux/ARM system call shmdt (306)"
	 | (X64, 67) -> (* shmdt *)
	     uh "Unhandled Linux/x64 system call shmdt (67)"
	 | (ARM, 307) -> (* shmget *)
	     uh "Unhandled Linux/ARM system call shmget (307)"
	 | (X64,  29) -> (* shmget *)
	     let (arg1, arg2, arg3) = read_3_regs () in
	     let key = arg1 and
		 size = Int64.to_int arg2 and
		 shmflag = Int64.to_int arg3 in
	       if !opt_trace_syscalls then
		 Printf.printf "shmget(%Ld, %d, %d)" key size shmflag;
	       self#sys_shmget key size shmflag
	 | (ARM, 308) -> (* shmctl *)
	     uh "Unhandled Linux/ARM system call shmctl (308)"
	 | (X64, 31) -> (* shmctl *)
	     uh "Unhandled Linux/x64 system call shmctl (31)"
	 | (ARM, 309)    (* add_key *)
	 | (X64, 248)    (* add_key *)
	 | (X86, 286) -> (* add_key *)
	     uh "Unhandled Linux system call add_key"
	 | (ARM, 310)    (* request_key *)
	 | (X64, 249)    (* request_key *)
	 | (X86, 287) -> (* request_key *)
	     uh "Unhandled Linux system call request_key"
	 | (ARM, 311)    (* keyctl *)
	 | (X64, 250)    (* keyctl *)
	 | (X86, 288) -> (* keyctl *)
	     uh "Unhandled Linux system call keyctl"
	 | (ARM, 312) -> (* semtimedop *)
	     uh "Unhandled Linux/ARM system call semtimedop"
	 | (X64, 220) -> (* semtimedop *)
	     uh "Unhandled Linux/x64 system call semtimedop (220)"
	 | (ARM, 314)    (* ioprio_set *)
	 | (X64, 251)    (* ioprio_set *)
	 | (X86, 289) -> (* ioprio_set *)
	     uh "Unhandled Linux system call ioprio_set"
	 | (ARM, 315)    (* ioprio_get *)
	 | (X64, 252)    (* ioprio_get *)
	 | (X86, 290) -> (* ioprio_get *)
	     uh "Unhandled Linux system call ioprio_get"
	 | (ARM, 316)    (* inotify_init *)
	 | (X64, 253)    (* inotify_init *)
	 | (X86, 291) -> (* inotify_init *)
	     uh "Unhandled Linux system call inotify_init"
	 | (ARM, 317)    (* inotify_add_watch *)
	 | (X64, 254)    (* inotify_add_watch *)
	 | (X86, 292) -> (* inotify_add_watch *)
	     uh "Unhandled Linux system call inotify_add_watch"
	 | (ARM, 318)    (* inotify_rm_watch *)
	 | (X64, 255)    (* inotify_rm_watch *)
	 | (X86, 293) -> (* inotify_rm_watch *)
	     uh "Unhandled Linux system call inotify_rm_watch"
	 | (X86, 294) -> (* migrate_pages *)
	     uh "Unhandled Linux/x86 system call migrate_pages (294)"
	 | (X64, 256) -> (* migrate_pages *)
	     uh "Unhandled Linux/x64 system call migrate_pages (256)"
	 | (ARM, 322)    (* openat *)
<<<<<<< HEAD
	 | (X86, 295) -> (* openat *)
         let (arg1, arg2, arg3) = read_3_regs () in
         let arg4 = (if (Int64.logand arg3 0o100L) <> 0L then
                       get_reg arg_regs.(3)
                     else
                       0L) in
         let dirfd    = Int64.to_int arg1 and
             path_buf = arg2 and
             flags    = Int64.to_int arg3 and
             mode     = Int64.to_int arg4 in
         let path = fm#read_cstr path_buf in
         if !opt_trace_syscalls then
           Printf.eprintf "openat(%d, \"%s\", 0x%x, 0o%o)" dirfd path flags mode;
         self#sys_openat dirfd path flags mode

=======
	 | (X86, 295)    (* openat *)
	 | (X64, 257) -> (* openat *)
             let (arg1, arg2, arg3) = read_3_regs () in
             let arg4 = (if (Int64.logand arg3 0o100L) <> 0L then
			   get_reg arg_regs.(3)
			 else
			   0L) in
             let dirfd    = Int64.to_int (fix_s32 arg1) and
		 path_buf = arg2 and
		 flags    = Int64.to_int arg3 and
		 mode     = Int64.to_int arg4 in
             let path = fm#read_cstr path_buf in
               if !opt_trace_syscalls then
		 Printf.printf "openat(%d, \"%s\", 0x%x, 0o%o)"
		   dirfd path flags mode;
               self#sys_openat dirfd path flags mode
>>>>>>> 495b4754
	 | (ARM, 323)    (* mkdirat *)
	 | (X64, 258)    (* mkdirat *)
	 | (X86, 296) -> (* mkdirat *)
	     uh "Unhandled Linux system call mkdirat"
	 | (ARM, 324)    (* mknodat *)
	 | (X64, 259)    (* mknodat *)
	 | (X86, 297) -> (* mknodat *)
	     uh "Unhandled Linux system call mknodat"
	 | (ARM, 325)    (* fchownat *)
	 | (X64, 260)    (* fchownat *)
	 | (X86, 298) -> (* fchownat *)
	     uh "Unhandled Linux system call fchownat"
	 | (ARM, 326)    (* futimesat *)
	 | (X64, 261)    (* futimesat *)
	 | (X86, 299) -> (* futimesat *)
	     uh "Unhandled Linux system call futimesat"
	 | (ARM, 327)    (* fstatat64 *)
	 | (X86, 300) -> (* fstatat64 *)
	     uh "Unhandled Linux system call fstatat64"
	 | (X64, 262) -> (* newfstatat *)
	     uh "Unhandled Linux/x64 system call newfstatat (262)"
	 | (ARM, 328)    (* unlinkat *)
	 | (X64, 263)    (* unlinkat *)
	 | (X86, 301) -> (* unlinkat *)
	     uh "Unhandled Linux system call unlinkat"
	 | (ARM, 329)    (* renameat *)
	 | (X64, 264)    (* renameat *)
	 | (X86, 302) -> (* renameat *)
	     uh "Unhandled Linux system call renameat"
	 | (ARM, 330)    (* linkat *)
	 | (X64, 265)    (* linkat *)
	 | (X86, 303) -> (* linkat *)
	     uh "Unhandled Linux system call linkat"
	 | (ARM, 331)    (* symlinkat *)
	 | (X64, 266)    (* symlinkat *)
	 | (X86, 304) -> (* symlinkat *)
	     uh "Unhandled Linux system call symlinkat"
	 | (ARM, 332)    (* readlinkat *)
	 | (X64, 267)    (* readlinkat *)
	 | (X86, 305) -> (* readlinkat *)
	     uh "Unhandled Linux system call readlinkat"
	 | (ARM, 333)    (* fchmodat *)
	 | (X64, 268)    (* fchmodat *)
	 | (X86, 306) -> (* fchmodat *)
	     uh "Unhandled Linux system call fchmodat"
	 | (ARM, 334)    (* faccessat *)
	 | (X64, 269)    (* faccessat *)
	 | (X86, 307) -> (* faccessat *)
	     uh "Unhandled Linux system call faccessat"
	 | (ARM, 335)    (* pselect6 *)
	 | (X64, 270)    (* pselect6 *)
	 | (X86, 308) -> (* pselect6 *)
	     uh "Unhandled Linux system call pselect6"
	 | (ARM, 336)    (* ppoll *)
	 | (X64, 271)    (* ppoll *)
	 | (X86, 309) -> (* ppoll *)
	     uh "Unhandled Linux system call ppoll"
	 | (ARM, 337)    (* unshare *)
	 | (X64, 272)    (* unshare *)
	 | (X86, 310) -> (* unshare *)
	     uh "Unhandled Linux system call unshare"
	 | (ARM, 338)    (* set_robust_list *)
	 | (X86, 311)    (* set_robust_list *)
	 | (X64, 273) -> (* set_robust_list *)
	     let (arg1, arg2) = read_2_regs () in
	     let addr = arg1 and
		 len  = arg2 in
	       if !opt_trace_syscalls then
		 Printf.eprintf "set_robust_list(0x%08Lx, %Ld)" addr len;
	       self#sys_set_robust_list addr len
	 | (ARM, 339)    (* get_robust_list *)
	 | (X64, 274)    (* get_robust_list *)
	 | (X86, 312) -> (* get_robust_list *)
	     uh "Unhandled Linux system call get_robust_list"
	 | (ARM, 340)    (* splice *)
	 | (X64, 275)    (* splice *)
	 | (X86, 313) -> (* splice *)
	     uh "Unhandled Linux system call splice"
	 | (ARM, 341)    (* sync_file_range *)
	 | (X64, 277)    (* sync_file_range *)
	 | (X86, 314) -> (* sync_file_range *)
	     uh "Unhandled Linux system call sync_file_range"
	 | (ARM, 342)    (* tee *)
	 | (X64, 276)    (* tee *)
	 | (X86, 315) -> (* tee *)
	     uh "Unhandled Linux system call tee"
	 | (ARM, 343)    (* vmsplice *)
	 | (X64, 278)    (* vmsplice *)
	 | (X86, 316) -> (* vmsplice *)
	     uh "Unhandled Linux system call vmsplice"
	 | (ARM, 344)    (* move_pages *)
	 | (X64, 279)    (* move_pages *)
	 | (X86, 317) -> (* move_pages *)
	     uh "Unhandled Linux system call move_pages"
	 | (ARM, 345)    (* getcpu *)
	 | (X64, 309)    (* getcpu *)
	 | (X86, 318) -> (* getcpu *)
	     uh "Unhandled Linux system call getcpu"
	 | (ARM, 346)    (* epoll_pwait *)
	 | (X64, 281)    (* epoll_pwait *)
	 | (X86, 319) -> (* epoll_pwait *)
	     uh "Unhandled Linux system call epoll_pwait"
	 | (X64, 280) -> uh "Check whether x64 utimensat syscall matches x86"
	 | (ARM, 348)    (* utimensat *)
	 | (X86, 320) -> (* utimensat *)
	     let (arg1, arg2, arg3, arg4) = read_4_regs () in
	     let dirfd = Int64.to_int arg1 and
		 path_buf = arg2 and
		 times = arg3 and
		 flags = Int64.to_int arg4 in
	       if !opt_trace_syscalls then
		 Printf.eprintf "utimensat(%d, 0x%08Lx, 0x%08Lx, %d)"
		   dirfd path_buf times flags;
	       self#sys_utimensat dirfd path_buf times flags
	 | (ARM, 349)    (* signalfd *)
	 | (X64, 282)    (* signalfd *)
	 | (X86, 321) -> (* signalfd *)
	     uh "Unhandled Linux system call signalfd"
	 | (ARM, 350)    (* timerfd_create *)
	 | (X64, 283)    (* timerfd_create *)
	 | (X86, 322) -> (* timerfd_create *)
	     uh "Unhandled Linux system call timerfd_create"
	 | (ARM, 351)    (* eventfd *)
	 | (X64, 284)    (* eventfd *)
	 | (X86, 323) -> (* eventfd *)
	     uh "Unhandled Linux system call eventfd"
	 | (ARM, 352)    (* fallocate *)
	 | (X64, 285)    (* fallocate *)
	 | (X86, 324) -> (* fallocate *)
	     uh "Unhandled Linux system call fallocate"
	 | (ARM, 353)    (* timerfd_settime *)
	 | (X64, 286)    (* timerfd_settime *)
	 | (X86, 325) -> (* timerfd_settime *)
	     uh "Unhandled Linux system call timerfd_settime"
	 | (ARM, 354)    (* timerfd_gettime *)
	 | (X64, 287)    (* timerfd_gettime *)
	 | (X86, 326) -> (* timerfd_gettime *)
	     uh "Unhandled Linux system call timerfd_gettime"
	 | (ARM, 355)    (* signalfd4 *)
	 | (X64, 289)    (* signalfd4 *)
	 | (X86, 327) -> (* signalfd4 *)
	     uh "Unhandled Linux system call signalfd4"
	 | (ARM, 356)    (* eventfd2 *)
	 | (X64, 290)    (* eventfd2 *)
	 | (X86, 328) -> (* eventfd2 *)
	     let (arg1, arg2) = read_2_regs () in
	     let initval = arg1 and
		 flags = Int64.to_int arg2 in
	       if !opt_trace_syscalls then
		 Printf.eprintf "eventfd2(%Ld, %d)" initval flags;
	       self#sys_eventfd2 initval flags
	 | (ARM, 357)    (* epoll_create1 *)
	 | (X64, 291)    (* epoll_create1 *)
	 | (X86, 329) -> (* epoll_create1 *)
	     uh "Unhandled Linux system call epoll_create1"
	 | (ARM, 358)    (* dup3 *)
	 | (X64, 292)    (* dup3 *)
	 | (X86, 330) -> (* dup3 *)
	     uh "Unhandled Linux system call dup3"
	 | (ARM, 359) -> uh "Check whether ARM pipe2 syscall matches x86"
	 | (X64, 293) -> uh "Check whether x64 pipe2 syscall matches x86"
	 | (X86, 331) -> (* pipe2 *)
	     let (ebx, ecx) = read_2_regs () in
	     let buf = ebx and
		 flags = Int64.to_int ecx in
	       if !opt_trace_syscalls then
		 Printf.eprintf "pipe2(0x%08Lx, %d)" buf flags;
	       self#sys_pipe2 buf flags
	 | (ARM, 360)    (* inotify_init1 *)
	 | (X64, 294)    (* inotify_init1 *)
	 | (X86, 332) -> (* inotify_init1 *)
	     uh "Unhandled Linux system call inotify_init1"
	 | (ARM, 361)    (* preadv *)
	 | (X64, 295)    (* preadv *)
	 | (X86, 333) -> (* preadv *)
	     uh "Unhandled Linux system call preadv"
	 | (ARM, 362)    (* pwritev *)
	 | (X64, 296)    (* pwritev *)
	 | (X86, 334) -> (* pwritev *)
	     uh "Unhandled Linux system call pwritev"
	 | (ARM, 363)    (* rt_tgsigqueueinfo *)
	 | (X64, 297)    (* rt_tgsigqueueinfo *)
	 | (X86, 335) -> (* rt_tgsigqueueinfo *)
	     uh "Unhandled Linux system call rt_tgsigqueueinfo"
	 | (ARM, 364)    (* perf_event_open *)
	 | (X64, 298)    (* perf_event_open *)
	 | (X86, 336) -> (* perf_event_open *)
	     uh "Unhandled Linux system call perf_event_open"
	 | (ARM, 365) ->
	     uh "No 365 syscall in Linux/ARM (E)ABI"
	 | (ARM, 366) -> (* accept4 *)
	     uh "Unhandled Linux/ARM system call accept4"
	 | (X64, 288) -> (* accept4 *)
	     uh "Unhandled Linux/x64 system call accept4 (288)"
	 | (X64, 299)    (* recvmmsg *)
	 | (X86, 337) -> (* recvmmsg *)
	     uh "Unhandled Linux system call recvmmsg"
	 | (X64, 300)    (* fanotify_init *)
	 | (X86, 338) -> (* fanotify_init *)
	     uh "Unhandled Linux system call fanotify_init"
	 | (X64, 301)    (* fanotify_mark *)
	 | (X86, 339) -> (* fanotify_mark *)
	     uh "Unhandled Linux system call fanotify_mark"
	 | (X64, 302)    (* prlimit64 *)
	 | (X86, 340) -> (* prlimit64 *)
             let (arg1, arg2, arg3, arg4) = read_4_regs () in
             let pid = Int64.to_int arg1 and
                 rsrc = Int64.to_int arg2 and
                 new_limit_buf = arg3 and
                 old_limit_buf = arg4
             in
             if !opt_trace_syscalls then
               Printf.printf "prlimit64(%d, %d, 0x%08Lx, 0x%08Lx)"
                 pid rsrc new_limit_buf old_limit_buf;
             self#sys_prlimit64 pid rsrc new_limit_buf old_limit_buf
	 | (X64, 303)    (* name_to_handle_at *)
	 | (X86, 341) -> (* name_to_handle_at *)
	     uh "Unhandled Linux system call name_to_handle_at"
	 | (X64, 304)    (* open_by_handle_at *)
	 | (X86, 342) -> (* open_by_handle_at *)
	     uh "Unhandled Linux system call open_by_handle_at"
	 | (X64, 305)    (* clock_adjtime *)
	 | (X86, 343) -> (* clock_adjtime *)
	     uh "Unhandled Linux system call clock_adjtime"
	 | (X64, 306)    (* syncfs *)
	 | (X86, 344) -> (* syncfs *)
<<<<<<< HEAD
	     uh "Unhandled Linux system call syncfs (344)"
       | (X86, 345) -> (* sendmmsg *)
           let (ebx, ecx, edx, esi) = read_4_regs () in
           let sockfd = Int64.to_int ebx and
               msg = ecx and
               vlen = Int64.to_int edx and
               flags = Int64.to_int esi
           in
           if !opt_trace_syscalls then
             Printf.eprintf "sendmmsg(%d, 0x%08Lx, %d, %d)"
               sockfd msg vlen flags;
           self#sys_sendmmsg sockfd msg vlen flags
=======
	     uh "Unhandled Linux system call syncfs"
	 | (X64, 307) -> uh "Check whether x64 sendmmsg syscall matches x86"
	 | (X86, 345) -> (* sendmmsg *)
             let (ebx, ecx, edx, esi) = read_4_regs () in
             let sockfd = Int64.to_int ebx and
		 msg = ecx and
		 vlen = Int64.to_int edx and
		 flags = Int64.to_int esi
             in
               if !opt_trace_syscalls then
		 Printf.printf "sendmmsg(%d, 0x%08Lx, %d, %d)"
		   sockfd msg vlen flags;
               self#sys_sendmmsg sockfd msg vlen flags
	 | (X86, 346)    (* setns *)
	 | (X64, 308) -> (* setns *)
	     uh "Unhandled Linux system call setns"
	 | (X86, 347)    (* process_vm_readv *)
	 | (X64, 310) -> (* process_vm_readv *)
	     uh "Unhandled Linux system call process_vm_readv"
	 | (X86, 348)    (* process_vm_writev *)
	 | (X64, 311) -> (* process_vm_writev *)
	     uh "Unhandled Linux system call process_vm_writev"
	 | (X86, 349)    (* kcmp *)
	 | (X64, 312) -> (* kcmp *)
	     uh "Unhandled Linux system call kcmp"
	 | (X86, 350)    (* finit_module *)
	 | (X64, 313) -> (* finit_module *)
	     uh "Unhandled Linux system call finit_module"
	 | (X86, 351)    (* sched_setattr *)
	 | (X64, 314) -> (* sched_setattr *)
	     uh "Unhandled Linux system call sched_setattr"
	 | (X86, 352)    (* sched_getattr *)
	 | (X64, 315) -> (* sched_getattr *)
	     uh "Unhandled Linux system call sched_getattr"
	 | (X86, 353)    (* renameat2 *)
	 | (X64, 316) -> (* renameat2 *)
	     uh "Unhandled Linux system call renameat2"
	 | (X86, 354)    (* seccomp *)
	 | (X64, 317) -> (* seccomp *)
	     uh "Unhandled Linux system call seccomp"
	 | (X86, 355)    (* getrandom *)
	 | (X64, 318) -> (* getrandom *)
             let (arg1, arg2, arg3) = read_3_regs () in
	     let buf = arg1 and
		 buflen = Int64.to_int arg2 and
		 flags = Int64.to_int arg3 in
	       if !opt_trace_syscalls then
		 Printf.printf "getrandom(0x%08Lx, %d, %d)" buf buflen flags;
	       self#sys_getrandom buf buflen flags
	 | (X86, 356)    (* memfd_create *)
	 | (X64, 319) -> (* memfd_create *)
	     uh "Unhandled Linux system call memfd_create"
	 | (X64, 320) -> (* kexec_file_load *)
	     uh "Unhandled Linux system call kexec_file_load"
	 | (X86, 357)    (* bpf *)
	 | (X64, 321) -> (* bpf *)
	     uh "Unhandled Linux system call bpf"
	 | (X86, 358)    (* execveat *)
	 | (X64, 322) -> (* execveat *)
	     uh "Unhandled Linux system call execveat"
	 | (X86, 374)    (* userfaultfd *)
	 | (X64, 323) -> (* userfaultfd *)
	     uh "Unhandled Linux system call userfaultfd"
	 | (X86, 375)    (* membarrier *)
	 | (X64, 324) -> (* membarrier *)
	     uh "Unhandled Linux system call membarrier"
	 | (X86, 376)    (* mlock2 *)
	 | (X64, 325) -> (* mlock2 *)
	     uh "Unhandled Linux system call mlock2"
>>>>>>> 495b4754

	 | (ARM, 0xf0001) -> (* breakpoint *)
	     uh "Unhandled Linux/ARM pseudo-syscall breakpoint (0xf0001)"
	 | (ARM, 0xf0002) -> (* cacheflush *)
	     uh "Unhandled Linux/ARM pseudo-syscall cacheflush (0xf0002)"
	 | (ARM, 0xf0003) -> (* usr26 *)
	     uh "Unhandled Linux/ARM pseudo-syscall usr26 (0xf0003)"
	 | (ARM, 0xf0004) -> (* usr32 *)
	     uh "Unhandled Linux/ARM pseudo-syscall usr32 (0xf0004)"
	 | (ARM, 0xf0005) -> (* set_tls *)
	     let r0 = read_1_reg () in
	     let tp_value = r0 in
	       if !opt_trace_syscalls then
		 Printf.eprintf "set_tls(0x%08Lx)" tp_value;
	     self#sys_set_tls tp_value

	 | (X86, _) ->
	     Printf.eprintf "Unknown Linux/x86 system call %d\n" syscall_num;
	     uh "Unhandled Linux system call"
	 | (ARM, _) ->
	     Printf.eprintf "Unknown Linux/ARM system call %d\n" syscall_num;
	     uh "Unhandled Linux system call"
	 | (X64, _) ->
	     Printf.printf "Unknown Linux/x86-64 system call %d\n" syscall_num;
	     uh "Unhandled Linux system call");
    if !opt_trace_syscalls then
      let ret_val = match !opt_arch with
	| (X86|ARM) -> fm#get_word_var ret_reg
	| X64 -> fm#get_long_var ret_reg
      in
	Printf.eprintf " = %Ld (0x%08Lx)\n" (fix_s32 ret_val) ret_val;
	flush stdout

  (* The address to which a sysenter-based syscall will return is
     controlled by MSRs which are set by the kernel and not visible from
     user space, so this has to be somewhat of a guess. It also seems
     to have changed between kernel versions. So match some features of
     layouts we've seen, otherwise die.  *)
  method private guess_sysexit_addr enter =
    assert(Int64.logand enter 0xfL = 5L);
    let next = Int64.add enter 2L in
    match load_byte next with
      | 0x90 ->
	  (* Older layout:
	     sysenter (0f 34)
             nop x 7 (90 90 90 90 90 90 90)
             int 0x80 (cd 80)
             <return_point> *)
	  assert(load_byte (Int64.add next 1L) = 0x90);
	  assert(load_byte (Int64.add next 2L) = 0x90);
	  assert(load_byte (Int64.add next 3L) = 0x90);
	  assert(load_byte (Int64.add next 4L) = 0x90);
	  assert(load_byte (Int64.add next 5L) = 0x90);
	  assert(load_byte (Int64.add next 6L) = 0x90);
	  assert(load_byte (Int64.add next 7L) = 0xcd);
	  assert(load_byte (Int64.add next 8L) = 0x80);
	  Int64.add next 9L (* in this layout, 16-byte aligned *)
      | 0xcd ->
	  (* Newer layout: similar to above, but with the nops *)
	  assert(load_byte (Int64.add next 1L) = 0x80);
	  Int64.add next 2L
      | _ -> failwith "Unhandled sysenter call layout"

  method handle_special str =
    let handle_catch () =
      try
	self#handle_linux_syscall ()
      with
	  NotConcrete(_) ->
	    match !opt_symbolic_syscall_error with
	      | Some errno -> put_return errno
	      | None -> raise SymbolicSyscall
    in

      match str with
	| "int 0x80" ->
	    handle_catch();
	    Some []
	| "syscall" -> (* e.g., ARM *)
	    handle_catch();
	    Some []	    
	| "sysenter" ->
	    let sysenter_eip = fm#get_word_var R_EIP in
	    let sysexit_eip = self#guess_sysexit_addr sysenter_eip in
	    let label = "pc_0x" ^ (Printf.sprintf "%08Lx" sysexit_eip) in
	      handle_catch ();
	      Some [V.Jmp(V.Name(label))]
	| _ -> None

  method state_json : Yojson.Safe.json option = None
end<|MERGE_RESOLUTION|>--- conflicted
+++ resolved
@@ -8,9 +8,7 @@
 open Exec_exceptions
 open Exec_options
 open Fragment_machine
-<<<<<<< HEAD
 open Exec_assert_minder
-=======
 
 (* This excessively-long file contains most of the machinery FuzzBALL
    uses to emulate the Linux system call interface. Primarily it does
@@ -30,7 +28,6 @@
 *)
 
 let linux_initial_break = ref None
->>>>>>> 495b4754
 
 let linux_setup_tcb_seg (fm : fragment_machine) new_ent new_gdt base limit =
   let store_byte base idx v =
@@ -171,13 +168,7 @@
       fm#store_long_conc addr v
   in
   let zero_region base len =
-<<<<<<< HEAD
     g_assert(len >= 0 && len <= 0x20000000) 100 "Linux_syscalls.read_buf"; (* sanity check *)
-    for i = 0 to len - 1 do
-      fm#store_byte_idx base i 0
-    done
-=======
-    assert(len >= 0 && len <= 0x20000000); (* sanity check *)
     let limit = Int64.add base (Int64.of_int len) and
 	i = ref base in
       assert(limit >= !i);
@@ -194,7 +185,6 @@
 	i := Int64.succ !i
       done;
       assert(!i = limit)
->>>>>>> 495b4754
   in
   let string_of_char_array ca =
     let s = String.create (Array.length ca) in
@@ -3107,14 +3097,6 @@
 	     uh "Unhandled Linux system call stime (25)"
 	 | ((X86|ARM), 26) -> (* ptrace *)
 	     uh "Unhandled Linux system call ptrace (26)"
-<<<<<<< HEAD
-	 | ((X86|ARM), 27) -> (* alarm *)
-         let arg = read_1_reg () in
-         let sec = Int64.to_int arg in
-         if !opt_trace_syscalls then
-           Printf.eprintf "alarm(%d)" sec;
-         self#sys_alarm sec
-=======
 	 | (X64, 101) -> (* ptrace *)
 	     uh "Unhandled Linux/x64 system call ptrace (101)"
 	 | ((X86|ARM), 27) (* alarm *)
@@ -3122,9 +3104,8 @@
              let arg = read_1_reg () in
              let sec = Int64.to_int arg in
                if !opt_trace_syscalls then
-		 Printf.printf "alarm(%d)" sec;
+		 Printf.eprintf "alarm(%d)" sec;
                self#sys_alarm sec
->>>>>>> 495b4754
 	 | (ARM, 28) -> uh "No oldfstat (28) syscall in Linux/ARM (E)ABI"
 	 | (X86, 28) -> (* oldfstat *)
 	     uh "Unhandled Linux system call oldfstat (28)"
@@ -3306,15 +3287,6 @@
 	     uh "Unhandled Linux/x64 system call chroot (161)"
 	 | ((X86|ARM), 62) -> (* ustat *)
 	     uh "Unhandled Linux system call ustat (62)"
-<<<<<<< HEAD
-	 | ((X86|ARM), 63) -> (* dup2 *)
-         let (arg1,arg2) = read_2_regs () in
-         let fd1 = Int64.to_int arg1 and
-             fd2 = Int64.to_int arg2 in
-         if !opt_trace_syscalls then
-           Printf.eprintf "dup2(%d,%d)" fd1 fd2;
-         self#sys_dup2 fd1 fd2
-=======
 	 | (X64, 136) -> (* ustat *)
 	     uh "Unhandled Linux/x64 system call ustat (136)"
 	 | ((X86|ARM), 63) (* dup2 *)
@@ -3323,9 +3295,8 @@
              let fd1 = Int64.to_int arg1 and
 		 fd2 = Int64.to_int arg2 in
                if !opt_trace_syscalls then
-		 Printf.printf "dup2(%d,%d)" fd1 fd2;
+		 Printf.eprintf "dup2(%d,%d)" fd1 fd2;
                self#sys_dup2 fd1 fd2
->>>>>>> 495b4754
 	 | (ARM, 64) -> uh "Check whether ARM getppid syscall matches x86"
 	 | (X86, 64)     (* getppid *)
 	 | (X64, 110) -> (* getppid *)
@@ -3389,22 +3360,16 @@
 	     let who = Int64.to_int ebx and
 		 buf = ecx in
 	       if !opt_trace_syscalls then
-<<<<<<< HEAD
 		 Printf.eprintf "getrusage(%d, 0x%08Lx)" who buf;
-	       self#sys_getrusage who buf
-	 | (X64, 96)
-=======
-		 Printf.printf "getrusage(%d, 0x%08Lx)" who buf;
 	       self#sys_getrusage32 who buf
 	 | (X64, 98) -> (* getrusage, 64-bit structure *)
 	     let (arg1, arg2) = read_2_regs () in
 	     let who = Int64.to_int arg1 and
 		 buf = arg2 in
 	       if !opt_trace_syscalls then
-		 Printf.printf "getrusage(%d, 0x%08Lx)" who buf;
+		 Printf.eprintf "getrusage(%d, 0x%08Lx)" who buf;
 	       self#sys_getrusage64 who buf
 	 | (X64, 96) (* gettimeofday *)
->>>>>>> 495b4754
 	 | ((X86|ARM), 78) -> (* gettimeofday *)
 	     let (arg1, arg2) = read_2_regs () in
 	     let timep = arg1 and
@@ -3422,15 +3387,6 @@
 	     uh "Unhandled Linux system call setgroups (81)"
 	 | ((X86|ARM), 82) -> (* select *)
 	     uh "Unhandled Linux system call select (82)"
-<<<<<<< HEAD
-	 | ((X86|ARM), 83) -> (* symlink *)
-         let (arg1, arg2) = read_2_regs () in
-         let target = (fm#read_cstr arg1) and
-             linkpath = (fm#read_cstr arg2) in
-         if !opt_trace_syscalls then
-           Printf.eprintf "symlink(%s, %s)" target linkpath;
-         self#sys_symlink target linkpath
-=======
 	 | (X64, 23) -> (* select *)
 	     let (ebx, ecx, edx, esi, edi) = read_5_regs () in
 	     let nfds = Int64.to_int ebx and
@@ -3439,7 +3395,7 @@
 		 exceptfds = esi and
 		 timeout = edi in
 	       if !opt_trace_syscalls then
-		 Printf.printf "select(%d, 0x%08Lx, 0x%08Lx, 0x%08Lx, 0x%08Lx)"
+		 Printf.eprintf "select(%d, 0x%08Lx, 0x%08Lx, 0x%08Lx, 0x%08Lx)"
 		   nfds readfds writefds exceptfds timeout;
 	       self#sys_select nfds readfds writefds exceptfds timeout
 	 | ((X86|ARM), 83) (* symlink *)
@@ -3448,9 +3404,8 @@
              let target = (fm#read_cstr arg1) and
 		 linkpath = (fm#read_cstr arg2) in
                if !opt_trace_syscalls then
-		 Printf.printf "symlink(%s, %s)" target linkpath;
+		 Printf.eprintf "symlink(%s, %s)" target linkpath;
                self#sys_symlink target linkpath
->>>>>>> 495b4754
 	 | (ARM, 84) -> uh "No oldlstat (84) syscall in Linux/ARM (E)ABI"
 	 | (X86, 84) -> (* oldlstat *)
 	     uh "Unhandled Linux system call oldlstat (84)"
@@ -3617,25 +3572,14 @@
 			  Printf.eprintf "listen(%d, %d)" sockfd backlog;
 			self#sys_listen sockfd backlog
 		  | 5 ->
-<<<<<<< HEAD
-		    let sockfd = Int64.to_int (load_word args) and
-			addr = load_word (lea args 0 0 4) and
-			addrlen_ptr = load_word (lea args 0 0 8)
-		    in
-		    if !opt_trace_syscalls then
-		      Printf.eprintf "accept(%d, 0x%08Lx, 0x%08Lx)"
-			sockfd addr addrlen_ptr;
-		    self#sys_accept sockfd addr addrlen_ptr
-=======
 		      let sockfd = Int64.to_int arg1 and
 			  addr = arg2 and
 			  addrlen_ptr = get_arg3 ()
 		      in
 			if !opt_trace_syscalls then
-			  Printf.printf "accept(%d, 0x%08Lx, 0x%08Lx)"
+			  Printf.eprintf "accept(%d, 0x%08Lx, 0x%08Lx)"
 			    sockfd addr addrlen_ptr;
 			self#sys_accept sockfd addr addrlen_ptr
->>>>>>> 495b4754
 		  | 6 ->
 		      let sockfd = Int64.to_int arg1 and
 			  addr = arg2 and
@@ -3655,25 +3599,14 @@
 			    sockfd addr addrlen_ptr;
 			self#sys_getpeername sockfd addr addrlen_ptr
 		  | 8 -> 
-<<<<<<< HEAD
-              let dom_i = Int64.to_int (load_word args) and
-                  typ_i = Int64.to_int (load_word (lea args 0 0 4)) and
-                  prot_i = Int64.to_int (load_word (lea args 0 0 8)) and
-                  addr = load_word (lea args 0 0 12) in
-              if !opt_trace_syscalls then
-                Printf.eprintf "socketpair(%d, %d, %d, 0x%08Lx)"
-                  dom_i typ_i prot_i addr;
-              self#sys_socketpair dom_i typ_i prot_i addr
-=======
 		      let dom_i = Int64.to_int arg1 and
 			  typ_i = Int64.to_int arg2 and
 			  prot_i = Int64.to_int (get_arg3 ()) and
 			  addr = get_arg4 () in
 			if !opt_trace_syscalls then
-			  Printf.printf "socketpair(%d, %d, %d, 0x%08Lx)"
+			  Printf.eprintf "socketpair(%d, %d, %d, 0x%08Lx)"
 			    dom_i typ_i prot_i addr;
 			self#sys_socketpair dom_i typ_i prot_i addr
->>>>>>> 495b4754
 		  | 9 ->
 		      let sockfd = Int64.to_int arg1 and
 			  buf = arg2 and
@@ -3721,19 +3654,11 @@
 			    sockfd buf len flags addr addrlen_ptr;
 			self#sys_recvfrom sockfd buf len flags addr addrlen_ptr
 		  | 13 ->
-<<<<<<< HEAD
-              let sockfd = Int64.to_int (load_word args) and
-                  how = Int64.to_int (load_word(lea args 0 0 4)) in
-              if !opt_trace_syscalls then
-                Printf.eprintf "shutdown(%d, %d)" sockfd how;
-              self#sys_shutdown sockfd how 
-=======
 		      let sockfd = Int64.to_int arg1 and
 			  how = Int64.to_int arg2 in
 			if !opt_trace_syscalls then
-			  Printf.printf "shutdown(%d, %d)" sockfd how;
+			  Printf.eprintf "shutdown(%d, %d)" sockfd how;
 			self#sys_shutdown sockfd how
->>>>>>> 495b4754
 		  | 14 ->
 		      let sockfd = Int64.to_int arg1 and
 			  level = Int64.to_int arg2 and
@@ -4093,15 +4018,11 @@
 		 Printf.eprintf "sched_getscheduler(%d)" pid;
 	       self#sys_sched_getscheduler pid
 	 | ((X86|ARM), 158) -> (* sched_yield *)
-<<<<<<< HEAD
 	     if !opt_trace_syscalls then
 	       Printf.eprintf "sched_yield()";
 	     self#sys_sched_yield
-=======
-	     uh "Unhandled Linux system call sched_yield (158)"
 	 | (X64, 24) -> (* sched_yield *)
 	     uh "Unhandled/x64 Linux system call sched_yield (24)"
->>>>>>> 495b4754
 	 | (ARM, 159) -> uh "Check whether ARM sched_get_priority_max matches x86"
 	 | (X64, 146) -> uh "Check whether x64 sched_get_priority_max matches x86"
 	 | (X86, 159) -> (* sched_get_priority_max *)
@@ -4152,11 +4073,7 @@
 		 nfds = Int64.to_int arg2 and
 		 timeout = arg3 in
 	       if !opt_trace_syscalls then	
-<<<<<<< HEAD
-		 Printf.eprintf "poll(0x%08Lx, %d, %Ld)" fds_buf nfds timeout;
-=======
-		 Printf.printf "poll(0x%08Lx, %d, %Ld)%!" fds_buf nfds timeout;
->>>>>>> 495b4754
+		 Printf.eprintf "poll(0x%08Lx, %d, %Ld)%!" fds_buf nfds timeout;
 	       self#sys_poll fds_buf nfds timeout
 	 | ((X86|ARM), 169) -> (* nfsservctl *)
 	     uh "Unhandled Linux system call nfsservctl (169)"
@@ -5048,23 +4965,6 @@
 	 | (X64, 256) -> (* migrate_pages *)
 	     uh "Unhandled Linux/x64 system call migrate_pages (256)"
 	 | (ARM, 322)    (* openat *)
-<<<<<<< HEAD
-	 | (X86, 295) -> (* openat *)
-         let (arg1, arg2, arg3) = read_3_regs () in
-         let arg4 = (if (Int64.logand arg3 0o100L) <> 0L then
-                       get_reg arg_regs.(3)
-                     else
-                       0L) in
-         let dirfd    = Int64.to_int arg1 and
-             path_buf = arg2 and
-             flags    = Int64.to_int arg3 and
-             mode     = Int64.to_int arg4 in
-         let path = fm#read_cstr path_buf in
-         if !opt_trace_syscalls then
-           Printf.eprintf "openat(%d, \"%s\", 0x%x, 0o%o)" dirfd path flags mode;
-         self#sys_openat dirfd path flags mode
-
-=======
 	 | (X86, 295)    (* openat *)
 	 | (X64, 257) -> (* openat *)
              let (arg1, arg2, arg3) = read_3_regs () in
@@ -5078,10 +4978,9 @@
 		 mode     = Int64.to_int arg4 in
              let path = fm#read_cstr path_buf in
                if !opt_trace_syscalls then
-		 Printf.printf "openat(%d, \"%s\", 0x%x, 0o%o)"
+		 Printf.eprintf "openat(%d, \"%s\", 0x%x, 0o%o)"
 		   dirfd path flags mode;
                self#sys_openat dirfd path flags mode
->>>>>>> 495b4754
 	 | (ARM, 323)    (* mkdirat *)
 	 | (X64, 258)    (* mkdirat *)
 	 | (X86, 296) -> (* mkdirat *)
@@ -5308,20 +5207,6 @@
 	     uh "Unhandled Linux system call clock_adjtime"
 	 | (X64, 306)    (* syncfs *)
 	 | (X86, 344) -> (* syncfs *)
-<<<<<<< HEAD
-	     uh "Unhandled Linux system call syncfs (344)"
-       | (X86, 345) -> (* sendmmsg *)
-           let (ebx, ecx, edx, esi) = read_4_regs () in
-           let sockfd = Int64.to_int ebx and
-               msg = ecx and
-               vlen = Int64.to_int edx and
-               flags = Int64.to_int esi
-           in
-           if !opt_trace_syscalls then
-             Printf.eprintf "sendmmsg(%d, 0x%08Lx, %d, %d)"
-               sockfd msg vlen flags;
-           self#sys_sendmmsg sockfd msg vlen flags
-=======
 	     uh "Unhandled Linux system call syncfs"
 	 | (X64, 307) -> uh "Check whether x64 sendmmsg syscall matches x86"
 	 | (X86, 345) -> (* sendmmsg *)
@@ -5332,7 +5217,7 @@
 		 flags = Int64.to_int esi
              in
                if !opt_trace_syscalls then
-		 Printf.printf "sendmmsg(%d, 0x%08Lx, %d, %d)"
+		 Printf.eprintf "sendmmsg(%d, 0x%08Lx, %d, %d)"
 		   sockfd msg vlen flags;
                self#sys_sendmmsg sockfd msg vlen flags
 	 | (X86, 346)    (* setns *)
@@ -5369,7 +5254,7 @@
 		 buflen = Int64.to_int arg2 and
 		 flags = Int64.to_int arg3 in
 	       if !opt_trace_syscalls then
-		 Printf.printf "getrandom(0x%08Lx, %d, %d)" buf buflen flags;
+		 Printf.eprintf "getrandom(0x%08Lx, %d, %d)" buf buflen flags;
 	       self#sys_getrandom buf buflen flags
 	 | (X86, 356)    (* memfd_create *)
 	 | (X64, 319) -> (* memfd_create *)
@@ -5391,7 +5276,6 @@
 	 | (X86, 376)    (* mlock2 *)
 	 | (X64, 325) -> (* mlock2 *)
 	     uh "Unhandled Linux system call mlock2"
->>>>>>> 495b4754
 
 	 | (ARM, 0xf0001) -> (* breakpoint *)
 	     uh "Unhandled Linux/ARM pseudo-syscall breakpoint (0xf0001)"
