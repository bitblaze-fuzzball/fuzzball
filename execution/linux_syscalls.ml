(*
  Copyright (C) BitBlaze, 2009-2013. All rights reserved.
*)

module V = Vine

open Exec_utils
open Exec_exceptions
open Exec_options
open Fragment_machine

let linux_initial_break = ref None

let linux_setup_tcb_seg (fm : fragment_machine) new_ent new_gdt base limit =
  let store_byte base idx v =
    let addr = Int64.add base (Int64.of_int idx) in
      fm#store_byte_conc addr (Int64.to_int v)
  in
  let new_gs = (new_ent lsl 3) lor 3 in
  let descr = Int64.add new_gdt (Int64.of_int (new_ent lsl 3)) in
    fm#set_word_var R_GDT new_gdt;
    fm#set_short_var R_GS new_gs;
    store_byte descr 0 (Int64.logand limit 0xffL);
    store_byte descr 1 (Int64.logand 
			  (Int64.shift_right limit 8) 0xffL);
    store_byte descr 2 (Int64.logand base 0xffL);
    store_byte descr 3 (Int64.logand
			  (Int64.shift_right base 8) 0xffL);
    store_byte descr 4 (Int64.logand
			  (Int64.shift_right base 16) 0xffL);
    store_byte descr 5 0xf3L; (* pres., ring 3, app, r/w a *)
    store_byte descr 6 (Int64.logor 0xc0L
			  (Int64.shift_right limit 16));
    (* page-gran limit, 32-bit, high nibble of limit *)
    store_byte descr 7 (Int64.logand
			  (Int64.shift_right base 24) 0xffL)

let linux_set_up_arm_kuser_page (fm : fragment_machine) =
    (* See arch/arm/kernel/entry-armv.S in the Linux sources for details *)
    (* __kuser_memory_barrier: *)
    fm#store_word_conc 0xffff0fa0L 0xe12fff1eL; (* bx      lr *)
    fm#store_word_conc 0xffff0fa4L 0xe1a00000L; (* nop *)
    fm#store_word_conc 0xffff0fa8L 0xe1a00000L; (* nop *)
    fm#store_word_conc 0xffff0facL 0xe1a00000L; (* nop *)
    fm#store_word_conc 0xffff0fb0L 0xe1a00000L; (* nop *)
    fm#store_word_conc 0xffff0fb4L 0xe1a00000L; (* nop *)
    fm#store_word_conc 0xffff0fb8L 0xe1a00000L; (* nop *)
    fm#store_word_conc 0xffff0fbcL 0xe1a00000L; (* nop *)
    (* __kuser_cmpxchg: *)
    fm#store_word_conc 0xffff0fc0L 0xe5923000L; (* ldr     r3, [r2] *)
    fm#store_word_conc 0xffff0fc4L 0xe0533000L; (* subs    r3, r3, r0 *)
    fm#store_word_conc 0xffff0fc8L 0x05821000L; (* streq   r1, [r2] *)
    fm#store_word_conc 0xffff0fccL 0xe2730000L; (* rsbs    r0, r3, #0 *)
    fm#store_word_conc 0xffff0fd0L 0xe12fff1eL; (* bx      lr *)
    fm#store_word_conc 0xffff0fd4L 0xe1a00000L; (* nop *)
    fm#store_word_conc 0xffff0fd8L 0xe1a00000L; (* nop *)
    fm#store_word_conc 0xffff0fdcL 0xe1a00000L; (* nop *)
    (* __kuser_get_tls: *)
    fm#store_word_conc 0xffff0fe0L 0xe59f0008L; (* ldr  r0, [pc, #8] ; 0xff0 *)
    fm#store_word_conc 0xffff0fe4L 0xe12fff1eL; (* bx      lr *)
    fm#store_word_conc 0xffff0fe8L 0x0L; (* pad *)
    fm#store_word_conc 0xffff0fecL 0x0L; (* pad *)
    fm#store_word_conc 0xffff0ff0L 0x0L; (* __kuser_get_tls TLS pointer *)
    fm#store_word_conc 0xffff0ff4L 0x0L; (* pad *)
    fm#store_word_conc 0xffff0ff8L 0x0L; (* pad *)
    fm#store_word_conc 0xffff0ffcL 3L; (* __kuser_helper_version *)
    ()

let chroot s =
  if String.length s >= 1 && String.sub s 0 1 = "/" then
    (match !opt_chroot_path with
       | Some p -> p ^ s
       | None -> s)
  else
    s

type fd_extra_info = {
  mutable dirp_offset : int;
  mutable readdir_eof: int;
  mutable fname : string;
  mutable snap_pos : int option;
}

(* N.b. the argument order here is the opposite from D.assemble64,
   but matches the way the Linux kernel intefaces go *)
let assemble64 high low =
  Int64.logor (Int64.logand 0xffffffffL low) (Int64.shift_left high 32)

class linux_special_handler (fm : fragment_machine) =
  let put_reg = fm#set_word_var in
  let put_return =
    (match !opt_arch with
       | X86 -> put_reg R_EAX
       | X64 -> failwith "64-bit syscalls not supported"
       | ARM -> put_reg R0)
  in
  let load_word addr =
    fm#load_word_concretize addr !opt_measure_influence_syscall_args
      "syscall arg"
  in
  let load_short addr =
    fm#load_short_concretize addr !opt_measure_influence_syscall_args
      "syscall arg"
  in
  let load_byte addr =
    fm#load_byte_concretize addr !opt_measure_influence_syscall_args
      "syscall arg"
  in
  let load_byte_or_q addr =
    try
      fm#load_byte_conc addr
    with
      | NotConcrete(_) ->
	  Char.code '?'
  in
  let read_buf addr len =
    if !opt_stop_on_symbolic_syscall_args then
      try
	fm#read_buf addr len (* Works for concrete values only *)
      with
<<<<<<< HEAD
	NotConcrete(_) -> raise SymbolicSyscall
    else if (len < 0)
    then (Printf.eprintf "Can't create a negative length array\n";
	  assert false)
    else if (len >= Sys.max_array_length)
    then (Printf.eprintf "Can't make an array that big.\n";
	  assert false)
    else  Array.init len
      (fun i -> Char.chr (load_byte (Int64.add addr (Int64.of_int i))))

=======
	  NotConcrete(_) -> raise SymbolicSyscall
    else
      let lb =
	if !opt_skip_output_concretize then load_byte_or_q else load_byte
      in
      Array.init len
	(fun i -> Char.chr (lb (Int64.add addr (Int64.of_int i))))
>>>>>>> 8489bab7
  in
  let lea base i step off =
    Int64.add base (Int64.add (Int64.mul (Int64.of_int i) (Int64.of_int step))
		      (Int64.of_int off)) in
  let store_word base idx v =
    let addr = Int64.add base (Int64.of_int idx) in
      fm#store_word_conc addr v
  in
  let store_short base idx v =
    let addr = Int64.add base (Int64.of_int idx) in
      fm#store_short_conc addr v
  in
  let zero_region base len =
    assert(len >= 0 && len <= 0x20000000); (* sanity check *)
    for i = 0 to len - 1 do
      fm#store_byte_idx base i 0
    done
  in
  let string_of_char_array ca =
    let s = String.create (Array.length ca) in
      for i = 0 to (Array.length ca) - 1 do
	s.[i] <- ca.(i)
      done;
      s
  in
  let compare_fds fd1 fd2 error name =
    if fd1 = fd2 then (
      raise 
        (Unix.Unix_error
          (error, 
           name, "")));
  in
object(self)
  val unix_fds = 
    let a = Array.make 1024 None in
      Array.set a 0 (Some Unix.stdin);
      Array.set a 1 (Some Unix.stdout);
      Array.set a 2 (Some Unix.stderr);
      a

  method fresh_fd () =
    let rec loop i = match unix_fds.(i) with
      | None -> i
      | Some _ -> loop (i + 1)
    in loop 0

  method get_fd vt_fd =
    if vt_fd < 0 || vt_fd >= (Array.length unix_fds) then
      raise (Unix.Unix_error(Unix.EBADF, "Bad (virtual) file handle", ""))
    else
      match unix_fds.(vt_fd) with
	| Some fd -> fd
	| None -> raise
	    (Unix.Unix_error(Unix.EBADF, "Bad (virtual) file handle", ""))

  val fd_info = Array.init 1024
    (fun _ -> { dirp_offset = 0; readdir_eof = 0; fname = ""; snap_pos = None })

  val netlink_sim_sockfd = ref 1025
  val netlink_sim_seq = ref 0L
  val netlink_cnt = ref 0

  method errno err =
    match err with
      | Unix.E2BIG -> 7
      | Unix.EACCES -> 13
      | Unix.EAGAIN -> 11
      | Unix.EBADF -> 9
      | Unix.EBUSY -> 16
      | Unix.ECHILD -> 10
      | Unix.EDEADLK -> 35
      | Unix.EDOM -> 33
      | Unix.EEXIST -> 17
      | Unix.EFAULT -> 14
      | Unix.EFBIG -> 27
      | Unix.EINTR -> 4
      | Unix.EINVAL -> 22
      | Unix.EIO -> 5
      | Unix.EISDIR -> 21
      | Unix.EMFILE -> 24
      | Unix.EMLINK -> 31
      | Unix.ENAMETOOLONG -> 36
      | Unix.ENFILE -> 23
      | Unix.ENODEV -> 19
      | Unix.ENOENT -> 2
      | Unix.ENOEXEC -> 8
      | Unix.ENOLCK -> 37
      | Unix.ENOMEM -> 12
      | Unix.ENOSPC -> 28
      | Unix.ENOSYS -> 38
      | Unix.ENOTDIR -> 20
      | Unix.ENOTEMPTY -> 39
      | Unix.ENOTTY -> 25
      | Unix.ENXIO -> 6
      | Unix.EPERM -> 1
      | Unix.EPIPE -> 32
      | Unix.ERANGE -> 34
      | Unix.EROFS -> 30
      | Unix.ESPIPE -> 29
      | Unix.ESRCH -> 3
      | Unix.EXDEV -> 18
      | Unix.EWOULDBLOCK -> 11
      | Unix.EINPROGRESS -> 115
      | Unix.EALREADY -> 114
      | Unix.ENOTSOCK -> 88
      | Unix.EDESTADDRREQ -> 89
      | Unix.EMSGSIZE -> 90
      | Unix.EPROTOTYPE -> 91
      | Unix.ENOPROTOOPT -> 92
      | Unix.EPROTONOSUPPORT -> 93
      | Unix.ESOCKTNOSUPPORT -> 94
      | Unix.EOPNOTSUPP -> 95
      | Unix.EPFNOSUPPORT -> 96
      | Unix.EAFNOSUPPORT -> 97
      | Unix.EADDRINUSE -> 98
      | Unix.EADDRNOTAVAIL -> 99
      | Unix.ENETDOWN -> 100
      | Unix.ENETUNREACH -> 101
      | Unix.ENETRESET -> 102
      | Unix.ECONNABORTED -> 103
      | Unix.ECONNRESET -> 104
      | Unix.ENOBUFS -> 105
      | Unix.EISCONN -> 106
      | Unix.ENOTCONN -> 107
      | Unix.ESHUTDOWN -> 108
      | Unix.ETOOMANYREFS -> 109
      | Unix.ETIMEDOUT -> 110
      | Unix.ECONNREFUSED -> 111
      | Unix.EHOSTDOWN -> 112
      | Unix.EHOSTUNREACH -> 113
      | Unix.ELOOP -> 40
      | Unix.EOVERFLOW -> 75
      | Unix.EUNKNOWNERR(i) -> i

  method put_errno err =
    put_return (Int64.of_int ~-(self#errno err))

  val mutable next_fresh_addr = 0x50000000L

  method fresh_addr size = 
    let ret = next_fresh_addr in
      next_fresh_addr <- Int64.add next_fresh_addr size;
      next_fresh_addr <- Int64.logand 0xffff_ffff_ffff_f000L
	(Int64.add next_fresh_addr 0x0fffL); (* page align *)
      ret

  val the_break = ref None

  val mutable saved_next_fresh_addr = 0L
  val mutable saved_the_break = None

  method private save_memory_state =
    saved_next_fresh_addr <- next_fresh_addr;
    saved_the_break <- !the_break

  method private reset_memory_state =
    next_fresh_addr <- saved_next_fresh_addr;
    the_break := saved_the_break

  method string_create len =
    try String.create len
    with Invalid_argument("String.create")
	-> raise (Unix.Unix_error(Unix.EFAULT, "String.create", ""))

  (* Right now we always redirect the program's FDs 1 and 2 (stdout
     and stderr) to FuzzBALL's stdout. We might want to consider doing
     this more selectively (e.g., only if they're still pointing the same
     place as they did when the program started), or controlled by a
     command-line flag. *)
  method do_write fd bytes count =
    (try
       (match !opt_prefix_out, fd with
	  | (Some prefix, (1|2)) ->
	      Printf.printf "[%s fd %d]: " prefix fd
	  | _ -> ());
       (match fd with
	  | (1|2) -> Array.iter print_char bytes;
	      put_return (Int64.of_int count)
	  | _ ->
	      let str = string_of_char_array bytes and
		  ufd = self#get_fd fd
	      in
		match Unix.write ufd str 0 count
		with
		  | i when i = count -> put_return (Int64.of_int count)
		  | _ -> raise (Unix.Unix_error(Unix.EINTR, "", "")))
     with
       | Unix.Unix_error(err, _, _) -> self#put_errno err);
    ()

  method do_unix_read fd addr count =
    let rec loop left a =
      if (left <= 0) then 0 else
	let chunk = if (left < 4096) then left else 4096 in
	let str = self#string_create chunk in
	let num_read = Unix.read fd str 0 chunk in
	  if num_read = 4096 && (Int64.logand a 0xfffL) = 0L then
	    fm#store_page_conc a str
	  else
	    fm#store_str a 0L (String.sub str 0 num_read);
	  num_read +
	    (loop (left - chunk) (Int64.add a (Int64.of_int chunk)))
    in
      loop count addr
	
  method read_sockaddr addr addrlen =
    let family = load_short addr and
	buf = Int64.add 2L addr and
	len = addrlen - 2 in
      match family with
	| 1 -> let path = fm#read_cstr buf in
	    if path = "" then
	      (* I don't think OCaml can handle the Linux
		 "abstract namespace" extension. But sometimes (e.g.,
		 as used by the X libraries) the abstract name is
		 the same as a pathname that will also work, so try that.
	      *)
	      let path' = fm#read_cstr (Int64.add buf 1L)
	      in
		Unix.ADDR_UNIX(chroot path')
	    else
	      Unix.ADDR_UNIX(chroot path)
	| 2 -> 
	    assert(len = 6 || len = 14);
	    let port_be = load_short buf and
		addr_h  = load_byte (lea buf 0 0 2) and
		addr_mh = load_byte (lea buf 0 0 3) and
		addr_ml = load_byte (lea buf 0 0 4) and
		addr_l  = load_byte (lea buf 0 0 5) in
	    let port = ((port_be land 0xff) lsl 8) lor (port_be lsr 8) and
		addr = (Unix.inet_addr_of_string
			  (Printf.sprintf "%d.%d.%d.%d" addr_h addr_mh
			     addr_ml addr_l))
	    in
	      Unix.ADDR_INET(addr, port)
	| _ -> failwith "Unexpected sockaddr family"

  method write_sockaddr sockaddr_oc addr addrlen_ptr =
    let dotted_addr_to_dat str =
      let dot1 = String.index str '.' in
      let dot2 = String.index_from str (dot1 + 1) '.' in
      let dot3 = String.index_from str (dot2 + 1) '.' in
      let b1 = int_of_string (String.sub str 0 dot1) and
	  b2 = int_of_string (String.sub str (dot1 + 1) (dot2 - dot1 - 1)) and
	  b3 = int_of_string (String.sub str (dot2 + 1) (dot3 - dot2 - 1)) and
	  b4 = int_of_string (String.sub str (dot3 + 1)
				((String.length str) - dot3 - 1))
      in
	Printf.sprintf "%c%c%c%c" (Char.chr b1) (Char.chr b2)
	  (Char.chr b3) (Char.chr b4)
    in
    let (family, data) = 
      match sockaddr_oc with
	| Unix.ADDR_UNIX(path) ->
	    ("\001\000", path)
	| Unix.ADDR_INET(addr, port) ->
	    let port_dat = Printf.sprintf "%c%c"
	      (Char.chr (port lsr 8)) (Char.chr (port land 0xff)) and
		addr_str = Unix.string_of_inet_addr addr in
	    let addr_dat = dotted_addr_to_dat addr_str in
	      ("\002\000", port_dat ^ addr_dat)
    in
    let sa_data = family ^ data in
    let real_len = String.length sa_data in
    let buf_len = Int64.to_int (load_word addrlen_ptr) in
    let write_len = min real_len buf_len in
      fm#store_str addr 0L (String.sub sa_data 0 write_len);
      store_word addrlen_ptr 0 (Int64.of_int real_len);

  method oc_kind_to_mode kind = match kind with
    | Unix.S_REG  -> 0o0100000
    | Unix.S_DIR  -> 0o0040000
    | Unix.S_CHR  -> 0o0020000
    | Unix.S_BLK  -> 0o0060000
    | Unix.S_LNK  -> 0o0120000
    | Unix.S_FIFO -> 0o0010000
    | Unix.S_SOCK -> 0o0140000

  method flags_to_oc_flags flags =
    (if (flags land 0x3) = 0        then [Unix.O_RDONLY]   else []) @
      (if (flags land 0x3)= 1       then [Unix.O_WRONLY]   else []) @
      (if (flags land 0x3) = 2      then [Unix.O_RDWR]     else []) @
      (if (flags land 0o4000) != 0  then [Unix.O_NONBLOCK] else []) @
      (if (flags land 0o2000) != 0  then [Unix.O_APPEND]   else []) @
      (if (flags land 0o100) != 0   then [Unix.O_CREAT]    else []) @
      (if (flags land 0o1000) != 0  then [Unix.O_TRUNC]    else []) @
      (if (flags land 0o200) != 0   then [Unix.O_EXCL]     else []) @
      (if (flags land 0o10000) != 0 then [Unix.O_SYNC]     else [])

  method private write_oc_statbuf_as_stat addr oc_buf =
    let dev = Int64.of_int oc_buf.Unix.st_dev and
	ino = Int64.of_int oc_buf.Unix.st_ino and
	mode = (oc_buf.Unix.st_perm lor 
		  (self#oc_kind_to_mode oc_buf.Unix.st_kind)) and
	nlink = oc_buf.Unix.st_nlink and
	uid = oc_buf.Unix.st_uid and
	gid = oc_buf.Unix.st_gid and
	rdev = Int64.of_int oc_buf.Unix.st_rdev and
	size = Int64.of_int oc_buf.Unix.st_size and
	atime = Int64.of_float oc_buf.Unix.st_atime and
	mtime = Int64.of_float oc_buf.Unix.st_mtime and
	ctime = Int64.of_float oc_buf.Unix.st_ctime and
	blksize = 4096L and
	blocks = Int64.of_int (oc_buf.Unix.st_size/4096)
    in
      store_word  addr  0 dev;
      store_word  addr  4 ino;     (* 32-bit inode *)
      store_short addr  8 mode;
      store_short addr 10 nlink;
      store_short addr 12 uid;
      store_short addr 14 gid;
      store_word  addr 16 rdev;
      store_word  addr 20 size; 
      store_word  addr 24 blksize;
      store_word  addr 28 blocks;
      store_word  addr 32 atime;
      store_word  addr 36 0L;      (* atime nanosecs *)
      store_word  addr 40 mtime;
      store_word  addr 44 0L;      (* mtime naonsecs *)
      store_word  addr 48 ctime;
      store_word  addr 52 0L;      (* ctime nanosecs *)

  method private write_oc_statbuf_as_x86_stat64 addr oc_buf =
    let dev = Int64.of_int oc_buf.Unix.st_dev and
	ino = Int64.of_int oc_buf.Unix.st_ino and
	mode = Int64.of_int (oc_buf.Unix.st_perm lor 
			       (self#oc_kind_to_mode oc_buf.Unix.st_kind)) and
	nlink = Int64.of_int oc_buf.Unix.st_nlink and
	uid = Int64.of_int oc_buf.Unix.st_uid and
	gid = Int64.of_int oc_buf.Unix.st_gid and
	rdev = Int64.of_int oc_buf.Unix.st_rdev and
	size = Int64.of_int oc_buf.Unix.st_size and
	atime = Int64.of_float oc_buf.Unix.st_atime and
	mtime = Int64.of_float oc_buf.Unix.st_mtime and
	ctime = Int64.of_float oc_buf.Unix.st_ctime and
	blksize = 4096L and
	blocks = Int64.of_int (oc_buf.Unix.st_size/4096)
    in
      store_word addr 0 dev;
      store_word addr 4 0L;       (* high bits of dev *)
      store_word addr 12 ino;     (* 32-bit inode *)
      store_word addr 16 mode;
      store_word addr 20 nlink;
      store_word addr 24 uid;
      store_word addr 28 gid;
      store_word addr 32 rdev;
      store_word addr 36 0L;      (* high bits of rdev *)
      store_word addr 44 size;
      store_word addr 48 0L;      (* high bits of size *)
      store_word addr 52 blksize;
      store_word addr 56 blocks;
      store_word addr 60 0L;      (* high bits of blocks *)
      store_word addr 64 atime;
      store_word addr 68 0L;      (* atime nanosecs *)
      store_word addr 72 mtime;
      store_word addr 76 0L;      (* mtime naonsecs *)
      store_word addr 80 ctime;
      store_word addr 84 0L;      (* ctime nanosecs *)
      store_word addr 88 ino;     (* low bits of 64-bit inode *)
      store_word addr 92 0L;      (* high bits of 64-bit inode *)

  (* Slightly different layout than the x86 version, because the
     8-byte values are 8- rather than 4-byte aligned *)
  method private write_oc_statbuf_as_arm_stat64 addr oc_buf =
    let dev = Int64.of_int oc_buf.Unix.st_dev and
	ino = Int64.of_int oc_buf.Unix.st_ino and
	mode = Int64.of_int (oc_buf.Unix.st_perm lor 
			       (self#oc_kind_to_mode oc_buf.Unix.st_kind)) and
	nlink = Int64.of_int oc_buf.Unix.st_nlink and
	uid = Int64.of_int oc_buf.Unix.st_uid and
	gid = Int64.of_int oc_buf.Unix.st_gid and
	rdev = Int64.of_int oc_buf.Unix.st_rdev and
	size = Int64.of_int oc_buf.Unix.st_size and
	atime = Int64.of_float oc_buf.Unix.st_atime and
	mtime = Int64.of_float oc_buf.Unix.st_mtime and
	ctime = Int64.of_float oc_buf.Unix.st_ctime and
	blksize = 4096L and
	blocks = Int64.of_int (oc_buf.Unix.st_size/4096)
    in
      store_word addr 0 dev;
      store_word addr 4 0L;       (* high bits of dev *)
      (* 4 bytes padding *)
      store_word addr 12 ino;     (* 32-bit inode *)
      store_word addr 16 mode;
      store_word addr 20 nlink;
      store_word addr 24 uid;
      store_word addr 28 gid;
      store_word addr 32 rdev;
      store_word addr 36 0L;      (* high bits of rdev *)
      (* 4 bytes explicit pad + 4 bytes alignment pad *)
      store_word addr 48 size;
      store_word addr 52 0L;      (* high bits of size *)
      store_word addr 56 blksize;
      store_word addr 64 blocks;
      store_word addr 68 0L;      (* high bits of blocks *)
      store_word addr 72 atime;
      store_word addr 76 0L;      (* atime nanosecs *)
      store_word addr 80 mtime;
      store_word addr 84 0L;      (* mtime naonsecs *)
      store_word addr 88 ctime;
      store_word addr 92 0L;      (* ctime nanosecs *)
      store_word addr 96 ino;     (* low bits of 64-bit inode *)
      store_word addr 100 0L;      (* high bits of 64-bit inode *)

  method private write_oc_statbuf_as_stat64 addr oc_buf =
    match !opt_arch with
      | X86 -> self#write_oc_statbuf_as_x86_stat64 addr oc_buf
      | X64 -> failwith "64-bit syscalls not supported"
      | ARM -> self#write_oc_statbuf_as_arm_stat64 addr oc_buf

  method write_fake_statfs_buf addr =
    (* OCaml's Unix module doesn't provide an interface for this
       information, so we just make it up. *)
    let f_type   = 0x52654973L (* REISERFS_SUPER_MAGIC *) and
	f_bsize  = 4096L and
	f_blocks = 244182546L and
	f_bfree  = 173460244L and
	f_bavail = 173460244L and
	f_files  = 0L and
	f_ffree  = 0L and
	f_fsid_0 = 0L and
	f_fsid_1 = 0L and
	f_namelen = 255L and
	f_frsize = 4096L
    in
      store_word addr  0 f_type;
      store_word addr  4 f_bsize;
      store_word addr  8 f_blocks;
      store_word addr 12 f_bfree;
      store_word addr 16 f_bavail;
      store_word addr 20 f_files;
      store_word addr 24 f_ffree;
      store_word addr 28 f_fsid_0;
      store_word addr 32 f_fsid_1;
      store_word addr 36 f_namelen;
      store_word addr 40 f_frsize

  method write_fake_statfs64buf addr =
    (* OCaml's Unix module doesn't provide an interface for this
       information, so we just make it up. *)
    let f_type   = 0x52654973L (* REISERFS_SUPER_MAGIC *) and
	f_bsize  = 4096L and
	f_blocks = 244182546L and
	f_bfree  = 173460244L and
	f_bavail = 173460244L and
	f_files  = 0L and
	f_ffree  = 0L and
	f_fsid_0 = 0L and
	f_fsid_1 = 0L and
	f_namelen = 255L and
	f_frsize = 4096L
    in
      store_word addr  0 f_type;
      store_word addr  4 f_bsize;
      store_word addr  8 f_blocks;
      store_word addr 12 0L;     (* high word of f_blocks *)
      store_word addr 16 f_bfree;
      store_word addr 20 0L;     (* high word of f_bfree *)
      store_word addr 24 f_bavail;
      store_word addr 28 0L;     (* high word of f_bavail *)
      store_word addr 32 f_files;
      store_word addr 36 0L;     (* high word of f_files *)
      store_word addr 40 f_ffree;
      store_word addr 44 0L;     (* high word of f_ffree *)
      store_word addr 48 f_fsid_0;
      store_word addr 52 f_fsid_1;
      store_word addr 56 f_namelen;
      store_word addr 60 f_frsize
      (* offsets 64, 68, 72, 76, 80: f_spare[5] reserved *)

  (* This works for either a struct timeval or a struct timespec,
     depending on the resolution *)
  method write_ftime_as_words ftime addr resolution =
    let fsecs = floor ftime in
    let secs = Int64.of_float fsecs and
	fraction = Int64.of_float (resolution *. (ftime -. fsecs)) in
      store_word addr 0 secs;
      store_word addr 4 fraction

  val mutable proc_identities = None

  method set_proc_identities id =
    proc_identities <- id

  method get_pid =
    match proc_identities with
      | Some (pid, _, _, _) -> pid
      | None -> Unix.getpid ()

  method get_ppid =
    match proc_identities with
      | Some (_, ppid, _, _) -> ppid
      | None -> Unix.getppid ()

  method get_pgrp =
    match proc_identities with
      | Some (_, _, pgrp, _) -> pgrp
      | None ->
	  (* Was: failwith "OCaml has no getpgrp()". This approximation
	     may work for at least some programs. *)
	  Unix.getpid ();

  method get_sid =
    match proc_identities with
      | Some (_, _, _, sid) -> sid
      | None -> failwith "OCaml has no getsid()"

  val symbolic_fnames = Hashtbl.create 11
  val symbolic_fds = Hashtbl.create 11

  method add_symbolic_file s is_concolic =
    Hashtbl.replace symbolic_fnames s is_concolic

  method private save_sym_fd_positions = 
    Hashtbl.iter
      (fun fd _ -> fd_info.(fd).snap_pos <- 
	 Some (Unix.lseek (self#get_fd fd) 0 Unix.SEEK_CUR))
      symbolic_fds

  method private reset_sym_fd_positions = 
    Hashtbl.iter
      (fun fd _ ->
	 match fd_info.(fd).snap_pos with
	   | Some pos -> ignore(Unix.lseek (self#get_fd fd) pos Unix.SEEK_SET)
	   | None -> ())
      symbolic_fds

  method make_snap = 
    self#save_sym_fd_positions;
    self#save_memory_state

  method reset = 
    self#reset_sym_fd_positions;
    self#reset_memory_state

  method sys_access path mode =
    let oc_mode =
      (if   (mode land 0x7)= 0 then [Unix.F_OK] else []) @
	(if (mode land 0x1)!=0 then [Unix.X_OK] else []) @
	(if (mode land 0x2)!=0 then [Unix.W_OK] else []) @
	(if (mode land 0x4)!=0 then [Unix.R_OK] else []) 
    in
      try
	Unix.access (chroot path) oc_mode;
	put_return 0L
      with
	| Unix.Unix_error(err, _, _) -> self#put_errno err

  method sys_bind sockfd addr addrlen =
    try
      if sockfd <> !netlink_sim_sockfd then (
        Unix.bind (self#get_fd sockfd) (self#read_sockaddr addr addrlen));
      put_return 0L (* success *)
    with
      | Unix.Unix_error(err, _, _) -> self#put_errno err

  method sys_accept sockfd addr addrlen_ptr =
    try
      compare_fds !netlink_sim_sockfd sockfd 
        Unix.EOPNOTSUPP "Unsupported accept(2) on netlink socket fd";
      let (sockfd_oc,socka_oc) = Unix.accept (self#get_fd sockfd) and
          vt_fd = self#fresh_fd () in
      self#write_sockaddr socka_oc addr addrlen_ptr;
      Array.set unix_fds vt_fd (Some sockfd_oc);
      put_return (Int64.of_int vt_fd)
    with
      | Unix.Unix_error(err, _, _) -> self#put_errno err

  method sys_brk addr =
    let cur_break = match !the_break with
      | Some b -> b
      | None ->
	  (let first_break = 
	     (match !linux_initial_break with
		| Some b -> b
		| None -> 0x08200000L (* vague guess *) )
	   in
	     the_break := Some first_break;
	     first_break)
    in
    let new_break = 
      if addr < cur_break then
	cur_break
      else 
	let size = Int64.sub addr cur_break in
	  if size < 1073741824L then
	    (fm#zero_fill cur_break (Int64.to_int size);
	     addr)
	  else
	    (* too big, refuse *)
	    cur_break
    in
      the_break := Some new_break;
      put_return new_break;

  method sys_capget hdrp datap =
    ignore(hdrp);
    ignore(datap);
    self#put_errno Unix.EFAULT

  method sys_chdir path =
    try
      Unix.chdir path;
      put_return 0L (* success *)
    with
      | Unix.Unix_error(err, _, _) -> self#put_errno err

  method sys_fchdir fd =
    try
      let dirname = fd_info.(fd).fname in
	Unix.chdir dirname;
	put_return 0L (* success *)
    with
      | Unix.Unix_error(err, _, _) -> self#put_errno err

  method sys_chmod path mode =
    try
      Unix.chmod (chroot path) mode;
      put_return 0L (* success *)
    with
      | Unix.Unix_error(err, _, _) -> self#put_errno err

  method sys_fchmod fd mode =
    Unix.fchmod (self#get_fd fd) mode;
    put_return 0L (* success *)

  method sys_chown path user group =
    try
      Unix.chown path user group;
      put_return 0L (* success *)
    with
      | Unix.Unix_error(err, _, _) -> self#put_errno err

  method sys_fchown32 fd user group =
    try
      Unix.fchown (self#get_fd fd) user group;
      put_return 0L (* success *)
    with
      | Unix.Unix_error(err, _, _) -> self#put_errno err

  method sys_clock_getres clkid timep =
    match clkid with
      | 1 -> (* CLOCK_MONOTONIC *)
	  store_word timep 0 0L;
	  store_word timep 4 1L; (* 1-nanosecond precision *)
	  put_return 0L
      | 0 -> (* CLOCK_REALTIME *)
	  store_word timep 0 0L;
	  store_word timep 4 1L; (* 1-nanosecond precision; is this right? *)
	  put_return 0L
      | _ -> self#put_errno Unix.EINVAL (* unsupported clock type *)

  method sys_clock_gettime clkid timep =
    match clkid with
      | 1 -> (* CLOCK_MONOTONIC *)
	  (* For Linux, this is pretty much time since boot, unless you're
	     changing the system's clock while running the program.
	     Pretend we were booted on 2010-03-18. *)
	  (self#write_ftime_as_words (Unix.gettimeofday () -. 1268959142.0)
	     timep 1000000000.0);
	  put_return 0L
      | 0 -> (* CLOCK_REALTIME *)
	  self#write_ftime_as_words (Unix.gettimeofday ()) timep 1000000000.0;
	  put_return 0L
      | _ -> self#put_errno Unix.EINVAL (* unsupported clock type *)

  method sys_close fd =
    try
      let oc_fd = self#get_fd fd in
      if (fd <> 1 && fd <> 2) then (
        if fd = !netlink_sim_sockfd then
          netlink_sim_sockfd := 1025
        else
          Unix.close oc_fd);
      Array.set unix_fds fd None;
      Hashtbl.remove symbolic_fds fd;
      put_return 0L (* success *)
    with
      | Unix.Unix_error(err, _, _) -> self#put_errno err

  method sys_connect sockfd addr addrlen =
    try
      compare_fds !netlink_sim_sockfd sockfd 
        Unix.ENOSYS "connect(2) on netlink socket fd not implemented";
      Unix.connect (self#get_fd sockfd) (self#read_sockaddr addr addrlen);
      put_return 0L (* success *)
    with
      | Unix.Unix_error(err, _, _) -> self#put_errno err

  method sys_dup old_vt_fd =
    let old_oc_fd = self#get_fd old_vt_fd in
    let new_oc_fd = Unix.dup old_oc_fd in
    let new_vt_fd = self#fresh_fd () in
      Array.set unix_fds new_vt_fd (Some new_oc_fd);
      fd_info.(new_vt_fd).fname <- fd_info.(old_vt_fd).fname;
      fd_info.(new_vt_fd).dirp_offset <- fd_info.(old_vt_fd).dirp_offset;
      fd_info.(new_vt_fd).readdir_eof <- fd_info.(old_vt_fd).readdir_eof;
      put_return (Int64.of_int new_vt_fd)

  method sys_dup2 old_vt_fd new_vt_fd =
    let old_oc_fd = self#get_fd old_vt_fd and
        new_oc_fd = self#get_fd new_vt_fd in
    Unix.dup2 old_oc_fd new_oc_fd;
    fd_info.(new_vt_fd).fname <- fd_info.(old_vt_fd).fname;
    fd_info.(new_vt_fd).dirp_offset <- fd_info.(old_vt_fd).dirp_offset;
    fd_info.(new_vt_fd).readdir_eof <- fd_info.(old_vt_fd).readdir_eof;
    put_return (Int64.of_int new_vt_fd)

  method sys_eventfd2 initval flags =
    ignore(initval);
    let oc_flags = Unix.O_RDWR ::
      (if (flags land 0o4000) <> 0 then [Unix.O_NONBLOCK] else [])
    in
    let oc_fd = Unix.openfile "/dev/null" oc_flags 0o666 in
    let vt_fd = self#fresh_fd () in
      Array.set unix_fds vt_fd (Some oc_fd);
      fd_info.(vt_fd).fname <- "/dev/fake/eventfd";
      put_return (Int64.of_int vt_fd)

  method sys_exit status =
    raise (SimulatedExit(status))

  method sys_exit_group status =
    raise (SimulatedExit(status))

  method sys_fadvise64_64 fd offset len advice =
    ignore(fd); ignore(offset); ignore(len); ignore(advice);
    put_return 0L (* success *)

  method private fcntl_common fd cmd arg =
    match cmd with
      | 1 (* F_GETFD *) ->
	  ignore(fd);
	  ignore(arg);
	  put_return 1L (* FD_CLOEXEC set *)
      | 2 (* F_SETFD *) ->
	  let real_fd = self#get_fd fd in
	    if (Int64.logand arg 0o2000000L) <> 0L then
	      Unix.set_close_on_exec real_fd
	    else
	      Unix.clear_close_on_exec real_fd;
	  put_return 0L (* success *)
      | 3 (* F_GETFL *) ->
	  ignore(fd);
	  ignore(arg);
	  put_return 2L (* O_RDWR *)
      | 4 (* F_SETFL*) ->
	  let real_fd = self#get_fd fd in
	    if (Int64.logand arg 0o4000L) <> 0L then
	      Unix.set_nonblock real_fd
	    else
	      Unix.clear_nonblock real_fd;
	  put_return 0L (* success *)
      | 6 (* F_SETLK *)
      | 7 (* F_SETLKW *) ->
	  (* Ignore locks for the moment. OCaml has only lockf, so
	     emulation would be a bit complex. *)
	  ignore(fd);
	  ignore(arg);
	  put_return 0L (* success *)
      | _ -> failwith "Unhandled cmd in fcntl64"

  method sys_fcntl fd cmd arg =
    self#fcntl_common fd cmd arg

  method sys_fcntl64 fd cmd arg =
    self#fcntl_common fd cmd arg

  method sys_futex uaddr op value timebuf uaddr2 val3 =
    let ret = 
      match (op, value) with
	| (129 (* FUTEX_WAKE_PRIVATE *), _) ->
	    0L (* never anyone to wake *)
	| (393 (* FUTEX_WAIT_BITSET_PRIVATE|FUTEX_CLOCK_REALTIME *), _) ->
	    (Int64.of_int ~-(self#errno Unix.EAGAIN))
	      (* simulate lack of setup? *)
    | _ -> raise( UnhandledSysCall("Unhandled futex operation"));
    in
      put_return ret

  method sys_getcwd buf size =
    let s = Unix.getcwd () in
    let len = String.length s in
      if len + 1 > size then
	self#put_errno Unix.ERANGE
      else
	(fm#store_cstr buf 0L s;
	 put_return (Int64.of_int len))

  method sys_getdents fd dirp buf_sz =
    try
      let dirname = chroot fd_info.(fd).fname in
      let dirh = Unix.opendir dirname in
      let written = ref 0 in
	for i = 0 to fd_info.(fd).dirp_offset - 1 do
	  ignore(Unix.readdir dirh)
	done;
	try
	  while true do
	    let fname = Unix.readdir dirh in
	    let reclen = 10 + (String.length fname) + 1 in
	    let next_pos = !written + reclen in
	      if next_pos >= buf_sz then
		raise End_of_file
	      else
		let oc_st = Unix.stat (dirname ^ "/" ^ fname) in
		let d_ino = oc_st.Unix.st_ino in
		  store_word dirp !written (Int64.of_int d_ino);
		  written := !written + 4;
		  store_word dirp !written (Int64.of_int next_pos);
		  written := !written + 4;
		  fm#store_short_conc (lea dirp 0 0 !written) reclen;
		  written := !written + 2;
		  fm#store_cstr dirp (Int64.of_int !written) fname;
		  written := !written + (String.length fname) + 1;
		  fd_info.(fd).dirp_offset <- fd_info.(fd).dirp_offset + 1;
	  done;
	with End_of_file -> ();
	  Unix.closedir dirh;
	  put_return (Int64.of_int !written)
    with
      | Unix.Unix_error(err, _, _) -> self#put_errno err

  method sys_getdents64 fd dirp buf_sz =
    try
      let dirname = chroot fd_info.(fd).fname in
      let dirh = Unix.opendir dirname in
      let written = ref 0 in
      if fd_info.(fd).readdir_eof = 0 then (
        for i = 0 to fd_info.(fd).dirp_offset - 1 do
          ignore(Unix.readdir dirh)
        done;);
    try
      while true do
        if fd_info.(fd).readdir_eof = 1 then (
          raise End_of_file);
        fd_info.(fd).readdir_eof <- 1;
        let fname = Unix.readdir dirh in
        fd_info.(fd).readdir_eof <- 0;
        let reclen = 19 + (String.length fname) + 1 in
        let next_pos = !written + reclen in
        if next_pos >= buf_sz then
          raise End_of_file
        else
          let oc_st = Unix.stat (dirname ^ "/" ^ fname) in
          let d_ino = oc_st.Unix.st_ino in
          store_word dirp !written (Int64.of_int d_ino);
          written := !written + 4;
          store_word dirp !written 0L; (* high bits of d_ino *)
          written := !written + 4;
          store_word dirp !written (Int64.of_int next_pos);
          written := !written + 4;
          store_word dirp !written 0L; (* high bits of d_off *)
          written := !written + 4;
          fm#store_short_conc (lea dirp 0 0 !written) reclen;
          written := !written + 2;
          fm#store_byte_conc (lea dirp 0 0 !written) 0; (* d_type *)
          written := !written + 1;
          fm#store_cstr dirp (Int64.of_int !written) fname;
          written := !written + (String.length fname) + 1;
          fd_info.(fd).dirp_offset <- fd_info.(fd).dirp_offset + 1;
      done;
    with End_of_file -> ();
      Unix.closedir dirh;
      put_return (Int64.of_int !written)
    with
      | Unix.Unix_error(err, _, _) -> self#put_errno err

  method sys_ugetrlimit rsrc buf =
    store_word buf 0 0xffffffffL; (* infinity *)
    store_word buf 4 0xffffffffL; (* infinity *)
    put_return 0L (* success *)

  method sys_setrlimit resource rlim =
    ignore(resource);
    ignore(rlim);
    put_return 0L (* success *)

  method sys_getgid () = 
    put_return (Int64.of_int (Unix.getgid ()))

  method sys_getgid32 () = 
    put_return (Int64.of_int (Unix.getgid ()))

  method sys_getegid () = 
    put_return (Int64.of_int (Unix.getegid ()))

  method sys_getegid32 () = 
    put_return (Int64.of_int (Unix.getegid ()))

  method sys_getresgid32 rgid_ptr egid_ptr sgid_ptr =
    let rgid = Int64.of_int (Unix.getgid ()) and
	egid = Int64.of_int (Unix.getegid ()) in
    let sgid = egid in
      store_word rgid_ptr 0 rgid;
      store_word egid_ptr 0 egid;
      store_word sgid_ptr 0 sgid;
      put_return 0L (* success *)

  method sys_getgroups32 size list =
    let oc_groups = Unix.getgroups () in
    let len = Array.length oc_groups in
      if size <> 0 && size < len then
	self#put_errno Unix.ERANGE	
      else
	(for i = 0 to len - 1 do
	   store_word (lea list i 4 0) 0 (Int64.of_int (oc_groups.(i)))
	 done;
	 put_return (Int64.of_int len))

  method sys_setgroups32 size list =
    let oc_groups = Array.init size 
      (fun i -> Int64.to_int (load_word (lea list i 4 0))) in
    try
      Unix.setgroups oc_groups;
      put_return 0L;
    with
      | Unix.Unix_error(err, _, _) -> self#put_errno err

  method sys_getuid () = 
    put_return (Int64.of_int (Unix.getuid ()))

  method sys_getuid32 () = 
    put_return (Int64.of_int (Unix.getuid ()))

  method sys_geteuid () = 
    put_return (Int64.of_int (Unix.geteuid ()))

  method sys_geteuid32 () = 
    put_return (Int64.of_int (Unix.geteuid ()))

  method sys_getresuid32 ruid_ptr euid_ptr suid_ptr =
    let ruid = Int64.of_int (Unix.getuid ()) and
	euid = Int64.of_int (Unix.geteuid ()) in
    let suid = euid in
      store_word ruid_ptr 0 ruid;
      store_word euid_ptr 0 euid;
      store_word suid_ptr 0 suid;
      put_return 0L (* success *)

  method sys_getpid () =
    let pid = self#get_pid in
      put_return (Int64.of_int pid)

  method sys_getpgid target =
    assert(target = 0 || target = self#get_pid); (* Only works on ourselves *)
    let pgid = self#get_pgrp in
      put_return (Int64.of_int pgid)

  method sys_getpgrp () =
    let pgid = self#get_pgrp in
      put_return (Int64.of_int pgid)

  method sys_getppid () =
    let ppid = self#get_ppid in
      put_return (Int64.of_int ppid)

  method sys_getsid () =
    let sid = self#get_sid in
      put_return (Int64.of_int sid)

  method sys_gettid =
    (* On Linux, thread id is the process id *)
    let tid = Int64.of_int (self#get_pid) in
      put_return tid

  method sys_getrusage who buf =
    ignore(who);
    store_word buf  0 0L; (* utime secs *)
    store_word buf  4 0L; (* utime usecs *)
    store_word buf  8 0L; (* stime secs *)
    store_word buf 12 0L; (* stime usecs *)
    store_word buf 16 0L; (* maxrss *)
    store_word buf 20 0L; (* ixrss *)
    store_word buf 24 0L; (* idrss *)
    store_word buf 28 0L; (* isrss *)
    store_word buf 32 0L; (* minflt *)
    store_word buf 36 0L; (* majflt *)
    store_word buf 40 0L; (* nswap *)
    store_word buf 44 0L; (* inblock *)
    store_word buf 48 0L; (* outblock *)
    store_word buf 52 0L; (* msgsnd *)
    store_word buf 56 0L; (* msgrcv *)
    store_word buf 60 0L; (* nsignals *)
    store_word buf 64 0L; (* nvcsw *)
    store_word buf 68 0L; (* nivcsw *)
    put_return 0L (* success *)

  method sys_getpeername sockfd addr addrlen_ptr =
    try
      compare_fds !netlink_sim_sockfd sockfd
        Unix.ENOSYS "getpeername(2) on netlink socket fd not implemented";
      let socka_oc = Unix.getpeername (self#get_fd sockfd) in
      self#write_sockaddr socka_oc addr addrlen_ptr;
      let len = ref (Int64.to_int (load_word addrlen_ptr)) in
      if !len < 16 then (* Hack needed to get past getnameinfo(3) *)
        store_word addrlen_ptr 0 16L;
      put_return 0L (* success *)
    with
      | Unix.Unix_error(err, _, _) -> self#put_errno err

  method sys_socketpair dom_i typ_i prot_i addr =
    try
      let domain = match dom_i with
      | 1 -> Unix.PF_UNIX
      | _ ->
        raise (Unix.Unix_error(
                 Unix.EOPNOTSUPP, "Unsupported domain in socketpair(2)",""))
      and
      typ = match typ_i land 0o777 with
      | 1 -> Unix.SOCK_STREAM
      | 2 -> Unix.SOCK_DGRAM
      | 3 -> Unix.SOCK_RAW
      | 5 -> Unix.SOCK_SEQPACKET
      | _ -> raise (Unix.Unix_error(Unix.EINVAL, "Bad socket type", ""))
      in
      let (oc_fd1, oc_fd2) = Unix.socketpair domain typ prot_i in
      let vt_fd1 = self#fresh_fd () in
      Array.set unix_fds vt_fd1 (Some oc_fd1);
      let vt_fd2 = self#fresh_fd () in
      Array.set unix_fds vt_fd2 (Some oc_fd2);
      store_word addr 0 (Int64.of_int vt_fd1);
      store_word addr 4 (Int64.of_int vt_fd2);
      put_return 0L
    with
      | Unix.Unix_error(err, _, _) -> self#put_errno err

  method sys_getsockname sockfd addr addrlen_ptr =
    try
      if sockfd <> !netlink_sim_sockfd then (
        let socka_oc = Unix.getsockname (self#get_fd sockfd) in
        self#write_sockaddr socka_oc addr addrlen_ptr;
        let len = ref (Int64.to_int (load_word addrlen_ptr)) in
        if !len < 16 then (* Hack needed to get past getnameinfo(3) *)
          store_word addrlen_ptr 0 16L;)
      else (
        (* Storing nl_pid to be the PID of the userspace process *)
	    store_word addr 4 (Int64.of_int (self#get_pid));
      );
      put_return 0L (* success *)
    with
      | Unix.Unix_error(err, _, _) -> self#put_errno err

  method sys_gettimeofday timep zonep =
    if timep <> 0L then
      self#write_ftime_as_words (Unix.gettimeofday ()) timep 1000000.0;
    if zonep <> 0L then
      (* Simulate a modern system where the kernel knows nothing about
	 the timezone: *)
      (store_word zonep 0 0L; (* UTC *)
       store_word zonep 4 0L); (* no DST *)
    put_return 0L

  method sys_symlink target linkpath =
    try
      Unix.symlink target (chroot linkpath);
    with
      | Unix.Unix_error(err, _, _) -> self#put_errno err

  method sys_getxattr path name value_ptr size =
    ignore(path); ignore(name); ignore(value_ptr); ignore(size);
    put_return (Int64.of_int (-61)) (* ENODATA *)
 
  method sys_lgetxattr path name value_ptr size =
    ignore(path); ignore(name); ignore(value_ptr); ignore(size);
    put_return (Int64.of_int (-61)) (* ENODATA *)

  method sys_ioctl fd req argp =
    compare_fds !netlink_sim_sockfd fd 
      Unix.EOPNOTSUPP "Unsupported ioctl(2) on netlink socket fd";
    match req with
      | 0x5401L -> (* TCGETS *)
	  let baud_to_flags = function
	    | 0       -> 0o000000
	    | 50      -> 0o000001
	    | 75      -> 0o000002
	    | 110     -> 0o000003
	    | 134     -> 0o000004
	    | 150     -> 0o000005
	    | 200     -> 0o000006
	    | 300     -> 0o000007
	    | 600     -> 0o000010
	    | 1200    -> 0o000011
	    | 1800    -> 0o000012
	    | 2400    -> 0o000013
	    | 4800    -> 0o000014
	    | 9600    -> 0o000015
	    | 19200   -> 0o000016
	    | 38400   -> 0o000017
	    | 57600   -> 0o010001
	    | 115200  -> 0o010002
	    | 230400  -> 0o010003
	    | 460800  -> 0o010004
	    | 500000  -> 0o010005
	    | 576000  -> 0o010006
	    | 921600  -> 0o010007
	    | 1000000 -> 0o010010
	    | 1152000 -> 0o010011
	    | 1500000 -> 0o010012
	    | 2000000 -> 0o010013
	    | 2500000 -> 0o010014
	    | 3000000 -> 0o010015
	    | 3500000 -> 0o010016
	    | 4000000 -> 0o010017
	    | _ -> failwith "Unhandled baud rate in TCGETS"
	  in
	    (try
	       let t = Unix.tcgetattr (self#get_fd fd) in
	       let my_icrnl = true in
	       let my_imaxbel = true in
	       let my_onlcr = true in
	       let my_iexten = true in
	       let my_echoctl = true in
	       let my_echoke = true in
	       let iflag =
	             (if t.Unix.c_ignbrk then 0o000001 else 0)
		 lor (if t.Unix.c_brkint then 0o000002 else 0)
		 lor (if t.Unix.c_ignpar then 0o000004 else 0)
		 lor (if t.Unix.c_parmrk then 0o000010 else 0)
		 lor (if t.Unix.c_inpck  then 0o000020 else 0)
		 lor (if t.Unix.c_istrip then 0o000040 else 0)
		 lor (if t.Unix.c_inlcr  then 0o000100 else 0)
		 lor (if t.Unix.c_igncr  then 0o000200 else 0)
		 lor (if       my_icrnl  then 0o000400 else 0)
		 lor (if t.Unix.c_ixon   then 0o002000 else 0)
		 lor (if t.Unix.c_ixoff  then 0o010000 else 0)
		 lor (if      my_imaxbel then 0o020000 else 0) and
		   oflag =
	             (if t.Unix.c_opost then 0o000001 else 0)
		 lor (if       my_onlcr then 0o000004 else 0) and
		   cflag =
		     (baud_to_flags t.Unix.c_obaud)
		 lor (match t.Unix.c_csize with 
			| 5 -> 0 | 6 -> 0o20 | 7 -> 0o40 | 8 -> 0o60
			| _ -> failwith "Unexpected character size in TCGETS")
		 lor (match t.Unix.c_cstopb with 1 -> 0 | 2 -> 0o100
			| _ -> failwith "Unexpected # of stop bits in TCGETS")
		 lor (if t.Unix.c_cread  then 0o000200 else 0)
		 lor (if t.Unix.c_parenb then 0o000400 else 0)
		 lor (if t.Unix.c_parodd then 0o001000 else 0)
		 lor (if t.Unix.c_hupcl  then 0o002000 else 0)
		 lor (if t.Unix.c_hupcl  then 0o004000 else 0)
		 lor ((baud_to_flags t.Unix.c_obaud) lsl 16) and
		  lflag =
	             (if t.Unix.c_isig   then 0o000001 else 0)
		 lor (if t.Unix.c_icanon then 0o000002 else 0)
		 lor (if t.Unix.c_echo   then 0o000010 else 0)
		 lor (if t.Unix.c_echoe  then 0o000020 else 0)
		 lor (if t.Unix.c_echok  then 0o000040 else 0)
		 lor (if t.Unix.c_echonl then 0o000100 else 0)
		 lor (if t.Unix.c_noflsh then 0o000200 else 0)
		 lor (if      my_echoctl then 0o001000 else 0)
		 lor (if       my_echoke then 0o004000 else 0)
		 lor (if       my_iexten then 0o100000 else 0)
	       in
	       let cc = Array.make 19 '\000' in
		 cc.( 0) <- t.Unix.c_vintr;
		 cc.( 1) <- t.Unix.c_vquit;
		 cc.( 2) <- t.Unix.c_verase;
		 cc.( 3) <- t.Unix.c_vkill;
		 cc.( 4) <- t.Unix.c_veof;
		 cc.( 5) <- Char.chr (t.Unix.c_vtime);
		 cc.( 6) <- Char.chr (t.Unix.c_vmin);
		 cc.( 7) <- '\000'; (* VSWTC: default disabled *)
		 cc.( 8) <- t.Unix.c_vstart;
		 cc.( 9) <- t.Unix.c_vstop;
		 cc.(10) <- '\x1a'; (* VSUSP: default ^Z *)
		 cc.(11) <- t.Unix.c_veol;
		 cc.(12) <- '\x12'; (* VREPRINT: default ^R *)
		 cc.(13) <- '\x0f'; (* VDISCARD ("flush"): default ^O *)
		 cc.(14) <- '\x17'; (* VWERASE: default ^W *)
		 cc.(15) <- '\x16'; (* VLNEXT: default ^V *)
		 cc.(16) <- '\000'; (* VEOL2: default disabled *)
		 cc.(17) <- '\000';
		 cc.(18) <- '\000';
		 store_word argp  0 (Int64.of_int iflag);
		 store_word argp  4 (Int64.of_int oflag);
		 store_word argp  8 (Int64.of_int cflag);
		 store_word argp 12 (Int64.of_int lflag);
		 fm#store_byte_idx argp 16 0; (* c_line *)
		 for i = 0 to 18 do
		   fm#store_byte_idx argp (17 + i) (Char.code cc.(i))
		 done;
		 put_return 0L (* success *)
	     with
	       | Unix.Unix_error(err, _, _) -> self#put_errno err)
      | 0x540fL -> (* TIOCGPGRP *)
	  store_word argp 0 (Int64.of_int (self#get_pid));
	  put_return 0L (* success *)
      | 0x5413L -> (* TCGWINSZ *)
	  fm#store_short_conc (lea argp 0 0 0) 24; (* ws_row *)
	  fm#store_short_conc (lea argp 0 0 2) 80; (* ws_col *)
	  fm#store_short_conc (lea argp 0 0 4) 0; (* ws_xpixel *)
	  fm#store_short_conc (lea argp 0 0 6) 0; (* ws_ypixel *)
	  put_return 0L (* success *)
      | 0x541bL -> (* FIONREAD *)
	  (* Not sure how to support this in OCaml *)
	  self#put_errno Unix.EINVAL
      | _ -> 	  raise (UnhandledSysCall ("Unhandled ioctl sub-call"))

  method sys_link oldpath newpath =
    try
      Unix.link (chroot oldpath) (chroot newpath);
      put_return 0L (* success *)
    with
      | Unix.Unix_error(err, _, _) -> self#put_errno err

  method sys_listen sockfd backlog =
    try
      compare_fds !netlink_sim_sockfd sockfd
        Unix.EOPNOTSUPP "Unsupported listen(2) on netlink socket fd";
      Unix.listen (self#get_fd sockfd) backlog;
      put_return 0L (* success *)
    with
      | Unix.Unix_error(err, _, _) -> self#put_errno err

  method sys_lseek (fd: int) (offset: Int64.t) (whence: int) =
    try
      let seek_cmd = match whence with
	| 0 -> Unix.SEEK_SET
	| 1 -> Unix.SEEK_CUR
	| 2 -> Unix.SEEK_END
	| _ -> raise
	    (Unix.Unix_error(Unix.EINVAL, "Bad whence argument to llseek", ""))
      in
      let loc = Unix.lseek (self#get_fd fd) (Int64.to_int offset) seek_cmd in
	put_return (Int64.of_int loc);
    with
      | Unix.Unix_error(err, _, _) -> self#put_errno err

  method sys__llseek fd offset resultp whence =
    try
      let seek_cmd = match whence with
	| 0 -> Unix.SEEK_SET
	| 1 -> Unix.SEEK_CUR
	| 2 -> Unix.SEEK_END
	| _ -> raise
	    (Unix.Unix_error(Unix.EINVAL, "Bad whence argument to llseek", ""))
      in
      let loc = Unix.lseek (self#get_fd fd) (Int64.to_int offset) seek_cmd in
	fm#store_long_conc resultp (Int64.of_int loc);
	put_return 0L
    with
      | Unix.Unix_error(err, _, _) -> self#put_errno err

  method sys_mincore addr length vec =
    for i = 0 to (length / 4096) - 1 do
      (* Say everything is present *)
      fm#store_byte_idx addr i 1
    done;
    put_return 0L

  method sys_mkdir path mode =
    try
      Unix.mkdir (chroot path) mode;
      put_return 0L
    with
      | Unix.Unix_error(err, _, _) -> self#put_errno err
	  
  method private mmap_common addr length prot flags fd offset =
    let fdi = Int64.to_int fd in
    compare_fds !netlink_sim_sockfd fdi
      Unix.ENOSYS "mmap(2) for netlink socket fd not implemented";
    let do_read addr = 
      let len = Int64.to_int length in
      let old_loc = Unix.lseek (self#get_fd fdi) 0 Unix.SEEK_CUR in
      let _ = Unix.lseek (self#get_fd fdi) offset Unix.SEEK_SET in
      let _ = self#do_unix_read (self#get_fd fdi) addr len in
      let _ = Unix.lseek (self#get_fd fdi) old_loc Unix.SEEK_SET in
	(* assert(nr = len); *)
	addr
    in
    let ret =
      match (addr, length, prot, flags, fd) with
	| (_, length, _, _, _) when
	    length < 0L || length > 1073741824L ->
	    raise (Unix.Unix_error(Unix.ENOMEM, "Too large in mmap", ""))
	| (0L, _, 0x3L (* PROT_READ|PROT_WRITE *),
	   0x22L (* MAP_PRIVATE|MAP_ANONYMOUS *), 0xffffffffL) ->
	    let fresh = self#fresh_addr length in
	      zero_region fresh (Int64.to_int length);
	      fresh
	| (0L, _, 0x0L (* PROT_NONE *),
	   0x4022L (* MAP_NORESERVE|MAP_PRIVATE|MAP_ANONYMOUS *),
	   0xffffffffL) ->
	    let fresh = self#fresh_addr length in
	      zero_region fresh (Int64.to_int length);
	      fresh	    
	| (_, _, (0x3L|0x7L) (* PROT_READ|PROT_WRITE|PROT_EXEC) *),
	   0x32L (* MAP_PRIVATE|FIXED|ANONYMOUS *), 0xffffffffL) ->
	    zero_region addr (Int64.to_int length);
	    addr
	| (0L, _, 
	   (0x1L|0x5L) (* PROT_READ|PROT_EXEC *),
	   (0x802L|0x2L|0x1L) (* MAP_PRIVATE|MAP_DENYWRITE|MAP_SHARED *), _) ->
	    let dest_addr = self#fresh_addr length in
	      do_read dest_addr
	| (_, _,
	   (0x1L|0x5L) (* PROT_READ|PROT_EXEC *),
	   (0x802L|0x2L|0x1L) (* MAP_PRIVATE|MAP_DENYWRITE|MAP_SHARED *), _) ->
	    do_read addr
	| (_, _, (0x3L|0x7L) (* PROT_READ|PROT_WRITE|PROT_EXEC *),
	   0x812L (* MAP_DENYWRITE|PRIVATE|FIXED *), _) ->
	    do_read addr
	| _ -> failwith "Unhandled mmap operation"
    in
      put_return ret

  method sys_mmap addr length prot flags fd offset =
    try
      self#mmap_common addr length prot flags fd offset
    with
      | Unix.Unix_error(err, _, _) -> self#put_errno err

  method sys_mmap2 addr length prot flags fd pgoffset =
    try
      self#mmap_common addr length prot flags fd (4096*pgoffset)
    with
      | Unix.Unix_error(err, _, _) -> self#put_errno err

  method sys_mprotect addr len prot =
    (* treat as no-op *)
    put_return 0L;

  method sys_munmap addr len =
    (* treat as no-op *)
    put_return 0L

  method private open_throw path flags mode =
    let oc_flags = self#flags_to_oc_flags flags in
    let oc_fd = Unix.openfile (chroot path) oc_flags mode and
	  vt_fd = self#fresh_fd () in
	Array.set unix_fds vt_fd (Some oc_fd);
	fd_info.(vt_fd).fname <- path;
	fd_info.(vt_fd).dirp_offset <- 0;
    fd_info.(vt_fd).readdir_eof <- 0;
	(* XXX: canonicalize filename here? *)
	if Hashtbl.mem symbolic_fnames path then
	  Hashtbl.replace symbolic_fds vt_fd
	    (Hashtbl.find symbolic_fnames path);
	put_return (Int64.of_int vt_fd)

  method sys_open path flags mode =
    try
      self#open_throw path flags mode;
    with
      | Unix.Unix_error(err, _, _) -> self#put_errno err

  method sys_openat dirfd path flags mode =
    try
      let dirpath = (if dirfd <> -100 then 
                       ref fd_info.(dirfd).fname 
                     else ref "" ) in
      let dirpathlen = (String.length !dirpath) in
      if dirpathlen > 0 then
        if !dirpath.[dirpathlen - 1]  <> '/' then
          dirpath := !dirpath ^ "/"; 
      let fullpath = !dirpath ^ path in
      self#open_throw fullpath flags mode;
    with
      | Unix.Unix_error(err, _, _) -> self#put_errno err

  method sys_pipe buf =
    let (oc_fd1, oc_fd2) = Unix.pipe () in
    let vt_fd1 = self#fresh_fd () in
    Array.set unix_fds vt_fd1 (Some oc_fd1);
    let vt_fd2 = self#fresh_fd () in
    Array.set unix_fds vt_fd2 (Some oc_fd2);
    store_word buf 0 (Int64.of_int vt_fd1);
    store_word buf 4 (Int64.of_int vt_fd2);
    put_return 0L (* success *)

  method sys_pipe2 buf flags =
    let (oc_fd1, oc_fd2) = Unix.pipe () in
    let vt_fd1 = self#fresh_fd () in
      Array.set unix_fds vt_fd1 (Some oc_fd1);
    let vt_fd2 = self#fresh_fd () in
      Array.set unix_fds vt_fd2 (Some oc_fd2);
    store_word buf 0 (Int64.of_int vt_fd1);
    store_word buf 4 (Int64.of_int vt_fd2);
    if (flags land 0o4000 <> 0) then (* O_NONBLOCK *)
      (Unix.set_nonblock oc_fd1;
      Unix.set_nonblock oc_fd2);
    if (flags land 0o2000000 <> 0) then (* O_CLOEXEC *)
      (Unix.set_close_on_exec oc_fd1;
      Unix.set_close_on_exec oc_fd2);
    put_return 0L (* success *)

  method sys_poll fds_buf nfds timeout_ms =
    let get_pollfd buf idx =
      let fd = load_word (lea buf idx 8 0) and
          events = load_short (lea buf idx 8 4) in
      ((Int64.to_int fd), events)
    in
    let put_pollfd buf idx flags =
      fm#store_short_conc (lea buf idx 8 6) flags
    in
    let filter_event flag pollfds =
      List.map (fun (fd,_) -> (self#get_fd fd))
    (List.filter (fun (_,e) -> e land flag <> 0) pollfds)
    in
    let timeout_f = (Int64.to_float timeout_ms) /. 1000.0 in
    let pollfds_a = (assert ((nfds >= 0) && (nfds < Sys.max_array_length));
		     Array.init nfds (get_pollfd fds_buf)) in
    Array.iter (
      fun (fd,_) ->
        compare_fds !netlink_sim_sockfd fd
          Unix.ENOSYS "poll(2) for netlink socket fd not implemented";
    ) pollfds_a;
    let pollfds = Array.to_list pollfds_a in
    let readfds = filter_event 0x1 (* POLLIN *) pollfds and
        writefds = filter_event 0x4 (* POLLOUT *) pollfds and
        execepfds = filter_event 0x3682 (* XXX others *) pollfds in
    let (r_fds, w_fds, e_fds) =
      Unix.select readfds writefds execepfds timeout_f in
    let count = ref 0 in
    for i = 0 to nfds - 1 do
      let (fd,_) = pollfds_a.(i) in
      let oc_fd = self#get_fd fd in
      let r_flag = if List.mem oc_fd r_fds then 0x1 else 0 and
          w_flag = if List.mem oc_fd w_fds then 0x4 else 0 in
      let flags = (r_flag lor w_flag) (* XXX other flags? *) in
      if flags <> 0 then
        count := !count + 1;
      put_pollfd fds_buf i flags
    done;
    put_return (Int64.of_int !count)
		
  method private read_throw fd buf count =
    let str = self#string_create count in
    let oc_fd = self#get_fd fd in	
    let num_read = Unix.read oc_fd str 0 count in
      if num_read > 0 && Hashtbl.mem symbolic_fds fd then
	let is_concolic = Hashtbl.find symbolic_fds fd in
	  fm#maybe_start_symbolic
	    (fun () ->
	       (if is_concolic then
		  fm#store_concolic_cstr buf (String.sub str 0 num_read) false
		else
		  fm#make_symbolic_region buf num_read;
		max_input_string_length :=
		  max (!max_input_string_length) num_read))
      else
	fm#store_str buf 0L (String.sub str 0 num_read);
      put_return (Int64.of_int num_read)
    
  method sys_read fd buf count =
    try
      self#read_throw fd buf count
    with
      | Unix.Unix_error(err, _, _) -> self#put_errno err

  method sys_readv fd iov cnt =
    try
      let num_bytes = self#iovec_size iov cnt in
      let str = self#string_create num_bytes in
      let oc_fd = self#get_fd fd in
      let num_read = Unix.read oc_fd str 0 num_bytes in
	assert(not (Hashtbl.mem symbolic_fds fd)); (* unimplemented *)
	self#scatter_iovec iov cnt str;
	put_return (Int64.of_int num_read)
    with
      | Unix.Unix_error(err, _, _) -> self#put_errno err

  method sys_pread64 fd buf count off =
    let oc_fd = self#get_fd fd in
      try
	let old_loc = Unix.lseek oc_fd 0 Unix.SEEK_CUR in
	  try
	    ignore(Unix.lseek oc_fd (Int64.to_int off) Unix.SEEK_SET);
	    let err_or = ref None in
	      (try
		 self#read_throw fd buf count
	       with
		 | Unix.Unix_error(err, _, _) -> err_or := Some err);
	      (try
		 ignore(Unix.lseek oc_fd old_loc Unix.SEEK_SET);
	       with
		 | Unix.Unix_error(err, _, _) -> ()
		     (* ignore in favor of read error *) );
	      match !err_or with
		| Some err -> self#put_errno err
		| None -> ()
	  with
	    | Unix.Unix_error(err, _, _) -> self#put_errno err
      with
	| Unix.Unix_error(err, _, _) -> self#put_errno err

  method sys_readlink path out_buf buflen =
    try
      let real = Unix.readlink (chroot path) in
      let written = min buflen (String.length real) in
	fm#store_str out_buf 0L (String.sub real 0 written);
	put_return (Int64.of_int written);
    with
      | Unix.Unix_error(err, _, _) -> self#put_errno err

  method sys_recv sockfd buf len flags =
    try
      let str = self#string_create len in
      let flags = (if (flags land 1) <> 0 then [Unix.MSG_OOB] else []) @
		  (if (flags land 2) <> 0 then [Unix.MSG_PEEK] else [])
      in
      let num_read =
	Unix.recv (self#get_fd sockfd) str 0 len flags
      in
	if num_read > 0 && Hashtbl.mem symbolic_fds sockfd then    
	  fm#maybe_start_symbolic
	    (fun () -> (fm#make_symbolic_region buf num_read;
			max_input_string_length :=
			  max (!max_input_string_length) num_read))
	else
	  fm#store_str buf 0L (String.sub str 0 num_read);
	put_return (Int64.of_int num_read) (* success *)
    with
      | Unix.Unix_error(err, _, _) -> self#put_errno err

  method sys_recvfrom sockfd buf len flags addrbuf addrlen_ptr =
    try
      let str = self#string_create len in
      let flags = (if (flags land 1) <> 0 then [Unix.MSG_OOB] else []) @
		  (if (flags land 2) <> 0 then [Unix.MSG_PEEK] else [])
      in
      let (num_read, sockaddr) =
	Unix.recvfrom (self#get_fd sockfd) str 0 len flags
      in
	if num_read > 0 && Hashtbl.mem symbolic_fds sockfd then
	  fm#maybe_start_symbolic
	    (fun () -> (fm#make_symbolic_region buf num_read;
			max_input_string_length :=
			  max (!max_input_string_length) num_read))
	else
	  fm#store_str buf 0L (String.sub str 0 num_read);
	self#write_sockaddr sockaddr addrbuf addrlen_ptr;
	put_return (Int64.of_int num_read) (* success *)
    with
      | Unix.Unix_error(err, _, _) -> self#put_errno err

  method sys_shutdown sockfd how =
    try
      compare_fds !netlink_sim_sockfd sockfd
        Unix.EOPNOTSUPP "Unsupported shutdown(2) for netlink socket fd";
      let shutdown_cmd = match how with
        | 0 -> Unix.SHUTDOWN_RECEIVE
        | 1 -> Unix.SHUTDOWN_SEND
        | 2 -> Unix.SHUTDOWN_ALL 
        | _ -> raise (Unix.Unix_error(Unix.EINVAL, "Bad value for how", ""))
      in
      Unix.shutdown (self#get_fd sockfd) shutdown_cmd;
    with
      | Unix.Unix_error(err, _, _) -> self#put_errno err

  method sys_recvmsg sockfd msg flags =
    let store_nlmsg_newaddr buf =
      (* nlmsghdr *)
      store_word buf 0 32L;(* nlmsg_len *)
      store_short buf 4 20;(* nlmsg_type *)
      store_short buf 6 2;(* nlmsg_flags *)
      store_word buf 8 !netlink_sim_seq;(* nlmsg_seq *)
      store_word buf 12 (Int64.of_int (self#get_pid)); (* nlmsg_pid *)
      (* ifaddrmsg *)
      fm#store_byte_idx buf 16 2;(* ifa_family *)
      fm#store_byte_idx buf 17 8;(* ifa_prefixlen *)
      fm#store_byte_idx buf 18 128;(* ifa_flags *)
      fm#store_byte_idx buf 19 254;(* ifa_scopre *)
      store_word buf 20 1L;(* ifa_index *)
      (* rta_attr *)
      store_short buf 24 8;(* rta_len *)
      store_short buf 26 1;(* rta_type *)
      (* address *)
      store_word buf 28 16777343L; (* storing 127.0.0.1 *)
      put_return 32L;
    in
    let store_nlmsg_done buf =
      store_word buf 0 20L;(* nlmsg_len = 20 *)
      store_short buf 4 3;(* nlmsg_type = 3 *)
      store_short buf 6 2;(* nlmsg_flags = 2 *)
      store_word buf 8 !netlink_sim_seq;(* nlmsg_seq *)
      store_word buf 12 (Int64.of_int (self#get_pid)); (* nlmsg_pid *)
      put_return 20L;
    in
    try
      if !netlink_sim_sockfd = sockfd then (
        (* Store PID into nladdr.pid *)
        let nladdr = lea msg 0 0 0 in
	    store_word (load_word nladdr) 4 0L;
	    (* store_word (load_word nladdr) 4 (Int64.of_int (self#get_pid)); *)
        let iov = load_word (lea msg 0 0 8) in
        let buf = load_word iov in
        (match !netlink_cnt with
        | 0 -> store_nlmsg_newaddr buf; incr netlink_cnt;
        | 1 -> store_nlmsg_done buf; netlink_cnt := 0;
        | _ -> 
          failwith 
            "No support for recvmsg(2) more than twice on netlink socket")
      )
      else (
        let iov = load_word (lea msg 0 0 8) and
            cnt = Int64.to_int (load_word (lea msg 0 0 12)) in
        let len = self#iovec_size iov cnt in
        let str = self#string_create len in
        let flags = (if (flags land 1) <> 0 then [Unix.MSG_OOB] else []) @
                    (if (flags land 2) <> 0 then [Unix.MSG_PEEK] else [])
        and addrbuf = load_word (lea msg 0 0 0)
        in
        let (num_read, sockaddr) =
          Unix.recvfrom (self#get_fd sockfd) str 0 len flags
        in
        assert(not (Hashtbl.mem symbolic_fds sockfd)); (* unimplemented *)
        (if addrbuf <> 0L then
           let addrlen_ptr = load_word (lea msg 0 0 4) in
           self#write_sockaddr sockaddr addrbuf addrlen_ptr);
        self#scatter_iovec iov cnt str;
        put_return (Int64.of_int num_read) (* success *)	)
    with
      | Unix.Unix_error(err, _, _) -> self#put_errno err


  method sys_rename oldpath newpath =
    try
      Unix.rename (chroot oldpath) (chroot newpath);
      put_return 0L (* success *)
    with
      | Unix.Unix_error(err, _, _) -> self#put_errno err

  method sys_sched_getparam pid buf =
    ignore(pid); (* Pretend all processes are SCHED_OTHER *)
    store_word buf 0 0L; (* sched_priority = 0 *)
    put_return 0L (* success *)

  method sys_sched_get_priority_max policy =
    assert(policy = 0); (* SCHED_OTHER *)
    put_return 0L

  method sys_sched_get_priority_min policy =
    assert(policy = 0); (* SCHED_OTHER *)
    put_return 0L

  method sys_nanosleep req rem =
    (* This is closely related to the signal handling..
       but assume we always sleep for as long as we wanted *) 
    if not !opt_skip_timeouts then (
      (* I don't know what the difference between the 
	 load_word_* functions are *)
      let seconds = fm#load_word_conc req in
      (* ignore nanoseconds because ocaml only deals with second resolution *)
      
      Unix.sleep (Int64.to_int seconds)
    );
    store_word rem 0 0L;
    store_word rem 4 0L;
    put_return 0L

  method sys_sched_getscheduler pid =
    ignore(pid);
    put_return 0L (* SCHED_OTHER *)

  method private read_timeval_as_secs addr =
    let secs_f   = (if addr <> 0x0L then Int64.to_float (load_word addr)
                    else -1.0) and
        susecs_f = (if addr <> 0x0L then 
                      Int64.to_float (load_word (lea addr 0 0 4)) 
                    else 0.0) in
    let ret = secs_f +. (susecs_f /. 1000000.0) in
    ret;

  method sys_select nfds readfds writefds exceptfds timeout =
    let read_bitmap addr =
      if addr = 0L then
        []
      else
        let l = ref [] in
        for i = 0 to nfds - 1 do
          let w = load_word (lea addr (i / 32) 4 0) and
              b = i mod 32 in
          if (Int64.logand (Int64.shift_right w b) 1L) = 1L then
          l := i :: !l
        done;
        !l
    in
    let put_sel_fd fd_bm idx fd_w_or =
      fm#store_word_conc (lea fd_bm idx 4 0) fd_w_or;
    in
    let write_bitmap fd_bm fd_l nfds =
        zero_region fd_bm nfds;
        for i = 0 to nfds - 1 do ( 
          if List.mem (self#get_fd i) fd_l then (
            let fd_lsh = Int64.shift_left 1L i in
            let w = load_word (lea fd_bm (i / 32) 4 0) in
            let fd_w_or = Int64.logor fd_lsh w in
            put_sel_fd fd_bm (i / 32) fd_w_or;
            )
          )
        done;
    in
    let rec format_fds l =
      match l with
      | [] -> ""
      | [x] -> string_of_int x
      | x :: rest -> (string_of_int x) ^ ", " ^ (format_fds rest)
    in
    let rl = read_bitmap readfds and
        wl = read_bitmap writefds and
        el = read_bitmap exceptfds in
    if !opt_trace_syscalls then
      Printf.printf "\nselect(%d, [%s], [%s], [%s], 0x%08Lx)"
        nfds (format_fds rl) (format_fds wl) (format_fds el) timeout;
    try
      let map_fd fds =
        List.map (fun (fd) ->  (self#get_fd fd)) fds
      in
      let rl_file_descr = map_fd rl and 
          wl_file_descr = map_fd wl and 
          el_file_descr = map_fd el and
          timeout_f = self#read_timeval_as_secs timeout in
      let (r_fds, w_fds, e_fds) = 
        Unix.select rl_file_descr wl_file_descr el_file_descr timeout_f in
      let r_fds_len = (List.length r_fds) and
          w_fds_len = (List.length w_fds) and 
          e_fds_len = (List.length e_fds) in
      if readfds <> 0L then 
        write_bitmap readfds r_fds nfds;
      if writefds <> 0L then 
        write_bitmap writefds w_fds nfds;
      if exceptfds <> 0L then 
        write_bitmap exceptfds e_fds nfds;
      put_return (Int64.of_int (r_fds_len + w_fds_len + e_fds_len))
    with
      | Unix.Unix_error(err, _, _) -> self#put_errno err

  method sys_send sockfd buf len flags =
    try
      let str = string_of_char_array (read_buf buf len) in
      let flags = (if (flags land 1) <> 0 then [Unix.MSG_OOB] else []) @
	          (if (flags land 4) <> 0 then [Unix.MSG_DONTROUTE] else []) @
		  (if (flags land 2) <> 0 then [Unix.MSG_PEEK] else [])
      in
      let num_sent =
	Unix.send (self#get_fd sockfd) str 0 len flags
      in
	put_return (Int64.of_int num_sent) (* success *)
    with
      | Unix.Unix_error(err, _, _) -> self#put_errno err

  method sys_sendto sockfd buf len flags addrbuf addrlen =
    try
      if !netlink_sim_sockfd = sockfd then (
        let netlink_req_type = load_short (lea buf 0 0 4) in
        if netlink_req_type <> 22 then (* RTM_GETADDR *)
          raise 
            (Unix.Unix_error(
              Unix.ENOSYS, "Missing implementation for rtnetlink family", ""));
        netlink_sim_seq := load_word (lea buf 0 0 8);
        put_return (Int64.of_int len))
      else (
        let str = string_of_char_array (read_buf buf len) and
            flags = (if (flags land 1) <> 0 then [Unix.MSG_OOB] else []) @
                    (if (flags land 4) <> 0 then [Unix.MSG_DONTROUTE] else []) @
                    (if (flags land 2) <> 0 then [Unix.MSG_PEEK] else []) and
            sockaddr = self#read_sockaddr addrbuf addrlen
        in
        let num_sent =
          Unix.sendto (self#get_fd sockfd) str 0 len flags sockaddr
        in
        put_return (Int64.of_int num_sent) (* success *))
    with
      | Unix.Unix_error(err, _, _) -> self#put_errno err

  method private sendmsg_throw sockfd msg flags =
    let str = string_of_char_array
      (self#gather_iovec (load_word (lea msg 0 0 8))
      (Int64.to_int (load_word (lea msg 0 0 12))))
    and flags = (if (flags land 1) <> 0 then [Unix.MSG_OOB] else []) @
                (if (flags land 4) <> 0 then [Unix.MSG_DONTROUTE] else []) @
                (if (flags land 2) <> 0 then [Unix.MSG_PEEK] else [])
    and addrbuf = load_word (lea msg 0 0 0) in
    let num_sent = 
      if addrbuf = 0L then
        Unix.send (self#get_fd sockfd) str 0 (String.length str) flags
      else
        let sockaddr = self#read_sockaddr addrbuf
          (Int64.to_int (load_word (lea msg 0 0 4)))
        in
        Unix.sendto (self#get_fd sockfd) str 0 (String.length str)
          flags sockaddr
    in
    num_sent ;

  method sys_sendmsg sockfd msg flags =
    try
      compare_fds !netlink_sim_sockfd sockfd
        Unix.ENOSYS "sendmsg(2) for netlink socket fd not implemented";
      let ret = self#sendmsg_throw sockfd msg flags in
      put_return (Int64.of_int ret);
    with
      | Unix.Unix_error(err, _, _) -> self#put_errno err

  method sys_sendmmsg sockfd mmsg vlen flags =
    try
      compare_fds !netlink_sim_sockfd sockfd
        Unix.ENOSYS "sendmmsg(2) for netlink socket fd not implemented";
      let rec sendmmsg sockfd mmsg vlen flags =
        let char_sent = self#sendmsg_throw sockfd mmsg flags in 
        let send_res = (if char_sent < 0 then 0 else 1) in
        let next_send = 
          (if vlen > 1 && send_res = 1 then 
             sendmmsg sockfd (lea mmsg 1 32 0) (vlen-1) flags
           else 0) in 

        fm#store_word_conc (lea mmsg 7 4 0) (Int64.of_int char_sent);
        send_res + next_send;
      in
      put_return (Int64.of_int(sendmmsg sockfd mmsg vlen flags));
    with
      | Unix.Unix_error(err, _, _) -> self#put_errno err

  method sys_setgid32 gid =
    Unix.setgid gid;
    put_return 0L (* success *)

  method sys_setreuid new_ruid new_euid =
    try
      (* Most of these cases probably can't be implemented with
	 just OCaml's Unix.setuid. *)
      match (Unix.getuid (), Unix.geteuid(), new_ruid, new_euid) with
	| (u1, u2, 65535, 0) when u1 <> 0 && u1 = u2 ->
	    raise (Unix.Unix_error(Unix.EPERM, "setreuid", ""))
	| (u1, u2, 65535, u4) when u1 <> 0 && u2 = u4 ->
	    put_return 0L (* success *)
	| _ -> failwith "Unhandled case in setreuid"
    with
      | Unix.Unix_error(err, _, _) -> self#put_errno err

  method sys_setresuid32 new_ruid new_euid new_suid =
    try
      (* Similar to sys_setreuid *)
      match (Unix.getuid (), Unix.geteuid(), new_ruid, new_euid, new_suid) with
      | (u1, u2, 65535, 0, 65535) when u1 <> 0 && u1 = u2 ->
        raise (Unix.Unix_error(Unix.EPERM, "setresuid", ""))
      | (u1, u2, -1, u4, -1) when u1 <> 0 && u2 = u4 ->
        put_return 0L (* faked for OpenSSH ssh client *)
      | _ -> failwith "Unhandled case in setresuid32"
    with
      | Unix.Unix_error(err, _, _) -> self#put_errno err

  method sys_setresgid32 new_ruid new_euid new_suid =
    try
      (* Similar to sys_setreuid *)
      match (Unix.getuid (), Unix.geteuid(), new_ruid, new_euid, new_suid) with
      | (u1, u2, 65535, 0, 65535) when u1 <> 0 && u1 = u2 ->
        raise (Unix.Unix_error(Unix.EPERM, "setresgid32", ""))
      | (u1, u2, -1, u4, -1) when u1 <> 0 && u2 = u4 ->
        put_return 0L (* faked for OpenSSH sshd *)
      | _ -> failwith "Unhandled case in setresgid32"
    with
      | Unix.Unix_error(err, _, _) -> self#put_errno err

  method sys_setuid32 uid =
    Unix.setuid uid;
    put_return 0L (* success *)

  method sys_setsockopt sockfd level name valp len =
    let as_bool () =
      let w = load_word valp in
	w <> 0L
    in
    try
      compare_fds !netlink_sim_sockfd sockfd
        Unix.ENOSYS "setsockopt(2) for netlink socket fd not implemented";
      let bool_option = ref false and
          bool_option_val = ref Unix.SO_DEBUG and
          int_option = ref false and
          int_option_val = ref Unix.SO_SNDBUF and
          float_option = ref false and
          float_option_val = ref Unix.SO_RCVTIMEO and
          option_handled = ref false and
          fd = self#get_fd sockfd in
      (match (level, name) with
	  (* 0 = SOL_IP *)
	  | (0, 6) (* IP_RECVOPTS *) -> () (* No OCaml support *)
      (* 1 = SOL_SOCKET *)
      | (1, 1) ->
        bool_option := true;
        bool_option_val := Unix.SO_DEBUG;
      | (1, 2) ->
        bool_option := true;
        bool_option_val := Unix.SO_REUSEADDR;
      | (1, 3) ->
        int_option := true;
        int_option_val := Unix.SO_TYPE;
      | (1, 5) ->
        bool_option := true;
        bool_option_val := Unix.SO_DONTROUTE;
      | (1, 6) ->
        bool_option := true;
        bool_option_val := Unix.SO_BROADCAST;
      | (1, 7) ->
        int_option := true;
        int_option_val := Unix.SO_SNDBUF;
      | (1, 8) ->
        int_option := true;
        int_option_val := Unix.SO_RCVBUF;
      | (1, 9) ->
        bool_option := true;
        bool_option_val := Unix.SO_KEEPALIVE;
      | (1, 10) ->
        bool_option := true;
        bool_option_val := Unix.SO_OOBINLINE;
      | (1, 11) -> (* SO_NO_CHECK *) () (* No OCaml support *)
      | (1, 12) -> (* SO_PRIORITY *) () (* No OCaml support *)
      | (1, 13) ->
        let lonoff = Int64.to_int (load_word valp) and
            linger = Int64.to_int (load_word (lea valp 1 4 0)) in
        let linger_oc = (if lonoff <> 0 && linger <> 0 then Some linger
                         else None) in
        Unix.setsockopt_optint fd Unix.SO_LINGER linger_oc;
        option_handled := true;
      | (1, 14) -> (* SO_BSDCOMPAT *) () (* No OCaml support *)
      | (1, 15) -> (* SO_REUSEPORT *) () (* No OCaml support *)
      | (1, 16) -> (* SO_PASSCRED *) () (* No OCaml support *)
      | (1, 17) -> (* SO_PEERCRED *) () (* No OCaml support *)
      | (1, 18) ->
        int_option := true;
        int_option_val := Unix.SO_RCVLOWAT;
      | (1, 19) ->
        int_option := true;
        int_option_val := Unix.SO_SNDLOWAT;
      | (1, 20) ->
        float_option := true;
        float_option_val := Unix.SO_RCVTIMEO;
      | (1, 21) ->
        float_option := true;
        float_option_val := Unix.SO_SNDTIMEO;
      | (1, 22) -> (* SO_SECURITY_AUTHENTICATION *) () (* No OCaml support *)
      | (1, 23) -> (* SO_SECURITY_ENCRYPTION_TRANSPORT *) 
          () (* No OCaml support *)
      | (1, 24) -> (* SO_SECURITY_ENCRYPTION_NETWORK *) 
          () (* No OCaml support *)
      | (1, 25) -> (* SO_BINDTODEVICE *) () (* No OCaml support *)
      | (1, 26) -> (* SO_ATTACH_FILTER *) () (* No OCaml support *)
      | (1, 27) -> (* SO_DETACH_FILTER *) () (* No OCaml support *)
      | (1, 28) -> (* SO_PEERNAME *) () (* No OCaml support *)
      | (1, 29) -> (* SO_TIMESTAMP *) () (* No OCaml support *)
      | (1, 30) ->
        bool_option := true;
        bool_option_val := Unix.SO_ACCEPTCONN;
      (* 6 = SOL_TCP *)
	  | (6, 1) -> 
        Unix.setsockopt fd Unix.TCP_NODELAY (as_bool ());
        option_handled := true;
	  | _ -> ()); (* ignore unrecognized options *)
      if !option_handled = false then (
        if !bool_option = true then (
          Unix.setsockopt fd !bool_option_val (as_bool ());
        )
        else if !int_option = true then (
          Unix.setsockopt_int fd !int_option_val 
                              (Int64.to_int (load_word valp));
        )
        else if !float_option = true then (
          let timeval_f = (self#read_timeval_as_secs valp) in
          Unix.setsockopt_float fd !float_option_val timeval_f;
        )
      );
      put_return 0L;
    with
      | Unix.Unix_error(err, _, _) -> self#put_errno err

  method sys_getsockopt sockfd level name valp lenp =
    let write_timeval_from_secs addr secs_f =
      let secs   = Int64.of_float secs_f in
      let susecs = Int64.of_float 
                     ((secs_f -. (Int64.to_float secs))*.1000000.0) in
      fm#store_word_conc addr secs;
      fm#store_word_conc (lea addr 1 4 0) susecs;
    in
    try
      compare_fds !netlink_sim_sockfd sockfd
        Unix.ENOSYS "getsockopt(2) for netlink socket fd not implemented";
      let fd = self#get_fd sockfd and
          bool_option = ref false and
          bool_option_val = ref Unix.SO_DEBUG and
          int_option = ref false and
          int_option_val = ref Unix.SO_SNDBUF and
          float_option = ref false and
          float_option_val = ref Unix.SO_RCVTIMEO and
          option_handled = ref false in
      (match (level, name) with
      (* 0 = SOL_IP *)
      | (0, 4) (* IP_OPTIONS *) ->
        (fm#store_word_conc lenp 0L;) (* No OCaml support *)
      | (0, 6) (* IP_RECVOPTS *) -> () (* No OCaml support *)
      (* 1 = SOL_SOCKET *)
      | (1, 1) ->
        bool_option := true;
        bool_option_val := Unix.SO_DEBUG;
      | (1, 2) ->
        bool_option := true;
        bool_option_val := Unix.SO_REUSEADDR;
      | (1, 3) ->
        int_option := true;
        int_option_val := Unix.SO_TYPE;
      | (1, 4) ->
        let error = Unix.getsockopt_error fd in
        (match error with
        | Some err ->
          fm#store_word_conc valp (Int64.of_int ~-(self#errno err));
        | None ->
          fm#store_word_conc valp 0L;
        );
        fm#store_word_conc lenp 4L;
        option_handled := true; 
      | (1, 5) ->
        bool_option := true;
        bool_option_val := Unix.SO_DONTROUTE;
      | (1, 6) ->
        bool_option := true;
        bool_option_val := Unix.SO_BROADCAST;
      | (1, 7) ->
        int_option := true;
        int_option_val := Unix.SO_SNDBUF;
      | (1, 8) ->
        int_option := true;
        int_option_val := Unix.SO_RCVBUF;
      | (1, 9) ->
        bool_option := true;
        bool_option_val := Unix.SO_KEEPALIVE;
      | (1, 10) ->
        bool_option := true;
        bool_option_val := Unix.SO_OOBINLINE;
      | (1, 11) -> (* SO_NO_CHECK *) () (* No OCaml support *)
      | (1, 12) -> (* SO_PRIORITY *) () (* No OCaml support *)
      | (1, 13) ->
        let linger_opt = Unix.getsockopt_optint fd Unix.SO_LINGER in
        (match linger_opt with
        | Some l_onoff ->
          fm#store_word_conc valp 1L;
          fm#store_word_conc (lea valp 1 4 0) (Int64.of_int l_onoff);
          fm#store_word_conc lenp 8L;
        | None -> (* Linger disabled *)
          fm#store_word_conc valp 0L;
          fm#store_word_conc lenp 4L;
        );
        option_handled := true;
      | (1, 14) -> (* SO_BSDCOMPAT *) () (* No OCaml support *)
      | (1, 15) -> (* SO_REUSEPORT *) () (* No OCaml support *)
      | (1, 16) -> (* SO_PASSCRED *) () (* No OCaml support *)
      | (1, 17) -> (* SO_PEERCRED *) () (* No OCaml support *)
      | (1, 18) ->
        int_option := true;
        int_option_val := Unix.SO_RCVLOWAT;
      | (1, 19) ->
        int_option := true;
        int_option_val := Unix.SO_SNDLOWAT;
      | (1, 20) ->
        float_option := true;
        float_option_val := Unix.SO_RCVTIMEO;
      | (1, 21) ->
        float_option := true;
        float_option_val := Unix.SO_SNDTIMEO;
      | (1, 22) -> (* SO_SECURITY_AUTHENTICATION *) () (* No OCaml support *)
      | (1, 23) -> (* SO_SECURITY_ENCRYPTION_TRANSPORT *) 
          () (* No OCaml support *)
      | (1, 24) -> (* SO_SECURITY_ENCRYPTION_NETWORK *) 
          () (* No OCaml support *)
      | (1, 25) -> (* SO_BINDTODEVICE *) () (* No OCaml support *)
      | (1, 26) -> (* SO_ATTACH_FILTER *) () (* No OCaml support *)
      | (1, 27) -> (* SO_DETACH_FILTER *) () (* No OCaml support *)
      | (1, 28) -> (* SO_PEERNAME *) () (* No OCaml support *)
      | (1, 29) -> (* SO_TIMESTAMP *) () (* No OCaml support *)
      | (1, 30) ->
        bool_option := true;
        bool_option_val := Unix.SO_ACCEPTCONN;
      (* 6 = SOL_TCP *)
      | (6, 1) ->
        bool_option := true;
        bool_option_val := Unix.TCP_NODELAY;
      | _ -> ()); (* ignore unrecognized options *)
      if !option_handled = false then
        if !bool_option = true then (
          let value = (if (Unix.getsockopt fd !bool_option_val) = true then 1L
                       else 0L) in
          fm#store_word_conc valp value;
          fm#store_word_conc lenp 4L;
        )
        else if !int_option = true then (
          let value = Unix.getsockopt_int fd !int_option_val in
          fm#store_word_conc valp (Int64.of_int value);
          fm#store_word_conc lenp 4L;
        )
        else if !float_option = true then (
          let secs_f = Unix.getsockopt_float fd !float_option_val in
          write_timeval_from_secs valp secs_f;
          fm#store_word_conc lenp 8L;
        );
      put_return 0L;
    with
      | Unix.Unix_error(err, _, _) -> self#put_errno err

  method sys_set_robust_list addr len =
    put_return 0L (* success *)

  method sys_set_thread_area uinfo =
    let old_ent = load_word (lea uinfo 0 0 0)
    and
	base  = load_word (lea uinfo 0 0 4) and
	limit = load_word (lea uinfo 0 0 8) in
      if !opt_trace_syscalls then
	Printf.printf " set_thread_area({entry: %Ld, base: %Lx, limit: %Ld})\n"
	  old_ent base limit;
      (match (old_ent, base, limit) with
	 | (0xffffffffL, _, _) ->
	     let new_ent = 12 in
	       linux_setup_tcb_seg fm new_ent 0x60000000L base limit;
	       store_word uinfo 0 (Int64.of_int new_ent);
	       put_return 0L (* success *)
	 | _ -> failwith "Unhandled args to set_thread_area")

  method sys_set_tid_address addr =
    let pid = self#get_pid in
      put_return (Int64.of_int pid)

  method sys_set_tls tp_value =
    store_word 0xffff0ff0L 0 tp_value;
    put_reg R_TPIDRURO tp_value;
    put_return 0L (* success *)

  method sys_rt_sigaction signum newbuf oldbuf setlen =
    try
      (if oldbuf = 0L then () else
	 let (action, mask_low, mask_high, flags) =
	   match signum with
	     | 0 -> raise (Unix.Unix_error(Unix.EINVAL, "rt_sigaction", ""))
	     | 1  (* HUP *)
	     | 2  (* INT *)
	     | 3  (* QUIT *)
	     | 4  (* ILL *)
	     | 5  (* TRAP *)
	     | 6  (* ABRT *)
	     | 7  (* BUS *)
	     | 8  (* FPE *) 
	     | 9  (* KILL *)
	     | 10 (* USR1 *)
             | 11 (* SEGV *)
	     | 12 (* USR2 *)
	     | 13 (* PIPE *)
	     | 14 (* ALRM *)
	     | 15 (* TERM *)
	     | 16 (* STKFLT *)
	     | 17 (* CHLD *)
	     | 18 (* CONT *)
	     | 19 (* STOP *)
	     | 20 (* TSTP *)
	     | 21 (* TTIN *)
	     | 22 (* TTOU *)
	     | 23 (* URG *)
	     | 24 (* XCPU *)
	     | 25 (* XFSZ *)
	     | 26 (* VTALRM *)
	     | 27 (* PROF *)
	     | 28 (* WINCH *)
	     | 29 (* IO *)
	     | 30 (* PWR *)
	     | 31 (* SYS *)
	       -> (0L, 0L, 0L, 0L)
	     | 32 | 33 | 34 | 35 | 36 | 37 | 38 | 39
	     | 40 | 41 | 42 | 43 | 44 | 45 | 46 | 47
	     | 48 | 49 | 50 | 51 | 52 | 53 | 54 | 55
	     | 56 | 57 | 58 | 59 | 60 | 61 | 62 | 63 | 64
             (* Real-time signals *)
		 -> (0L, 0L, 0L, 0L) 
	     | _ -> raise (UnhandledSysCall("Unhandled old signal in rt_sigaction"));
	 in
	   store_word oldbuf 0 action;
	   store_word oldbuf 4 flags;
	   store_word oldbuf 8 0L; (* restorer *)
	   store_word oldbuf 12 mask_low;
	   store_word oldbuf 12 mask_high);
      put_return 0L; (* success *)
    with
      | Unix.Unix_error(err, _, _) -> self#put_errno err

  method sys_sigaltstack new_stack_t old_stack_t =
    if old_stack_t <> 0L then
      (store_word old_stack_t 0 0L; (* base address *)
       store_word old_stack_t 4 2L; (* flags: SS_DISABLE *)
       store_word old_stack_t 8 0L); (* size *)
    put_return 0L; (* success *)

  method sys_rt_sigprocmask how newset oldset setlen =
    (if oldset = 0L then () else
       ((* report an empty old mask *)
	 match setlen with
	   | 4 -> 
	       store_word oldset 0 0L;
	   | 8 ->
	       store_word oldset 0 0L;
	       store_word oldset 4 0L
	   | _ -> failwith "Unexpected set size in (rt_)sigprocmask"));
    put_return 0L (* success *)

  method sys_socket dom_i typ_i prot_i =
    try
      let netlink_flag = ref false in
      let domain = match dom_i with
      | 1 -> Unix.PF_UNIX
      | 2 -> Unix.PF_INET
      | 10 -> Unix.PF_INET6
      | 16 ->
      (match prot_i with
      (* NETLINK_ROUTE *)
      | 0 -> netlink_flag := true;
        Unix.PF_INET
      | _ -> raise 
               (Unix.Unix_error(
                  Unix.ENOSYS, "Missing implementation for netlink family", "")))
      | _ -> raise (Unix.Unix_error(Unix.EINVAL, "Bad protocol family", ""))
      in
      let typ = match typ_i land 0o777 with
      | 1 -> Unix.SOCK_STREAM
      | 2 -> Unix.SOCK_DGRAM
      | 3 -> Unix.SOCK_RAW
      | 5 -> Unix.SOCK_SEQPACKET
      | _ -> raise (Unix.Unix_error(Unix.EINVAL, "Bad socket type", ""))
      in
      if !netlink_flag = false then (
        let oc_fd = Unix.socket domain typ prot_i and
        vt_fd = self#fresh_fd () in
        Array.set unix_fds vt_fd (Some oc_fd);
        put_return (Int64.of_int vt_fd))
      else (
        let vt_fd = self#fresh_fd () in
        netlink_sim_sockfd := vt_fd;
        (* Plugging in a placeholder into unix_fds *)
        Array.set unix_fds vt_fd (Some Unix.stdin);
        put_return (Int64.of_int vt_fd))
    with 
      | Unix.Unix_error(err, _, _) -> self#put_errno err

  method sys_stat path buf_addr =
    try
      let oc_buf = Unix.stat (chroot path) in
	self#write_oc_statbuf_as_stat buf_addr oc_buf;
	put_return 0L (* success *)
    with
      | Unix.Unix_error(err, _, _) -> self#put_errno err

  method sys_lstat path buf_addr =
    try
      let oc_buf = Unix.lstat (chroot path) in
	self#write_oc_statbuf_as_stat buf_addr oc_buf;
	put_return 0L (* success *)
    with
      | Unix.Unix_error(err, _, _) -> self#put_errno err

  method sys_fstat fd buf_addr =
    try
      let oc_buf =
	(if (fd <> 1 || true) then
	   Unix.fstat (self#get_fd fd)
	 else
	   Unix.stat "/etc/group") (* pretend stdout is always redirected *) in
	self#write_oc_statbuf_as_stat buf_addr oc_buf;
	put_return 0L (* success *)
    with
      | Unix.Unix_error(err, _, _) -> self#put_errno err

  method sys_stat64 path buf_addr =
    try
      let oc_buf = Unix.stat (chroot path) in
	self#write_oc_statbuf_as_stat64 buf_addr oc_buf;
	put_return 0L (* success *)
    with
      | Unix.Unix_error(err, _, _) -> self#put_errno err

  method sys_lstat64 path buf_addr =
    try
      let oc_buf = Unix.lstat (chroot path) in
	self#write_oc_statbuf_as_stat64 buf_addr oc_buf;
	put_return 0L (* success *)
    with
      | Unix.Unix_error(err, _, _) -> self#put_errno err

  method sys_fstat64 fd buf_addr =
    try
      let oc_buf =
	(if (fd <> 1 || true) then
	   Unix.fstat (self#get_fd fd)
	 else
	   Unix.stat "/etc/group") (* pretend stdout is always redirected *) in
	self#write_oc_statbuf_as_stat64 buf_addr oc_buf;
	put_return 0L (* success *)
    with
      | Unix.Unix_error(err, _, _) -> self#put_errno err
	  
  method sys_statfs path buf =
    ignore(path);
    self#write_fake_statfs_buf buf;
    put_return 0L (* success *)

  method sys_fstatfs fd buf =
    ignore(fd);
    self#write_fake_statfs_buf buf;
    put_return 0L (* success *)

  method sys_statfs64 path buf_len struct_buf =
    assert(buf_len = 84 || buf_len = 88); (* Same layout, different padding *)
    self#write_fake_statfs64buf struct_buf;
    put_return 0L (* success *)

  method sys_fsync fd =
    ignore(fd);
    put_return 0L (* success *)

  method sys_tgkill tgid tid signal : unit =
    let my_pid = self#get_pid in
      if tgid = my_pid && tid = my_pid && signal = 6 then
	raise SimulatedAbort;
      failwith "Unhandled args to tgkill (not abort())"

  method sys_time addr =
    let time = Int64.of_float (Unix.time ()) in
      if addr != 0L then
	store_word addr 0 time else ();
      put_return time

  method sys_times addr =
    let float_to_clocks f = Int64.of_float (f *. 100.0) in
    let pt = Unix.times () in
    let ut = float_to_clocks (pt.Unix.tms_utime) and
	st = float_to_clocks (pt.Unix.tms_stime) and
	cut = float_to_clocks (pt.Unix.tms_cutime) and
	cst = float_to_clocks (pt.Unix.tms_cstime) in
      (* Printf.printf "times: %Ld %Ld %Ld %Ld\n" ut st cut cst; *)
      store_word addr 0 ut;
      store_word addr 4 st;		 
      store_word addr 8 cut;
      store_word addr 12 cst;
      put_return (Int64.add ut st)

  method sys_umask new_mask =
    let old_mask = Unix.umask new_mask in
      put_return (Int64.of_int old_mask)

  method private one_line_from_cmd cmd =
    let ic = Unix.open_process_in cmd in
    let s = try
      input_line ic
    with
      | End_of_file -> ""
    in
      ignore(Unix.close_process_in ic);
      s

  method private external_uname =
    [(self#one_line_from_cmd "uname -s");
     (self#one_line_from_cmd "uname -n");
     (self#one_line_from_cmd "uname -r");
     (self#one_line_from_cmd "uname -v");
     (self#one_line_from_cmd "uname -m");
     (self#one_line_from_cmd "domainname")]

  method sys_uname buf =
    let nodename = (Unix.gethostname ()) in
      List.iter2
	(fun i str ->
	   fm#store_cstr buf (Int64.mul 65L i) str)
	[0L; 1L; 2L; 3L; 4L; 5L]
	(match (!opt_external_uname, !opt_arch) with
	   | (true, _) -> self#external_uname
	   | (false, X86) ->
	       ["Linux"; (* sysname *)
		nodename; (* nodename *)
		"2.6.32-5-amd64"; (* release *)
		"#1 SMP Fri Mar 27 04:02:59 UTC 2011"; (* version *)
		"i686"; (* machine *)
		"example.com" (* domain *)
	       ]
	   | (false, X64) ->
	       ["Linux"; (* sysname *)
		nodename; (* nodename *)
		"2.6.32-5-amd64"; (* release *)
		"#1 SMP Fri Mar 27 04:02:59 UTC 2011"; (* version *)
		"x86_64"; (* machine *)
		"example.com" (* domain *)
	       ]
	   | (false, ARM) ->
	       ["Linux"; (* sysname *)
		nodename; (* nodename *)
		"2.6.32-5-versatile"; (* release *)
		"#1 Wed Jun 15 07:34:48 UTC 2011"; (* version *)
		"armv5tejl"; (* machine *)
		"example.com" (* domain *)
	       ]
	);
      put_return 0L (* success *)

  method sys_alarm sec =
    try
      let ret = Unix.alarm sec in
      put_return (Int64.of_int ret)
    with
      | Unix.Unix_error(err, _, _) -> self#put_errno err

  method sys_unlink path =
    try
      Unix.unlink path;
      put_return 0L (* success *)
    with
      | Unix.Unix_error(err, _, _) -> self#put_errno err

  method sys_utime path times_buf =
    let actime = Int64.to_float (load_word (lea times_buf 0 0 0)) and
	modtime = Int64.to_float (load_word (lea times_buf 0 0 4))
    in
      Unix.utimes path actime modtime;
      put_return 0L (* success *)

  method sys_utimensat dirfd path_buf timespec_buf flags =
    let path = match (dirfd, path_buf, flags) with
      | (_, 0L, 0) when dirfd <> -100 ->
	  fd_info.(dirfd).fname
      | _ -> failwith "Unsupported args to utimensat"
    in
    let field off = load_word (lea timespec_buf 0 0 off) in
    let float off = Int64.to_float (field off) in
    let actime  = (float 0) +. (float 4)  /. 1000000000.0 and
	modtime = (float 8) +. (float 12) /. 1000000000.0
    in
      assert((field  4) <> 0x3fffffffL); (* UTIME_NOW *)
      assert((field  4) <> 0x3ffffffeL); (* UTIME_OMIT *)
      assert((field 12) <> 0x3fffffffL); (* UTIME_NOW *)
      assert((field 12) <> 0x3ffffffeL); (* UTIME_OMIT *)
      Unix.utimes path actime modtime;
      put_return 0L (* success *)      

  method sys_write fd bytes count =
    self#do_write fd bytes count

  method private iovec_size iov cnt =
    let sum = ref 0 in
      for i = 0 to cnt - 1 do
	let len = Int64.to_int (load_word (lea iov i 8 4)) in
	  sum := !sum + len
      done;
      !sum

  method private scatter_iovec iov cnt buf =
    let off = ref 0 in
      for i = 0 to cnt - 1 do
	let base = load_word (lea iov i 8 0) and
	    len = Int64.to_int (load_word (lea iov i 8 4))
	in
	  fm#store_str base 0L (String.sub buf !off len);
	  off := !off + len
      done

  method private gather_iovec iov cnt =
    Array.concat
      (Vine_util.mapn
	 (fun i -> read_buf
	    (load_word (lea iov i 8 0)) (* iov_base *)
	    (Int64.to_int (load_word (lea iov i 8 4)))) (* iov_len *)
	 (cnt - 1))

  method sys_writev fd iov cnt =
    let bytes = self#gather_iovec iov cnt in
      self#do_write fd bytes (Array.length bytes)

  method private handle_linux_syscall () =
    let get_reg r = 
      if !opt_symbolic_syscall_error <> None then
	fm#get_word_var r (* fail if not concrete *)
      else
	fm#get_word_var_concretize r
	  !opt_measure_influence_syscall_args "syscall arg"
    in
    let uh s = raise (UnhandledSysCall(s))
    in
    let (callnum_reg, arg_regs, ret_reg) = match !opt_arch with
      |	X86 -> (R_EAX, [| R_EBX; R_ECX; R_EDX; R_ESI; R_EDI; R_EBP |], R_EAX)
      | ARM -> (R7, [| R0; R1; R2; R3; R4; R5; R6 |], R0)
      | X64 -> failwith "64-bit syscalls not supported"

    in
    (let syscall_num = Int64.to_int (get_reg callnum_reg) and
	 read_1_reg () = get_reg arg_regs.(0) in
     let read_2_regs () =
       let ebx = read_1_reg () and
	   ecx = get_reg arg_regs.(1) in
	 (ebx, ecx) in
     let read_3_regs () = 
       let (ebx, ecx) = read_2_regs () and
	   edx = get_reg arg_regs.(2) in
	 (ebx, ecx, edx) in
     let read_4_regs () =
       let (ebx, ecx, edx) = read_3_regs () and
	   esi = get_reg arg_regs.(3) in
	 (ebx, ecx, edx, esi) in
     let read_5_regs () =
       let (ebx, ecx, edx, esi) = read_4_regs () and
	   edi = get_reg arg_regs.(4) in
	 (ebx, ecx, edx, esi, edi) in
     let read_6_regs () =
       let (ebx, ecx, edx, esi, edi) = read_5_regs () and
	   ebp = get_reg arg_regs.(5) in
	 (ebx, ecx, edx, esi, edi, ebp) in
     let read_7_regs () =
       assert(!opt_arch <> X86); (* x86 only has 6 available registers *)
       let (r0, r1, r2, r3, r4, r5) = read_6_regs () and
	   r6 = get_reg arg_regs.(6) in
	 (r0, r1, r2, r3, r4, r5, r6)
     in
       ignore(0, read_7_regs);
       match (!opt_arch, syscall_num) with 
	 | (_, 0) -> (* restart_syscall *)
	     uh "Unhandled Linux system call restart_syscall (0)"
	 | (_, 1) -> (* exit *)
	     let arg1 = read_1_reg () in
	     let status = arg1 in
	       if !opt_trace_syscalls then
		 Printf.printf "exit(%Ld) (no return)\n" status;
	       self#sys_exit status
	 | (_, 2) -> (* fork *)
	     uh "Unhandled Linux system call fork (2)"
	 | (_, 3) -> (* read *)		    
	     let (arg1, arg2, arg3) = read_3_regs () in
	     let fd    = Int64.to_int arg1 and
		 buf   = arg2 and
		 count = Int64.to_int arg3 in
	       if !opt_trace_syscalls then
		 Printf.printf "read(%d, 0x%08Lx, %d)" fd buf count;
	       self#sys_read fd buf count;
	 | (_, 4) -> (* write *)
	     let (arg1, arg2, arg3) = read_3_regs () in
	     let fd    = Int64.to_int arg1 and
		 buf   = arg2 and
		 count = Int64.to_int arg3 in
	       if !opt_trace_syscalls then
		 Printf.printf "write(%d, 0x%08Lx, %d)\n" fd buf count;
	       let bytes = read_buf buf count in
		 self#sys_write fd bytes count
	 | (_, 5) -> (* open *)
	     let (arg1, arg2) = read_2_regs () in
	     let arg3 = (if (Int64.logand arg2 0o100L) <> 0L then
			  get_reg arg_regs.(2)
			else
			  0L) in
	     let path_buf = arg1 and
		 flags    = Int64.to_int arg2 and
		 mode     = Int64.to_int arg3 in
	     let path = fm#read_cstr path_buf in
	       if !opt_trace_syscalls then
		 Printf.printf "open(\"%s\", 0x%x, 0o%o)" path flags mode;
	       self#sys_open path flags mode
	 | (_, 6) -> (* close *)
	     let arg1 = read_1_reg () in
	     let fd = Int64.to_int arg1 in
	       if !opt_trace_syscalls then
		 Printf.printf "close(%d)" fd;
	       self#sys_close fd
	 | (ARM, 7) -> uh "No waitpid (7) syscall in Linux/ARM (E)ABI"
	 | (X86, 7) -> (* waitpid *)
	     uh "Unhandled Linux system call waitpid (7)"
	 | (_, 8) -> (* creat *)
	     uh "Unhandled Linux system call creat (8)"
	 | (_, 9) -> (* link *)
	     let (arg1, arg2) = read_2_regs () in
	     let oldpath = fm#read_cstr arg1 and
		 newpath = fm#read_cstr arg2 in
	       if !opt_trace_syscalls then
		 Printf.printf "link(\"%s\", \"%s\")" oldpath newpath;
	       self#sys_link oldpath newpath
	 | (ARM, 10) -> uh "Check whether ARM unlink syscall matches x86"
	 | (X86, 10) -> (* unlink *)
	     let ebx = read_1_reg () in
	     let path = fm#read_cstr ebx in
	       if !opt_trace_syscalls then
		 Printf.printf "unlink(\"%s\")" path;
	       self#sys_unlink path
	 | (_, 11) -> (* execve *)
	     uh "Unhandled Linux system call execve (11)"
	 | (ARM, 12) -> uh "Check whether ARM chdir syscall matches x86"
	 | (X86, 12) -> (* chdir *)
	     let ebx = read_1_reg () in
	     let path = fm#read_cstr ebx in
	       if !opt_trace_syscalls then
		 Printf.printf "chdir(\"%s\")" path;
	       self#sys_chdir path
	 | (ARM, 13) -> uh "Check whether ARM time syscall matches x86"
	 | (X86, 13) -> (* time *)
	     let ebx = read_1_reg () in
	     let addr = ebx in
	       if !opt_trace_syscalls then
		 Printf.printf "time(0x%08Lx)" addr;
	       self#sys_time addr
	 | (_, 14) -> (* mknod *)
	     uh "Unhandled Linux system call mknod (14)"
	 | (_, 15) -> (* chmod *)
	     let (arg1, arg2) = read_2_regs () in
	     let path = fm#read_cstr arg1 and
		 mode = Int64.to_int arg2 in
	       if !opt_trace_syscalls then
		 Printf.printf "chmod(\"%s\", 0o%o)" path mode;
	       self#sys_chmod path mode
	 | (_, 16) -> (* lchown *)
	     uh "Unhandled Linux system call lchown (16)"
	 | (ARM, 17) -> uh "No break (17) syscall in Linux/ARM (E)ABI"
	 | (X86, 17) -> (* break *)
	     uh "Unhandled Linux system call break (17)"
	 | (ARM, 18) -> uh "No oldstat (18) syscall in Linux/ARM (E)ABI"
	 | (X86, 18) -> (* oldstat *)
	     uh "Unhandled Linux system call oldstat (18)"
	 | (ARM, 19) -> uh "Check whether ARM lseek syscall matches x86"
	 | (X86, 19) -> (* lseek *)
	     let (ebx, ecx, edx) = read_3_regs () in
	     let (fd: int) = Int64.to_int ebx and
		 offset = ecx and
		 whence = (Int64.to_int edx) in
	       if !opt_trace_syscalls then
		 Printf.printf "lseek(%d, %Ld, %d)" fd offset whence;
	       self#sys_lseek fd offset whence
	 | (_, 20) -> (* getpid *)
	     if !opt_trace_syscalls then
	       Printf.printf "getpid()";
	     self#sys_getpid ()
	 | (_, 21) -> (* mount *)
	     uh "Unhandled Linux system call mount (21)"
	 | (_, 22) -> (* umount *)
	     uh "Unhandled Linux system call umount (22)"
	 | (_, 23) -> (* setuid *)
	     uh "Unhandled Linux system call setuid (23)"
	 | (ARM, 24) -> uh "Check whether ARM getuid syscall matches x86"
	 | (X86, 24) -> (* getuid *)
	     if !opt_trace_syscalls then
	       Printf.printf "getuid()";
	     self#sys_getuid ()
	 | (_, 25) -> (* stime *)
	     uh "Unhandled Linux system call stime (25)"
	 | (_, 26) -> (* ptrace *)
	     uh "Unhandled Linux system call ptrace (26)"
	 | (_, 27) -> (* alarm *)
         let arg = read_1_reg () in
         let sec = Int64.to_int arg in
         if !opt_trace_syscalls then
           Printf.printf "alarm(%d)" sec;
         self#sys_alarm sec
	 | (ARM, 28) -> uh "No oldfstat (28) syscall in Linux/ARM (E)ABI"
	 | (X86, 28) -> (* oldfstat *)
	     uh "Unhandled Linux system call oldfstat (28)"
	 | (_, 29) -> (* pause *)
	     uh "Unhandled Linux system call pause (29)"
	 | (ARM, 30) -> uh "Check whether ARM utime syscall matches x86"
	 | (X86, 30) -> (* utime *)
	     let (ebx, ecx) = read_2_regs () in
	     let path = fm#read_cstr ebx and
		 times_buf = ecx in
	       if !opt_trace_syscalls then
		 Printf.printf "utime(\"%s\", 0x%08Lx)" path times_buf;
	       self#sys_utime path times_buf
	 | (ARM, 31) -> uh "No stty (31) syscall in Linux/ARM (E)ABI"
	 | (X86, 31) -> (* stty *)
	     uh "Unhandled Linux system call stty (31)"
	 | (ARM, 32) -> uh "No gtty (32) syscall in Linux/ARM (E)ABI"
	 | (X86, 32) -> (* gtty *)
	     uh "Unhandled Linux system call gtty (32)"
	 | (_, 33) -> (* access *)
	     let (arg1, arg2) = read_2_regs () in
	     let path_buf = arg1 and
		 mode     = Int64.to_int arg2 in
	     let path = fm#read_cstr path_buf in
	       if !opt_trace_syscalls then
		 Printf.printf "access(\"%s\", 0x%x)" path mode;
	       self#sys_access path mode
	 | (_, 34) -> (* nice *)
	     uh "Unhandled Linux system call nice (34)"
	 | (ARM, 35) -> uh "No ftime (35) syscall in Linux/ARM (E)ABI"
	 | (X86, 35) -> (* ftime *)
	     uh "Unhandled Linux system call ftime (35)"
	 | (_, 36) -> (* sync *)
	     uh "Unhandled Linux system call sync (36)"
	 | (_, 37) -> (* kill *)
	     uh "Unhandled Linux system call kill (37)"
	 | (_, 38 )-> (* rename *)
	     let (arg1, arg2) = read_2_regs () in
	     let oldpath = fm#read_cstr arg1 and
		 newpath = fm#read_cstr arg2 in
	       if !opt_trace_syscalls then
		 Printf.printf "rename(\"%s\", \"%s\")" oldpath newpath;
	       self#sys_rename oldpath newpath
	 | (ARM, 39) -> uh "Check whether ARM mkdir syscall matches x86"
	 | (X86, 39) -> (* mkdir *)
	     let (ebx, ecx) = read_2_regs () in
	     let path_buf = ebx and
		 mode     = Int64.to_int ecx in
	     let path = fm#read_cstr path_buf in
	       if !opt_trace_syscalls then
		 Printf.printf "mkdir(\"%s\", 0x%x)" path mode;
	       self#sys_mkdir path mode
	 | (_, 40) -> (* rmdir *)
	     uh "Unhandled Linux system call rmdir (40)"
	 | (_, 41) -> (* dup *)
	     let arg1 = read_1_reg () in
	     let fd = Int64.to_int arg1 in
	       if !opt_trace_syscalls then
		 Printf.printf "dup(%d)" fd;
	       self#sys_dup fd
	 | (ARM, 42) -> uh "Check whether ARM pipe syscall matches x86"
	 | (X86, 42) -> (* pipe *)
	     let ebx = read_1_reg () in
	     let buf = ebx in
	       if !opt_trace_syscalls then
		 Printf.printf "pipe(0x%08Lx)" buf;
	       self#sys_pipe buf
	 | (ARM, 43) -> uh "Check whether ARM times syscall matches x86"
	 | (X86, 43) -> (* times *)
	     let ebx = read_1_reg () in
	     let addr = ebx in
	       if !opt_trace_syscalls then
		 Printf.printf "times(0x%08Lx)" addr;
	       self#sys_times addr
	 | (ARM, 44) -> uh "No prof (44) syscall in Linux/ARM (E)ABI"
	 | (X86, 44) -> (* prof *)
	     uh "Unhandled Linux system call prof (44)"
	 | (_, 45) -> (* brk *)
	     let arg1 = read_1_reg () in
	     let addr = arg1 in
	       if !opt_trace_syscalls then
		 Printf.printf "brk(0x%08Lx)" addr;
	       self#sys_brk addr
	 | (_, 46) -> (* setgid *)
	     uh "Unhandled Linux system call setgid (46)"
	 | (ARM, 47) -> uh "Check whether ARM getgid syscall matches x86"
	 | (X86, 47) -> (* getgid *)
	     if !opt_trace_syscalls then
	       Printf.printf "getgid()";
	     self#sys_getgid ()
	 | (ARM, 48) -> uh "No signal (48) syscall in Linux/ARM (E)ABI"
	 | (X86, 48) -> (* signal *)
	     uh "Unhandled Linux system call signal (48)"
	 | (ARM, 49) -> uh "Check whether ARM geteuid syscall matches x86"
	 | (X86, 49) -> (* geteuid *)
	     if !opt_trace_syscalls then
	       Printf.printf "geteuid()";
	     self#sys_geteuid ()
	 | (ARM, 50) -> uh "Check whether ARM getegid syscall matches x86"
	 | (X86, 50) -> (* getegid *)
	     if !opt_trace_syscalls then
	       Printf.printf "getegid()";
	     self#sys_getegid ()
	 | (_, 51) -> (* acct *)
	     uh "Unhandled Linux system call acct (51)"
	 | (_, 52) -> (* umount2 *)
	     uh "Unhandled Linux system call umount2 (52)"
	 | (ARM, 53) -> uh "No lock (53) syscall in Linux/ARM (E)ABI"
	 | (X86, 53) -> (* lock *)
	     uh "Unhandled Linux system call lock (53)"
	 | (_, 54) -> (* ioctl *)
	     let (arg1, arg2, arg3) = read_3_regs () in
	     let fd   = Int64.to_int arg1 and
		 req  = arg2 and
		 argp = arg3 in
	       if !opt_trace_syscalls then
		 Printf.printf "ioctl(%d, 0x%Lx, 0x%08Lx)" fd req argp;
	       self#sys_ioctl fd req argp;
	 | (ARM, 55) -> uh "Check whether ARM fcntl syscall matches x86"
	 | (X86, 55) -> (* fcntl *)
	     let (ebx, ecx, edx) = read_3_regs () in
	     let fd = Int64.to_int ebx and
		 cmd = Int64.to_int ecx and
		 arg = edx in
	       if !opt_trace_syscalls then
		 Printf.printf "fcntl(%d, %d, 0x%08Lx)" fd cmd arg;
	       self#sys_fcntl fd cmd arg
	 | (ARM, 56) -> uh "No mpx (56) syscall in Linux/ARM (E)ABI"
	 | (X86, 56) -> (* mpx *)
	     uh "Unhandled Linux system call mpx (56)"
	 | (_, 57) -> (* setpgid *)
	     uh "Unhandled Linux system call setpgid (57)"
	 | (ARM, 58) -> uh "No ulimit (58) syscall in Linux/ARM (E)ABI"
	 | (X86, 58) -> (* ulimit *)
	     uh "Unhandled Linux system call ulimit (58)"
	 | (ARM, 59) -> uh "No ulimit (59) syscall in Linux/ARM (E)ABI"
	 | (X86, 59) -> (* oldolduname *)
	     uh "Unhandled Linux system call oldolduname (59)"
	 | (ARM, 60) -> uh "Check whether ARM umask syscall matches x86"
	 | (X86, 60) -> (* umask *)
	     let ebx = read_1_reg () in
	     let mask = Int64.to_int ebx in
	       if !opt_trace_syscalls then
		 Printf.printf "umask(0o%03o)" mask;
	       self#sys_umask mask;
	 | (_, 61) -> (* chroot *)
	     uh "Unhandled Linux system call chroot (61)"
	 | (_, 62) -> (* ustat *)
	     uh "Unhandled Linux system call ustat (62)"
	 | (_, 63) -> (* dup2 *)
         let (arg1,arg2) = read_2_regs () in
         let fd1 = Int64.to_int arg1 and
             fd2 = Int64.to_int arg2 in
         if !opt_trace_syscalls then
           Printf.printf "dup2(%d,%d)" fd1 fd2;
         self#sys_dup2 fd1 fd2
	 | (ARM, 64) -> uh "Check whether ARM getppid syscall matches x86"
	 | (X86, 64) -> (* getppid *)
	     if !opt_trace_syscalls then
	       Printf.printf "getppid()";
	     self#sys_getppid ()
	 | (ARM, 65) -> uh "Check whether ARM getpgrp syscall matches x86"
	 | (X86, 65) -> (* getpgrp *)
	     if !opt_trace_syscalls then
	       Printf.printf "getpgrp()";
	     self#sys_getpgrp ()
	 | (_, 66) -> (* setsid *)
	     uh "Unhandled Linux system call setsid (66)"
	 | (_, 67) -> (* sigaction *)
	     uh "Unhandled Linux system call sigaction (67)"
	 | (ARM, 68) -> uh "No sgetmask (68) syscall in Linux/ARM (E)ABI"
	 | (X86, 68) -> (* sgetmask *)
	     uh "Unhandled Linux system call sgetmask (68)"
	 | (ARM, 69) -> uh "No ssetmask (69) syscall in Linux/ARM (E)ABI"
	 | (X86, 69) -> (* ssetmask *)
	     uh "Unhandled Linux system call ssetmask (69)"
	 | (ARM, 70) -> uh "Check whether ARM setreuid syscall matches x86"
	 | (X86, 70) -> (* setreuid *)
	     let (ebx, ecx) = read_2_regs () in
	     let ruid = Int64.to_int ebx and
		 euid = Int64.to_int ecx in
	       if !opt_trace_syscalls then
		 Printf.printf "setreuid(%d, %d)" ruid euid;
	       self#sys_setreuid ruid euid
	 | (_, 71) -> (* setregid *)
	     uh "Unhandled Linux system call setregid (71)"
	 | (_, 72) -> (* sigsuspend *)
	     uh "Unhandled Linux system call sigsuspend (72)"
	 | (_, 73) -> (* sigpending *)
	     uh "Unhandled Linux system call sigpending (73)"
	 | (_, 74) -> (* sethostname *)
	     uh "Unhandled Linux system call sethostname (74)"
	 | (ARM, 75) -> uh "Check whether ARM setrlimit syscall matches x86"
	 | (X86, 75) -> (* setrlimit *)
	     let (ebx, ecx) = read_2_regs () in
	     let resource = Int64.to_int ebx and
		 rlim = ecx in
	       if !opt_trace_syscalls then
		 Printf.printf "setrlimit(%d, 0x%08Lx)" resource rlim;
	       self#sys_setrlimit resource rlim
	 | (_, 76) -> (* getrlimit *)
	     uh "Unhandled Linux system call getrlimit (76)"
	 | (_, 77) -> (* getrusage *)
	     let (ebx, ecx) = read_2_regs () in
	     let who = Int64.to_int ebx and
		 buf = ecx in
	       if !opt_trace_syscalls then
		 Printf.printf "getrusage(%d, 0x%08Lx)" who buf;
	       self#sys_getrusage who buf
	 | (_, 78) -> (* gettimeofday *)
	     let (arg1, arg2) = read_2_regs () in
	     let timep = arg1 and
		 zonep = arg2 in
	       if !opt_trace_syscalls then
		 Printf.printf "gettimeofday(0x%08Lx, 0x%08Lx)" timep zonep;
	       self#sys_gettimeofday timep zonep
	 | (_, 79) -> (* settimeofday *)
	     uh "Unhandled Linux system call settimeofday (79)"
	 | (_, 80) -> (* getgroups *)
	     uh "Unhandled Linux system call getgroups (80)"
	 | (_, 81) -> (* setgroups *)
	     uh "Unhandled Linux system call setgroups (81)"
	 | (_, 82) -> (* select *)
	     uh "Unhandled Linux system call select (82)"
	 | (_, 83) -> (* symlink *)
         let (arg1, arg2) = read_2_regs () in
         let target = (fm#read_cstr arg1) and
             linkpath = (fm#read_cstr arg2) in
         if !opt_trace_syscalls then
           Printf.printf "symlink(%s, %s)" target linkpath;
         self#sys_symlink target linkpath
	 | (ARM, 84) -> uh "No oldlstat (84) syscall in Linux/ARM (E)ABI"
	 | (X86, 84) -> (* oldlstat *)
	     uh "Unhandled Linux system call oldlstat (84)"
	 | (_, 85) -> (* readlink *)
	     let (arg1, arg2, arg3) = read_3_regs () in
	     let path_buf = arg1 and
		 out_buf  = arg2 and
		 buflen   = Int64.to_int arg3 in
	     let path = fm#read_cstr path_buf in
	       if !opt_trace_syscalls then
		 Printf.printf "readlink(\"%s\", 0x%08Lx, %d)"
		   path out_buf buflen;
	       self#sys_readlink path out_buf buflen
	 | (_, 86) -> (* uselib *)
	     uh "Unhandled Linux system call uselib (86)"
	 | (_, 87) -> (* swapon *)
	     uh "Unhandled Linux system call swapon (87)"
	 | (_, 88) -> (* reboot *)
	     uh "Unhandled Linux system call reboot (88)"
	 | (_, 89) -> (* readdir *)
	     uh "Unhandled Linux system call readdir (89)"
	 | (ARM, 90) -> uh "Check whether ARM mmap (90) syscall matches x86"
	 | (X86, 90) -> (* mmap *)
	     let ebx = read_1_reg () in
	     let addr   = load_word ebx and
		 length = load_word (lea ebx 0 0 4) and
		 prot   = load_word (lea ebx 0 0 8) and
		 flags  = load_word (lea ebx 0 0 12) and
		 fd     = load_word (lea ebx 0 0 16) and
		 offset = Int64.to_int (load_word (lea ebx 0 0 20)) in
	       if !opt_trace_syscalls then
		 Printf.printf "mmap(0x%08Lx, %Ld, 0x%Lx, 0x%0Lx, %Ld, %d)"
		   addr length prot flags fd offset;
	       self#sys_mmap addr length prot flags fd offset
	 | (_, 91) -> (* munmap *)
	     let (arg1, arg2) = read_2_regs () in
	     let addr = arg1 and
		 len  = arg2 in
	       if !opt_trace_syscalls then
		 Printf.printf "munmap(0x%08Lx, %Ld)" addr len;
	       self#sys_munmap addr len
	 | (_, 92) -> (* truncate *)
	     uh "Unhandled Linux system call truncate (92)"
	 | (_, 93) -> (* ftruncate *)
	     uh "Unhandled Linux system call ftruncate (93)"
	 | (ARM, 94) -> uh "Check whether ARM fchmod syscall matches x86"
	 | (X86, 94) -> (* fchmod *)
	     let (ebx, ecx) = read_2_regs () in
	     let fd = Int64.to_int ebx and
		 mode = Int64.to_int ecx in
	       if !opt_trace_syscalls then
		 Printf.printf "fchmod(%d, 0o%03o)" fd mode;
	       self#sys_fchmod fd mode
	 | (_, 95) -> (* fchown *)
	     uh "Unhandled Linux system call fchown (95)"
	 | (_, 96) -> (* getpriority *)
	     uh "Unhandled Linux system call getpriority (96)"
	 | (_, 97) -> (* setpriority *)
	     uh "Unhandled Linux system call setpriority (97)"
	 | (ARM, 98) -> uh "No profil (98) syscall in Linux/ARM (E)ABI"
	 | (X86, 98) -> (* profil *)
	     uh "Unhandled Linux system call profil (98)"
	 | (ARM, 99) -> uh "Check whether ARM statfs syscall matches x86"
	 | (X86, 99) -> (* statfs *)
	     let (ebx, ecx) = read_2_regs () in
	     let path = fm#read_cstr ebx and
		 buf = ecx in
	       if !opt_trace_syscalls then
		 Printf.printf "statfs(\"%s\", 0x%08Lx)" path buf;
	       self#sys_statfs path buf
	 | (ARM, 100) -> uh "Check whether ARM fstatfs syscall matches x86"
	 | (X86, 100) -> (* fstatfs *)
	     let (ebx, ecx) = read_2_regs () in
	     let fd = Int64.to_int ebx and
		 buf = ecx in
	       if !opt_trace_syscalls then
		 Printf.printf "fstatfs(%d, 0x%08Lx)" fd buf;
	       self#sys_fstatfs fd buf
	 | (ARM, 101) -> uh "No ioperm (101) syscall in Linux/ARM (E)ABI"
	 | (X86, 101) -> (* ioperm *)
	     uh "Unhandled Linux system call ioperm (101)"
	 | (ARM, 102) -> uh "Check whether ARM socketcall syscall matches x86"
	 | (X86, 102) -> (* socketcall *)
	     let (ebx, ecx) = read_2_regs () in
	     let call = Int64.to_int ebx and
		 args = ecx in
	       (match call with
		  | 1 -> 
		      let dom_i = Int64.to_int (load_word args) and
			  typ_i = Int64.to_int (load_word (lea args 0 0 4)) and
			  prot_i = Int64.to_int (load_word (lea args 0 0 8)) in
			if !opt_trace_syscalls then
			  Printf.printf "socket(%d, %d, %d)"
			    dom_i typ_i prot_i;
			self#sys_socket dom_i typ_i prot_i
		  | 2 ->
		      let sockfd = Int64.to_int (load_word args) and
			  addr = load_word (lea args 0 0 4) and
			  addrlen = Int64.to_int (load_word (lea args 0 0 8))
		      in
			if !opt_trace_syscalls then
			  Printf.printf "bind(%d, 0x%08Lx, %d)"
			    sockfd addr addrlen;
			self#sys_bind sockfd addr addrlen
		  | 3 -> 
		      let sockfd = Int64.to_int (load_word args) and
			  addr = load_word (lea args 0 0 4) and
			  addrlen = Int64.to_int (load_word (lea args 0 0 8))
		      in
			if !opt_trace_syscalls then
			  Printf.printf "connect(%d, 0x%08Lx, %d)"
			    sockfd addr addrlen;
			self#sys_connect sockfd addr addrlen
		  | 4 -> 
		      let sockfd = Int64.to_int (load_word args) and
			  backlog = Int64.to_int (load_word (lea args 0 0 4))
		      in
			if !opt_trace_syscalls then
			  Printf.printf "listen(%d, %d)" sockfd backlog;
			self#sys_listen sockfd backlog
		  | 5 ->
		    let sockfd = Int64.to_int (load_word args) and
			addr = load_word (lea args 0 0 4) and
			addrlen_ptr = load_word (lea args 0 0 8)
		    in
		    if !opt_trace_syscalls then
		      Printf.printf "accept(%d, 0x%08Lx, 0x%08Lx)"
			sockfd addr addrlen_ptr;
		    self#sys_accept sockfd addr addrlen_ptr
		  | 6 ->
		      let sockfd = Int64.to_int (load_word args) and
			  addr = load_word (lea args 0 0 4) and
			  addrlen_ptr = load_word (lea args 0 0 8)
		      in
			if !opt_trace_syscalls then
			  Printf.printf "getsockname(%d, 0x%08Lx, 0x%08Lx)"
			    sockfd addr addrlen_ptr;
			self#sys_getsockname sockfd addr addrlen_ptr
		  | 7 -> 
		      let sockfd = Int64.to_int (load_word args) and
			  addr = load_word (lea args 0 0 4) and
			  addrlen_ptr = load_word (lea args 0 0 8)
		      in
			if !opt_trace_syscalls then
			  Printf.printf "getpeername(%d, 0x%08Lx, 0x%08Lx)"
			    sockfd addr addrlen_ptr;
			self#sys_getpeername sockfd addr addrlen_ptr
		  | 8 -> 
              let dom_i = Int64.to_int (load_word args) and
                  typ_i = Int64.to_int (load_word (lea args 0 0 4)) and
                  prot_i = Int64.to_int (load_word (lea args 0 0 8)) and
                  addr = load_word (lea args 0 0 12) in
              if !opt_trace_syscalls then
                Printf.printf "socketpair(%d, %d, %d, 0x%08Lx)"
                  dom_i typ_i prot_i addr;
              self#sys_socketpair dom_i typ_i prot_i addr
		  | 9 ->
		      let sockfd = Int64.to_int (load_word args) and
			  buf = load_word (lea args 0 0 4) and
			  len = Int64.to_int (load_word (lea args 0 0 8)) and
			  flags = Int64.to_int (load_word (lea args 0 0 12))
		      in
			if !opt_trace_syscalls then
			  Printf.printf "send(%d, 0x%08Lx, %d, %d)"
			    sockfd buf len flags;
			self#sys_send sockfd buf len flags
		  | 10 ->
		      let sockfd = Int64.to_int (load_word args) and
			  buf = load_word (lea args 0 0 4) and
			  len = Int64.to_int (load_word (lea args 0 0 8)) and
			  flags = Int64.to_int (load_word (lea args 0 0 12))
		      in
			if !opt_trace_syscalls then
			  Printf.printf "recv(%d, 0x%08Lx, %d, %d)"
			    sockfd buf len flags;
			self#sys_recv sockfd buf len flags
		  | 11 ->
		      let sockfd = Int64.to_int (load_word args) and
			  buf = load_word (lea args 0 0 4) and
			  len = Int64.to_int (load_word (lea args 0 0 8)) and
			  flags = Int64.to_int (load_word (lea args 0 0 12))
									  and
			  addr = load_word (lea args 0 0 16) and
			  addrlen = Int64.to_int (load_word (lea args 0 0 20))
		      in
			if !opt_trace_syscalls then
			  Printf.printf
			    "sendto(%d, 0x%08Lx, %d, %d, 0x%08Lx, %d)"
			    sockfd buf len flags addr addrlen;
			self#sys_sendto sockfd buf len flags addr addrlen
		  | 12 ->
		      let sockfd = Int64.to_int (load_word args) and
			  buf = load_word (lea args 0 0 4) and
			  len = Int64.to_int (load_word (lea args 0 0 8)) and
			  flags = Int64.to_int (load_word (lea args 0 0 12))
									  and
			  addr = load_word (lea args 0 0 16) and
			  addrlen_ptr = load_word (lea args 0 0 20)
		      in
			if !opt_trace_syscalls then
			  Printf.printf
			    "recvfrom(%d, 0x%08Lx, %d, %d, 0x%08Lx, 0x%08Lx)"
			    sockfd buf len flags addr addrlen_ptr;
			self#sys_recvfrom sockfd buf len flags addr addrlen_ptr
		  | 13 ->
              let sockfd = Int64.to_int (load_word args) and
                  how = Int64.to_int (load_word(lea args 0 0 4)) in
              if !opt_trace_syscalls then
                Printf.printf "shutdown(%d, %d)" sockfd how;
              self#sys_shutdown sockfd how 
		  | 14 ->
		      let sockfd = Int64.to_int (load_word args) and
			  level = Int64.to_int (load_word (lea args 0 0 4)) and
			  name = Int64.to_int (load_word (lea args 0 0 8)) and
			  valp = load_word (lea args 0 0 12) and
			  len = Int64.to_int (load_word (lea args 0 0 16))
		      in
			if !opt_trace_syscalls then
			  Printf.printf
			    "setsockopt(%d, %d, %d, 0x%08Lx, %d)"
			    sockfd level name valp len;
			self#sys_setsockopt sockfd level name valp len
		  | 15 ->
              let sockfd = Int64.to_int (load_word args) and
			  level = Int64.to_int (load_word (lea args 0 0 4)) and
			  name = Int64.to_int (load_word (lea args 0 0 8)) and
			  valp = load_word (lea args 0 0 12) and
			  lenp = load_word (lea args 0 0 16)
		      in
			if !opt_trace_syscalls then
			  Printf.printf
			    "getsockopt(%d, %d, %d, 0x%08Lx, 0x%08Lx)"
			    sockfd level name valp lenp;
			self#sys_getsockopt sockfd level name valp lenp

		  | 16 ->
		      let sockfd = Int64.to_int (load_word args) and
			  msg = load_word (lea args 0 0 4) and
			  flags = Int64.to_int (load_word (lea args 0 0 8))
		      in
			if !opt_trace_syscalls then
			  Printf.printf "sendmsg(%d, 0x%08Lx, %d)"
			    sockfd msg flags;
			self#sys_sendmsg sockfd msg flags
		  | 17 ->
		      let sockfd = Int64.to_int (load_word args) and
			  msg = load_word (lea args 0 0 4) and
			  flags = Int64.to_int (load_word (lea args 0 0 8))
		      in
			if !opt_trace_syscalls then
			  Printf.printf "recvmsg(%d, 0x%08Lx, %d)"
			    sockfd msg flags;
			self#sys_recvmsg sockfd msg flags
		  | 18 -> uh"Unhandled Linux system call accept4 (102:18)"
		  | _ -> self#put_errno Unix.EINVAL)
	 | (_, 103) -> (* syslog *)
	     uh "Unhandled Linux system call syslog (103)"
	 | (_, 104) -> (* setitimer *)
	     uh "Unhandled Linux system call setitimer (104)"
	 | (_, 105) -> (* getitimer *)
	     uh "Unhandled Linux system call getitimer (105)"
	 | (ARM, 106) -> uh "Check whether ARM stat (106) syscall matches x86"
	 | (X86, 106) -> (* stat *)
	     let (ebx, ecx) = read_2_regs () in
	     let path_buf = ebx and
		 buf_addr = ecx in
	     let path = fm#read_cstr path_buf in
	       if !opt_trace_syscalls then
		 Printf.printf "stat(\"%s\", 0x%08Lx)" path buf_addr;
	       self#sys_stat path buf_addr
	 | (ARM, 107) -> uh "Check whether ARM lstat (107) syscall matches x86"
	 | (X86, 107) -> (* lstat *)
	     let (ebx, ecx) = read_2_regs () in
	     let path_buf = ebx and
		 buf_addr = ecx in
	     let path = fm#read_cstr path_buf in
	       if !opt_trace_syscalls then
		 Printf.printf "lstat(\"%s\", 0x%08Lx)" path buf_addr;
	       self#sys_lstat path buf_addr
	 | (ARM, 108) -> uh "Check whether ARM fstat (108) syscall matches x86"
	 | (X86, 108) -> (* fstat *)
	     let (ebx, ecx) = read_2_regs () in
	     let fd = Int64.to_int ebx and
		 buf_addr = ecx in
	       if !opt_trace_syscalls then
		 Printf.printf "fstat(%d, 0x%08Lx)" fd buf_addr;
	       self#sys_fstat fd buf_addr
	 | (ARM, 109) -> uh "No olduname (109) syscall in Linux/ARM (E)ABI"
	 | (X86, 109) -> (* olduname *)
	     uh "Unhandled Linux system call olduname (109)"
	 | (ARM, 110) -> uh "No iopl (110) syscall in Linux/ARM (E)ABI"
	 | (x86, 110) -> (* iopl *)
	     uh "Unhandled Linux system call iopl (110)"
	 | (_, 111) -> (* vhangup *)
	     uh "Unhandled Linux system call vhangup (111)"
	 | (ARM, 112) -> uh "No idle (112) syscall in Linux/ARM (E)ABI"
	 | (X86, 112) -> (* idle *)
	     uh "Unhandled Linux system call idle (112)"
	 | (X86, 113) -> (* vm86old *)
	     uh "Unhandled Linux/x86 system call vm86old (113)"
	 | (ARM, 113) -> (* syscall *)
	     uh "Unhandled Linux/x86 system call syscall (113)"
	 | (_, 114) -> (* wait4 *)
	     uh "Unhandled Linux system call wait4 (114)"
	 | (_, 115) -> (* swapoff *)
	     uh "Unhandled Linux system call swapoff (115)"
	 | (_, 116) -> (* sysinfo *)
	     uh "Unhandled Linux system call sysinfo (116)"
	 | (_, 117) -> (* ipc *)
	     let (arg1, arg2, arg3, arg4, arg5, arg6) = read_6_regs () in
	     let call = Int64.to_int arg1 and
		 first = Int64.to_int arg2 and
		 second = Int64.to_int arg3 and
		 third = Int64.to_int arg4 and
		 ptr = arg5 and
		 fifth = arg6
	     in
	       if !opt_trace_syscalls then
		 Printf.printf "ipc(%d, %d, %d, %d, 0x%08Lx, 0x%Lx)"
		   call first second third ptr fifth;
	       self#put_errno Unix.ENOSYS
	 | (_, 118) -> (* fsync *)
	     let arg1 = read_1_reg () in
	     let fd = Int64.to_int arg1 in
	       if !opt_trace_syscalls then
		 Printf.printf "fsync(%d)" fd;
	       self#sys_fsync fd
	 | (_, 119) -> (* sigreturn *)
	     uh "Unhandled Linux system call sigreturn (119)"
	 | (_, 120) -> (* clone *)
	     uh "Unhandled Linux system call clone (120)"
	 | (_, 121) -> (* setdomainname *)
	     uh "Unhandled Linux system call setdomainname (121)"
	 | (_, 122) -> (* uname *)
	     let arg1 = read_1_reg () in
	     let buf = arg1 in
	       if !opt_trace_syscalls then
		 Printf.printf "uname(0x%08Lx)" buf;
	       self#sys_uname buf
	 | (ARM, 123) -> uh "No modify_ldt (112) syscall in Linux/ARM (E)ABI"
	 | (X86, 123) -> (* modify_ldt *)
	     uh "Unhandled Linux system call modify_ldt (123)"
	 | (_, 124) -> (* adjtimex *)
	     uh "Unhandled Linux system call adjtimex (124)"
	 | (_, 125) -> (* mprotect *)
	     let (arg1, arg2, arg3) = read_3_regs () in
	     let addr = arg1 and
		 len  = arg2 and
		 prot = arg3 in
	       if !opt_trace_syscalls then
		 Printf.printf "mprotect(0x%08Lx, %Ld, %Ld)" addr len prot;
	       self#sys_mprotect addr len prot
	 | (_, 126) -> (* sigprocmask *)
	     let (arg1, arg2, arg3) = read_3_regs () in
	     let how    = Int64.to_int arg1 and
		 newset = arg2 and
		 oldset = arg3 in
	       if !opt_trace_syscalls then
		 Printf.printf "sigprocmask(%d, 0x%08Lx, 0x%08Lx)"
		   how newset oldset;
	       self#sys_rt_sigprocmask how newset oldset 4
	 | (ARM, 127) -> uh "No create_module syscall in Linux/ARM (E)ABI"
	 | (X86, 127) -> (* create_module *)
	     uh "Unhandled Linux system call create_module (127)"
	 | (_, 128) -> (* init_module *)
	     uh "Unhandled Linux system call init_module (128)"
	 | (_, 129) -> (* delete_module *)
	     uh "Unhandled Linux system call delete_module (129)"
	 | (ARM, 130) -> uh "No get_kernel_syms syscall in Linux/ARM (E)ABI"
	 | (X86, 130) -> (* get_kernel_syms *)
	     uh "Unhandled Linux system call get_kernel_syms (130)"
	 | (_, 131) -> (* quotactl *)
	     uh "Unhandled Linux system call quotactl (131)"
	 | (ARM, 132) -> uh "Check whether ARM getpgid syscall matches x86"
	 | (X86, 132) -> (* getpgid *)
	     let ebx = read_1_reg () in
	     let pid = Int64.to_int ebx in
	       if !opt_trace_syscalls then
		 Printf.printf "getpgid()";
	       self#sys_getpgid pid
	 | (ARM, 133) -> uh "Check whether ARM fchdir syscall matches x86"
	 | (X86, 133) -> (* fchdir *)
	     let ebx = read_1_reg () in
	     let fd = Int64.to_int ebx in
	       if !opt_trace_syscalls then
		 Printf.printf "fchdir(%d)" fd;
	       self#sys_fchdir fd
	 | (_, 134) -> (* bdflush *)
	     uh "Unhandled Linux system call bdflush (134)"
	 | (_, 135) -> (* sysfs *)
	     uh "Unhandled Linux system call sysfs (135)"
	 | (_, 136) -> (* personality *)
	     uh "Unhandled Linux system call personality (136)"
	 | (ARM, 137) -> uh "No afs_syscall syscall in Linux/ARM (E)ABI"
	 | (X86, 137) -> (* afs_syscall *)
	     uh "Unhandled Linux system call afs_syscall (137)"
	 | (_, 138) -> (* setfsuid *)
	     uh "Unhandled Linux system call setfsuid (138)"
	 | (_, 139) -> (* setfsgid *)
	     uh "Unhandled Linux system call setfsgid (139)"
	 | (_, 140) -> (* _llseek *)
	     let (arg1, arg2, arg3, arg4, arg5) = read_5_regs () in
	     let fd = Int64.to_int arg1 and
		 off_high = arg2 and
		 off_low = arg3 and
		 resultp = arg4 and
		 whence = Int64.to_int arg5 in
	     let offset = assemble64 off_high off_low in
	       if !opt_trace_syscalls then
		 Printf.printf "_llseek(%d, %Ld, 0x%08Lx, %d)"
		   fd offset resultp whence;
	       self#sys__llseek fd offset resultp whence
	 | (ARM, 141) -> uh "Check whether ARM getdents syscall matches x86"
	 | (X86, 141) -> (* getdents *)
	     let (ebx, ecx, edx) = read_3_regs () in
	     let fd = Int64.to_int ebx and
		 dirp = ecx and
		 count = Int64.to_int edx in
	       if !opt_trace_syscalls then
		 Printf.printf "getdents(%d, 0x%08Lx, %d)" fd dirp count;
	       self#sys_getdents fd dirp count
	 | (ARM, 142) -> uh "Check whether ARM _newselect (142) matches x86"
	 | (X86, 142) -> (* _newselect *)
	     let (ebx, ecx, edx, esi, edi) = read_5_regs () in
	     let nfds = Int64.to_int ebx and
		 readfds = ecx and
		 writefds = edx and
		 exceptfds = esi and
		 timeout = edi in
	       if !opt_trace_syscalls then
		 Printf.printf "select(%d, 0x%08Lx, 0x%08Lx, 0x%08Lx, 0x%08Lx)"
		   nfds readfds writefds exceptfds timeout;
	       self#sys_select nfds readfds writefds exceptfds timeout
	 | (_, 143) -> (* flock *)
	     uh "Unhandled Linux system call flock (143)"
	 | (_, 144) -> (* msync *)
	     uh "Unhandled Linux system call msync (144)"
	 | (_, 145) -> (* readv *)
	     let (arg1, arg2, arg3) = read_3_regs () in
	     let fd  = Int64.to_int arg1 and
		 iov = arg2 and
		 cnt = Int64.to_int arg3 in
	       if !opt_trace_syscalls then
		 Printf.printf "readv(%d, 0x%08Lx, %d)" fd iov cnt;
	       self#sys_readv fd iov cnt
	 | (_, 146) -> (* writev *)
	     let (arg1, arg2, arg3) = read_3_regs () in
	     let fd  = Int64.to_int arg1 and
		 iov = arg2 and
		 cnt = Int64.to_int arg3 in
	       if !opt_trace_syscalls then
		 Printf.printf "writev(%d, 0x%08Lx, %d)" fd iov cnt;
	       self#sys_writev fd iov cnt
	 | (ARM, 147) -> uh "Check whether ARM getsid syscall matches x86"
	 | (X86, 147) -> (* getsid *)
	     if !opt_trace_syscalls then
	       Printf.printf "getsid()";
	     self#sys_getsid ()
	 | (_, 148) -> (* fdatasync *)
	     uh "Unhandled Linux system call fdatasync (148)"
	 | (_, 149) -> (* _sysctl *)
	     uh "Unhandled Linux system call _sysctl (149)"
	 | (_, 150) -> (* mlock *)
	     uh "Unhandled Linux system call mlock (150)"
	 | (_, 151) -> (* munlock *)
	     uh "Unhandled Linux system call munlock (151)"
	 | (_, 152) -> (* mlockall *)
	     uh "Unhandled Linux system call mlockall (152)"
	 | (_, 153) -> (* munlockall *)
	     uh "Unhandled Linux system call munlockall (153)"
	 | (_, 154) -> (* sched_setparam *)
	     uh "Unhandled Linux system call sched_setparam (154)"
	 | (ARM, 155) -> uh "Check whether ARM sched_getparam matches x86"
	 | (X86, 155) -> (* sched_getparam *)
	     let (ebx, ecx) = read_2_regs () in
	     let pid = Int64.to_int ebx and
		 buf = ecx in
	       if !opt_trace_syscalls then
		 Printf.printf "sched_getparam(%d, 0x%08Lx)" pid buf;
	       self#sys_sched_getparam pid buf
	 | (_, 156) -> (* sched_setscheduler *)
	     uh "Unhandled Linux system call sched_setscheduler (156)"
	 | (ARM, 157) -> uh "Check whether ARM sched_getscheduler matches x86"
	 | (X86, 157) -> (* sched_getscheduler *)
	     let ebx = read_1_reg () in
	     let pid = Int64.to_int ebx in
	       if !opt_trace_syscalls then
		 Printf.printf "sched_getscheduler(%d)" pid;
	       self#sys_sched_getscheduler pid
	 | (_, 158) -> (* sched_yield *)
	     uh "Unhandled Linux system call sched_yield (158)"
	 | (ARM, 159) -> uh "Check whether ARM sched_get_priority_max matches x86"
	 | (X86, 159) -> (* sched_get_priority_max *)
	     let ebx = read_1_reg () in
	     let policy = Int64.to_int ebx in
	       if !opt_trace_syscalls then
		 Printf.printf "sched_get_priority_max(%d)" policy;
	       self#sys_sched_get_priority_max policy
	 | (ARM, 160) -> uh "Check whether ARM sched_get_priority_min matches x86"
	 | (X86, 160) -> (* sched_get_priority_min *)
	     let ebx = read_1_reg () in
	     let policy = Int64.to_int ebx in
	       if !opt_trace_syscalls then
		 Printf.printf "sched_get_priority_min(%d)" policy;
	       self#sys_sched_get_priority_min policy
	 | (_, 161) -> (* sched_rr_get_interval *)
	     uh "Unhandled Linux system call sched_rr_get_interval (161)"
	 | (_, 162) -> (* nanosleep *)
	   let (req, rem) = read_2_regs () in
	   if !opt_trace_syscalls then
	     Printf.printf "nanosleep(%s, %s)"
	       (Int64.to_string req) (Int64.to_string rem);
	   self#sys_nanosleep req rem
	 | (_, 163) -> (* mremap *)
	     uh "Unhandled Linux system call mremap (163)"
	 | (_, 164) -> (* setresuid *)
	     uh "Unhandled Linux system call setresuid (164)"
	 | (_, 165) -> (* getresuid *)
	     uh "Unhandled Linux system call getresuid (165)"
	 | (ARM, 166) -> uh "No vm86 syscall in Linux/ARM (E)ABI"
	 | (X86, 166) -> (* vm86 *)
	     uh "Unhandled Linux system call vm86 (166)"
	 | (ARM, 167) -> uh "No query_module syscall in Linux/ARM (E)ABI"
	 | (X86, 167) -> (* query_module *)
	     uh "Unhandled Linux system call query_module (167)"
	 | (_, 168) -> (* poll *)
	     let (arg1, arg2, arg3) = read_3_regs () in
	     let fds_buf = arg1 and
		 nfds = Int64.to_int arg2 and
		 timeout = arg3 in
	       if !opt_trace_syscalls then	
		 Printf.printf "poll(0x%08Lx, %d, %Ld)" fds_buf nfds timeout;
	       self#sys_poll fds_buf nfds timeout
	 | (_, 169) -> (* nfsservctl *)
	     uh "Unhandled Linux system call nfsservctl (169)"
	 | (_, 170) -> (* setresgid *)
	     uh "Unhandled Linux system call setresgid (170)"
	 | (_, 171) -> (* getresgid *)
	     uh "Unhandled Linux system call getresgid (171)"
	 | (_, 172) -> (* prctl *)
	     uh "Unhandled Linux system call prctl (172)"
	 | (_, 173) -> (* rt_sigreturn *)
	     uh "Unhandled Linux system call rt_sigreturn (173)"
	 | (_, 174) -> (* rt_sigaction *)
	     let (arg1, arg2, arg3, arg4) = read_4_regs () in
	     let signum = Int64.to_int arg1 and
		 newbuf = arg2 and
		 oldbuf = arg3 and
		 setlen = Int64.to_int arg4 in
	       if !opt_trace_syscalls then
		 Printf.printf "rt_sigaction(%d, 0x%08Lx, 0x%08Lx, %d)"
		   signum newbuf oldbuf setlen;
	       self#sys_rt_sigaction signum newbuf oldbuf setlen
	 | (_, 175) -> (* rt_sigprocmask *)
	     let (arg1, arg2, arg3, arg4) = read_4_regs () in
	     let how    = Int64.to_int arg1 and
		 newset = arg2 and
		 oldset = arg3 and
		 setlen = Int64.to_int arg4 in
	       if !opt_trace_syscalls then
		 Printf.printf "rt_sigprocmask(%d, 0x%08Lx, 0x%08Lx, %d)"
		   how newset oldset setlen;
	       self#sys_rt_sigprocmask how newset oldset setlen
	 | (_, 176) -> (* rt_sigpending *)
	     uh "Unhandled Linux system call rt_sigpending (176)"
	 | (_, 177) -> (* rt_sigtimedwait *)
	     uh "Unhandled Linux system call rt_sigtimedwait (177)"
	 | (_, 178) -> (* rt_sigqueueinfo *)
	     uh "Unhandled Linux system call rt_sigqueueinfo (178)"
	 | (_, 179) -> (* rt_sigsuspend *)
	     uh "Unhandled Linux system call rt_sigsuspend (179)"
	 | (_, 180) -> (* pread64 *)
	     let (arg1, arg2, arg3, arg4, arg5) = read_5_regs () in
	     let fd    = Int64.to_int arg1 and
		 buf   = arg2 and
		 count = Int64.to_int arg3 and
		 off   = Int64.logor (Int64.shift_left arg5 32) arg4 in
	       if !opt_trace_syscalls then
		 Printf.printf "pread64(%d, 0x%08Lx, %d, %Ld)"
		   fd buf count off;
	       self#sys_pread64 fd buf count off;
	 | (_, 181) -> (* pwrite64 *)
	     uh "Unhandled Linux system call pwrite64 (181)"
	 | (_, 182) -> (* chown *)
	     uh "Unhandled Linux system call chown (182)"
	 | (ARM, 183) -> uh "Check whether ARM getcwd syscall matches x86"
	 | (X86, 183) -> (* getcwd *)
	     let (ebx, ecx) = read_2_regs () in
	     let buf = ebx and
		 size = Int64.to_int ecx in
	       if !opt_trace_syscalls then
		 Printf.printf "getcwd(0x%08Lx, %d)" buf size;
	       self#sys_getcwd buf size
	 | (ARM, 184) -> uh "Check whether ARM capget syscall matches x86"
	 | (X86, 184) -> (* capget *)
	     let (ebx, ecx) = read_2_regs () in
	     let hdrp = ebx and
		 datap = ecx in
	       if !opt_trace_syscalls then
		 Printf.printf "capget(0x%08Lx, 0x%08Lx)" hdrp datap;
	       self#sys_capget hdrp datap
	 | (_, 185) -> (* capset *)
	     uh "Unhandled Linux system call capset (185)"
	 | (_, 186) -> (* sigaltstack *)
	     let (arg1, arg2) = read_2_regs () in
	     let new_stack_t = arg1 and
		 old_stack_t = arg2 in
	       if !opt_trace_syscalls then
		 Printf.printf "sigaltstack(0x%08Lx, 0x%08Lx)"
		   new_stack_t old_stack_t;
	       self#sys_sigaltstack new_stack_t old_stack_t
	 | (_, 187) -> (* sendfile *)
	     uh "Unhandled Linux system call sendfile (187)"
	 | (ARM, 188) -> uh "No getpmsg (188) syscall in Linux/ARM (E)ABI"
	 | (X86, 188) -> (* getpmsg *)
	     uh "Unhandled Linux system call getpmsg (188)"
	 | (ARM, 189) -> uh "No putpmsg (189) syscall in Linux/ARM (E)ABI"
	 | (X86, 189) -> (* putpmsg *)
	     uh "Unhandled Linux system call putpmsg (189)"
	 | (_, 190) -> (* vfork *)
	     uh "Unhandled Linux system call vfork (190)"
	 | (_, 191) -> (* ugetrlimit *)
	     let (arg1, arg2) = read_2_regs () in
	     let rsrc = Int64.to_int arg1 and
		 buf  = arg2 in
	       if !opt_trace_syscalls then
		 Printf.printf "ugetrlimit(%d, 0x%08Lx)" rsrc buf;
	       self#sys_ugetrlimit rsrc buf
	 | (_, 192) -> (* mmap2 *)
	     let (arg1, arg2, arg3, arg4, arg5, arg6) = read_6_regs () in
	     let addr     = arg1 and
		 length   = arg2 and
		 prot     = arg3 and
		 flags    = arg4 and
		 fd       = arg5 and
		 pgoffset = Int64.to_int arg6 in
	       if !opt_trace_syscalls then
		 Printf.printf "mmap2(0x%08Lx, %Ld, 0x%Lx, 0x%0Lx, %Ld, %d)"
		   addr length prot flags fd pgoffset;
	       self#sys_mmap2 addr length prot flags fd pgoffset
	 | (_, 193) -> (* truncate64 *)
	     uh "Unhandled Linux system call truncate64 (193)"
	 | (_, 194) -> (* ftruncate64 *)
	     uh "Unhandled Linux system call ftruncate64 (194)"
	 | (_, 195) -> (* stat64 *)
	     let (arg1, arg2) = read_2_regs () in
	     let path_buf = arg1 and
		 buf_addr = arg2 in
	     let path = fm#read_cstr path_buf in
	       if !opt_trace_syscalls then
		 Printf.printf "stat64(\"%s\", 0x%08Lx)" path buf_addr;
	       self#sys_stat64 path buf_addr
	 | (_, 196) -> (* lstat64 *)
	     let (arg1, arg2) = read_2_regs () in
	     let path_buf = arg1 and
		 buf_addr = arg2 in
	     let path = fm#read_cstr path_buf in
	       if !opt_trace_syscalls then
		 Printf.printf "lstat64(\"%s\", 0x%08Lx)" path buf_addr;
	       self#sys_lstat64 path buf_addr
	 | (_, 197) -> (* fstat64 *)
	     let (arg1, arg2) = read_2_regs () in
	     let fd = Int64.to_int arg1 and
		 buf_addr = arg2 in
	       if !opt_trace_syscalls then
		 Printf.printf "fstat64(%d, 0x%08Lx)" fd buf_addr;
	       self#sys_fstat64 fd buf_addr
	 | (_, 198) -> (* lchown32 *)
	     uh "Unhandled Linux system call lchown32 (198)"
	 | (_, 199) -> (* getuid32 *)
	     if !opt_trace_syscalls then
	       Printf.printf "getuid32()";
	     self#sys_getuid32 ()
	 | (_, 200) -> (* getgid32 *)
	     if !opt_trace_syscalls then
	       Printf.printf "getgid32()";
	     self#sys_getgid32 ()
	 | (_, 201) -> (* geteuid32 *)
	     if !opt_trace_syscalls then
	       Printf.printf "geteuid32()";
	     self#sys_geteuid32 ()
	 | (_, 202) -> (* getegid32 *)
	     if !opt_trace_syscalls then
	       Printf.printf "getegid32()";
	     self#sys_getegid32 ()
	 | (_, 203) -> (* setreuid32 *)
	     uh "Unhandled Linux system call setreuid32 (203)"
	 | (_, 204) -> (* setregid32 *)
	     uh "Unhandled Linux system call setregid32 (204)"
	 | (ARM, 205) -> uh "Check whether ARM getgroups32 syscall matches x86"
	 | (X86, 205) -> (* getgroups32 *)
	     let (ebx, ecx) = read_2_regs () in
	     let size = Int64.to_int ebx and
		 list = ecx in
	       if !opt_trace_syscalls then
		 Printf.printf "getgroups32(%d, 0x%08Lx)" size list;
	       self#sys_getgroups32 size list
	 | (_, 206) -> (* setgroups32 *)
         let (ebx, ecx) = read_2_regs () in
         let size = Int64.to_int ebx and
         list = ecx in
         if !opt_trace_syscalls then
           Printf.printf "setgroups32(%d, 0x%08Lx)" size list;
         self#sys_setgroups32 size list
	 | (ARM, 207) -> uh "Check whether ARM fchown32 syscall matches x86"
	 | (X86, 207) -> (* fchown32 *)
	     let (ebx, ecx, edx) = read_3_regs () in
	     let fd = Int64.to_int ebx and
		 user = Int64.to_int ecx and
		 group = Int64.to_int edx in
	       if !opt_trace_syscalls then
		 Printf.printf "fchown32(%d, %d, %d)" fd user group;
	       self#sys_fchown32 fd user group
	 | (_, 208) -> (* setresuid32 *)
         let (ebx, ecx, edx) = read_3_regs () in
         let ruid = Int64.to_int ebx and
         euid = Int64.to_int ecx and
         suid = Int64.to_int edx in
         if !opt_trace_syscalls then
           Printf.printf "setresuid32(%d, %d, %d)" ruid euid suid;
         self#sys_setresuid32 ruid euid suid
	 | (ARM, 209) -> uh "Check whether ARM getresuid32 syscall matches x86"
	 | (X86, 209) -> (* getresuid32 *)
	     let (ebx, ecx, edx) = read_3_regs () in
	     let ruid_ptr = ebx and
		 euid_ptr = ecx and
		 suid_ptr = edx in
	     if !opt_trace_syscalls then
	       Printf.printf "getresuid32(0x%08Lx, 0x%08Lx, 0x%08Lx)"
		 ruid_ptr euid_ptr suid_ptr;
	     self#sys_getresuid32 ruid_ptr euid_ptr suid_ptr;
	 | (_, 210) -> (* setresgid32 *)
         let (ebx, ecx, edx) = read_3_regs () in
         let ruid = Int64.to_int ebx and
             euid = Int64.to_int ecx and
             suid = Int64.to_int edx in
         if !opt_trace_syscalls then
           Printf.printf "setresgid32(0x%d, 0x%d, 0x%d)"
             ruid euid suid;
         self#sys_setresgid32 ruid euid suid;
	 | (ARM, 211) -> uh "Check whether ARM getresgid32 syscall matches x86"
	 | (X86, 211) -> (* getresgid32 *)
	     let (ebx, ecx, edx) = read_3_regs () in
	     let rgid_ptr = ebx and
		 egid_ptr = ecx and
		 sgid_ptr = edx in
	     if !opt_trace_syscalls then
	       Printf.printf "getresgid32(0x%08Lx, 0x%08Lx, 0x%08Lx)"
		 rgid_ptr egid_ptr sgid_ptr;
	     self#sys_getresgid32 rgid_ptr egid_ptr sgid_ptr;
	 | (_, 212) -> (* chown32 *)
	     let (arg1, arg2, arg3) = read_3_regs () in
	     let path = fm#read_cstr arg1 and
		 uid = Int64.to_int arg2 and
		 gid = Int64.to_int arg3 in
	       if !opt_trace_syscalls then
		 Printf.printf "chown32(\"%s\", %d, %d)" path uid gid;
	       self#sys_chown path uid gid
	 | (ARM, 213) -> uh "Check whether ARM setuid32 syscall matches x86"
	 | (X86, 213) -> (* setuid32 *)
	     let ebx = read_1_reg () in
	     let uid = Int64.to_int ebx in
	       if !opt_trace_syscalls then
		 Printf.printf "setuid32(%d)" uid;
	       self#sys_setuid32 uid
	 | (ARM, 214) -> uh "Check whether ARM setgid32 syscall matches x86"
	 | (X86, 214) -> (* setgid32 *)
	     let ebx = read_1_reg () in
	     let gid = Int64.to_int ebx in
	       if !opt_trace_syscalls then
		 Printf.printf "setgid32(%d)" gid;
	       self#sys_setgid32 gid
	 | (_, 215) -> (* setfsuid32 *)
	     uh "Unhandled Linux system call setfsuid32 (215)"
	 | (_, 216) -> (* setfsgid32 *)
	     uh "Unhandled Linux system call setfsgid32 (216)"
	 | (ARM, 218)
	 | (X86, 217) -> (* pivot_root *)
	     uh "Unhandled Linux system call pivot_root"
	 | (ARM, 219) -> uh "Check whether ARM mincore syscall matches x86"
	 | (X86, 218) -> (* mincore *)
	     let (ebx, ecx, edx) = read_3_regs () in
	     let addr = ebx and
		 length = Int64.to_int ecx and
		 vec = edx in
	       if !opt_trace_syscalls then
		 Printf.printf "mincore(0x%08Lx, %d, 0x%08Lx)" addr length vec;
	       self#sys_mincore addr length vec
	 | (ARM, 220)
	 | (X86, 219) -> (* madvise *)
	     uh "Unhandled Linux system call madvise"
	 | (ARM, 217)
	 | (X86, 220) -> (* getdents64 *)
	     let (arg1, arg2, arg3) = read_3_regs () in
	     let fd = Int64.to_int arg1 and
		 dirp = arg2 and
		 count = Int64.to_int arg3 in
	       if !opt_trace_syscalls then
		 Printf.printf "getdents64(%d, 0x%08Lx, %d)" fd dirp count;
	       self#sys_getdents64 fd dirp count
	 | (_, 221) -> (* fcntl64 *)
	     let (arg1, arg2, arg3) = read_3_regs () in
	     let fd = Int64.to_int arg1 and
		 cmd = Int64.to_int arg2 and
		 arg = arg3 in
	       if !opt_trace_syscalls then
		 Printf.printf "fcntl64(%d, %d, 0x%08Lx)" fd cmd arg;
	       self#sys_fcntl64 fd cmd arg
	 | (_, 222) -> uh "No such Linux syscall 222 (was for tux)"
	 | (_, 223) -> uh "No such Linux syscall 223 (unused)"
	 | (ARM, 224) -> uh "Check whether ARM gettid syscall matches x86"
	 | (X86, 224) -> (* gettid *)
	     if !opt_trace_syscalls then
	       Printf.printf "gettid()";
	     self#sys_gettid 
	 | (_, 225) -> (* readahead *)
	     uh "Unhandled Linux system call readahead (225)"
	 | (_, 226) -> (* setxattr *)
	     uh "Unhandled Linux system call setxattr (226)"
	 | (_, 227) -> (* lsetxattr *)
	     uh "Unhandled Linux system call lsetxattr (227)"
	 | (_, 228) -> (* fsetxattr *)
	     uh "Unhandled Linux system call fsetxattr (228)"
	 | (ARM, 229) -> uh "Check whether ARM getxattr syscall matches x86"
	 | (X86, 229) -> (* getxattr *)
	     let (ebx, ecx, edx, esi) = read_4_regs () in
	     let path_ptr = ebx and
		 name_ptr = ecx and
		 value_ptr = edx and
		 size = Int64.to_int esi in
	     let path = fm#read_cstr path_ptr and
		 name = fm#read_cstr name_ptr in
	       if !opt_trace_syscalls then
		 Printf.printf "getxattr(\"%s\", \"%s\", 0x%08Lx, %d)"
		   path name value_ptr size;
	       self#sys_getxattr path name value_ptr size
	 | (_, 230) -> (* lgetxattr *)
	     let (arg1, arg2, arg3, arg4) = read_4_regs () in
	     let path_ptr = arg1 and
		 name_ptr = arg2 and
		 value_ptr = arg3 and
		 size = Int64.to_int arg4 in
	     let path = fm#read_cstr path_ptr and
		 name = fm#read_cstr name_ptr in
	       if !opt_trace_syscalls then
		 Printf.printf "lgetxattr(\"%s\", \"%s\", 0x%08Lx, %d)"
		   path name value_ptr size;
	       self#sys_lgetxattr path name value_ptr size
	 | (_, 231) -> (* fgetxattr *)
	     uh "Unhandled Linux system call fgetxattr (231)"
	 | (_, 232) -> (* listxattr *)
	     uh "Unhandled Linux system call listxattr (232)"
	 | (_, 233) -> (* llistxattr *)
	     uh "Unhandled Linux system call llistxattr (233)"
	 | (_, 234) -> (* flistxattr *)
	     uh "Unhandled Linux system call flistxattr (234)"
	 | (_, 235) -> (* removexattr *)
	     uh "Unhandled Linux system call removexattr (235)"
	 | (_, 236) -> (* lremovexattr *)
	     uh "Unhandled Linux system call lremovexattr (236)"
	 | (_, 237) -> (* fremovexattr *)
	     uh "Unhandled Linux system call fremovexattr (237)"
	 | (_, 238) -> (* tkill *)
	     uh "Unhandled Linux system call tkill (238)"
	 | (_, 239) -> (* sendfile64 *)
	     uh "Unhandled Linux system call sendfile64 (239)"
	 | (_, 240) -> (* futex *)
	     let (arg1, arg2, arg3, arg4, arg5, arg6) = read_6_regs () in
	     let uaddr    = arg1 and
		 op       = Int64.to_int arg2 and
		 value    = arg3 and
		 timebuf  = arg4 and
		 uaddr2   = arg5 and
		 val3     = arg6 in
	       if !opt_trace_syscalls then
		 Printf.printf "futex(0x%08Lx, %d, %Ld, 0x%08Lx, 0x%08Lx, %Ld)"
		   uaddr op value timebuf uaddr2 val3;
	       self#sys_futex uaddr op value timebuf uaddr2 val3
	 | (_, 241) -> (* sched_setaffinity *)
	     uh "Unhandled Linux system call sched_setaffinity (241)"
	 | (_, 242) -> (* sched_getaffinity *)
	     uh "Unhandled Linux system call sched_getaffinity (242)"
	 (* Here's where the x86 and ARM syscall numbers diverge,
	    because ARM lacks {get,set}_thread_area *)
	 | (X86, 243) -> (* set_thread_area *)
	     let ebx = read_1_reg () in
	     let uinfo = ebx in
	       if !opt_trace_syscalls then
		 Printf.printf "set_thread_area(0x%08Lx)" uinfo;
	       self#sys_set_thread_area uinfo
	 | (X86, 244) -> (* get_thread_area *)
	     uh "Unhandled Linux/x86 system call get_thread_area (244)"
	 | (ARM, 243)    (* io_setup *)
	 | (X86, 245) -> (* io_setup *)
	     uh "Unhandled Linux system call io_setup"
	 | (ARM, 244)    (* io_destroy *)
	 | (X86, 246) -> (* io_destroy *)
	     uh "Unhandled Linux system call io_destroy"
	 | (ARM, 245)    (* io_getevents *)
	 | (X86, 247) -> (* io_getevents *)
	     uh "Unhandled Linux system call io_getevents"
	 | (ARM, 246)    (* io_submit *)
	 | (X86, 248) -> (* io_submit *)
	     uh "Unhandled Linux system call io_submit"
	 | (ARM, 247)    (* io_cancel *)
	 | (X86, 249) -> (* io_cancel *)
	     uh "Unhandled Linux system call io_cancel"
	 | (X86, 250) -> (* fadvise64 *)
	     uh "Unhandled Linux system call fadvise64 (250)"
	 | (ARM, 248)    (* exit_group *)
	 | (X86, 252) -> (* exit_group *)
	     let arg1 = read_1_reg () in
	     let status = arg1 in
	       if !opt_trace_syscalls then
		 Printf.printf "exit_group(%Ld) (no return)\n" status;
	       self#sys_exit_group status
	 | (ARM, 249)    (* lookup_dcookie *)
	 | (X86, 253) -> (* lookup_dcookie *)
	     uh "Unhandled Linux system call lookup_dcookie"
	 | (ARM, 250)    (* epoll_create *)
	 | (X86, 254) -> (* epoll_create *)
	     uh "Unhandled Linux system call epoll_create"
	 | (ARM, 251)    (* epoll_ctl *)
	 | (X86, 255) -> (* epoll_ctl *)
	     uh "Unhandled Linux system call epoll_ctl"
	 | (ARM, 252)    (* epoll_wait *)
	 | (X86, 256) -> (* epoll_wait *)
	     uh "Unhandled Linux system call epoll_wait"
	 | (ARM, 253)    (* remap_file_pages *)
	 | (X86, 257) -> (* remap_file_pages *)
	     uh "Unhandled Linux system call remap_file_pages"
	 | (ARM, 254) -> uh "No set_thread_area (254) syscall in Linux/ARM (E)ABI"
	 | (ARM, 255) -> uh "No get_thread_area (255) syscall in Linux/ARM (E)ABI"
	 | (ARM, 256)
	 | (X86, 258) -> (* set_tid_address *)
	     let arg1 = read_1_reg () in
	     let addr = arg1 in
	       if !opt_trace_syscalls then
		 Printf.printf "set_tid_address(0x%08Lx)" addr;
	       self#sys_set_tid_address addr
	 | (ARM, 257)    (* timer_create *)
	 | (X86, 259) -> (* timer_create *)
	     uh "Unhandled Linux system call timer_create"
	 | (ARM, 258)    (* timer_settime *)
	 | (X86, 260) -> (* timer_settime *)
	     uh "Unhandled Linux system call timer_settime"
	 | (ARM, 259)    (* timer_gettime *)
	 | (X86, 261) -> (* timer_gettime *)
	     uh "Unhandled Linux system call timer_gettime"
	 | (ARM, 260)    (* timer_getoverrun *)
	 | (X86, 262) -> (* timer_getoverrun *)
	     uh "Unhandled Linux system call timer_getoverrun"
	 | (ARM, 261)    (* timer_delete *)
	 | (X86, 263) -> (* timer_delete *)
	     uh "Unhandled Linux system call timer_delete"
	 | (ARM, 262)    (* clock_settime *)
	 | (X86, 264) -> (* clock_settime *)
	     uh "Unhandled Linux system call clock_settime"
	 | (ARM, 263)
	 | (X86, 265) -> (* clock_gettime *)
	     let (arg1, arg2) = read_2_regs () in
	     let clkid = Int64.to_int arg1 and
		 timep = arg2 in
	       if !opt_trace_syscalls then
		 Printf.printf "clock_gettime(%d, 0x%08Lx)" clkid timep;
	       self#sys_clock_gettime clkid timep
	 | (ARM, 264) -> uh "Check whether ARM clock_getres matches x86"
	 | (X86, 266) -> (* clock_getres *)
	     let (ebx, ecx) = read_2_regs () in
	     let clkid = Int64.to_int ebx and
		 timep = ecx in
	       if !opt_trace_syscalls then
		 Printf.printf "clock_getres(%d, 0x%08Lx)" clkid timep;
	       self#sys_clock_getres clkid timep
	 | (ARM, 265)    (* clock_nanosleep *)
	 | (X86, 267) -> (* clock_nanosleep *)
	   uh "Unhandled Linux system call clock_nanosleep" 
	 | (ARM, 266)
	 | (X86, 268) -> (* statfs64 *)
	     let (arg1, arg2, arg3) = read_3_regs () in
	     let path_buf = arg1 and
		 buf_len = Int64.to_int arg2 and
		 struct_buf = arg3 in
	     let path = fm#read_cstr path_buf in
	       if !opt_trace_syscalls then
		 Printf.printf "statfs64(\"%s\", %d, 0x%08Lx)"
		   path buf_len struct_buf;
	       self#sys_statfs64 path buf_len struct_buf
	 | (ARM, 267)    (* fstatfs64 *)
	 | (X86, 269) -> (* fstatfs64 *)
	     uh "Unhandled Linux system call fstatfs64"
	 | (ARM, 268)    (* tgkill *)
	 | (X86, 270) -> (* tgkill *)
	     let (arg1, arg2, arg3) = read_3_regs () in
	     let tgid = Int64.to_int arg1 and
		 tid = Int64.to_int arg2 and
		 signal = Int64.to_int arg3 in
	       if !opt_trace_syscalls then
		 Printf.printf "tgkill(%d, %d, %d)"
		   tgid tid signal;
	       self#sys_tgkill tgid tid signal
	 | (ARM, 269)    (* utimes *)
	 | (X86, 271) -> (* utimes *)
	     uh "Unhandled Linux system call utimes"
	 | (ARM, 270) -> uh "Check whether ARM fadvise64_64 matches x86"
	 | (X86, 272) -> (* fadvise64_64 *)
	     let (arg1, arg2, arg3, arg4, arg5, arg6) = read_6_regs () in
	     let fd = Int64.to_int arg1 and
		 offset = assemble64 arg2 arg3 and
		 len = assemble64 arg4 arg5 and
		 advice = Int64.to_int arg6 in
	       if !opt_trace_syscalls then
		 Printf.printf "fadvise64_64(%d, %Ld, %Ld, %d)"
		   fd offset len advice;
	       self#sys_fadvise64_64 fd offset len advice
	 | (ARM, 271) -> (* pciconfig_iobase *)
	     uh "Unhandled Linux/ARM system call pciconfig_iobase (271)"
	 | (ARM, 272) -> (* pciconfig_read *)
	     uh "Unhandled Linux/ARM system call pciconfig_read (272)"
	 | (ARM, 273) -> (* pciconfig_write *)
	     uh "Unhandled Linux/ARM system call pciconfig_write (273)"
	 | (ARM, 313)    (* vserver *)
	 | (X86, 273) -> (* vserver *)
	     uh "Unhandled Linux system call vserver"
	 | (ARM, 319)    (* mbind *)
	 | (X86, 274) -> (* mbind *)
	     uh "Unhandled Linux system call mbind"
	 | (ARM, 320)    (* get_mempolicy *)
	 | (X86, 275) -> (* get_mempolicy *)
	     uh "Unhandled Linux system call get_mempolicy"
	 | (ARM, 321)    (* set_mempolicy *)
	 | (X86, 276) -> (* set_mempolicy *)
	     uh "Unhandled Linux system call set_mempolicy"
	 | (ARM, 274)    (* mq_open *)
	 | (X86, 277) -> (* mq_open *)
	     uh "Unhandled Linux system call mq_open"
	 | (ARM, 275)    (* mq_unlink *)
	 | (X86, 278) -> (* mq_unlink *)
	     uh "Unhandled Linux system call mq_unlink"
	 | (ARM, 276)    (* mq_timedsend *)
	 | (X86, 279) -> (* mq_timedsend *)
	     uh "Unhandled Linux system call mq_timedsend"
	 | (ARM, 277)    (* mq_timedreceive *)
	 | (X86, 280) -> (* mq_timedreceive *)
	     uh "Unhandled Linux system call mq_timedreceive"
	 | (ARM, 278)    (* mq_notify *)
	 | (X86, 281) -> (* mq_notify *)
	     uh "Unhandled Linux system call mq_notify"
	 | (ARM, 279)    (* mq_getsetattr *)
	 | (X86, 282) -> (* mq_getsetattr *)
	     uh "Unhandled Linux system call mq_getsetattr"
	 | (ARM, 347)    (* kexec_load *)
	 | (X86, 283) -> (* kexec_load *)
	     uh "Unhandled Linux system call kexec_load"
	 | (ARM, 280)    (* waitid *)
	 | (X86, 284) -> (* waitid *)
	     uh "Unhandled Linux system call waitid"
	 | (ARM, 281) -> (* socket *)
	     let (arg1, arg2, arg3) = read_3_regs () in
	     let dom_i = Int64.to_int arg1 and
		 typ_i = Int64.to_int arg2 and
		 prot_i = Int64.to_int arg3 in
	       if !opt_trace_syscalls then
		 Printf.printf "socket(%d, %d, %d)"
		   dom_i typ_i prot_i;
	       self#sys_socket dom_i typ_i prot_i
	 | (ARM, 282) -> (* bind *)
	     uh "Unhandled Linux/ARM system call bind (282, split)"
	 | (ARM, 283) -> (* connect *)
	     let (arg1, arg2, arg3) = read_3_regs () in
	     let sockfd = Int64.to_int arg1 and
		 addr = arg2 and
		 addrlen = Int64.to_int arg3
	     in
	       if !opt_trace_syscalls then
		 Printf.printf "connect(%d, 0x%08Lx, %d)"
		   sockfd addr addrlen;
	       self#sys_connect sockfd addr addrlen
	 | (ARM, 284) -> (* listen *)
	     uh "Unhandled Linux/ARM system call listen (284, split)"
	 | (ARM, 285) -> (* accept *)
	     uh "Unhandled Linux/ARM system call accept (285, split)"
	 | (ARM, 286) -> (* getsockname *)
	     let (arg1, arg2, arg3) = read_3_regs () in
	     let sockfd = Int64.to_int arg1 and
		 addr = load_word arg2 and
		 addrlen_ptr = arg3
	     in
	       if !opt_trace_syscalls then
		 Printf.printf "getsockname(%d, 0x%08Lx, 0x%08Lx)"
		   sockfd addr addrlen_ptr;
	       self#sys_getsockname sockfd addr addrlen_ptr
	 | (ARM, 287) -> (* getpeername *)
	     let (arg1, arg2, arg3) = read_3_regs () in
	     let sockfd = Int64.to_int arg1 and
		 addr = arg2 and
		 addrlen_ptr = arg3
	     in
	       if !opt_trace_syscalls then
		 Printf.printf "getpeername(%d, 0x%08Lx, 0x%08Lx)"
		   sockfd addr addrlen_ptr;
	       self#sys_getpeername sockfd addr addrlen_ptr
	 | (ARM, 288) -> (* socketpair *)
	     uh "Unhandled Linux/ARM system call socketpair (288, split)"
	 | (ARM, 289) -> (* send *)
	     uh "Unhandled Linux/ARM system call send (289, split)"
	 | (ARM, 290) -> (* sendto *)
	     uh "Unhandled Linux/ARM system call sendto (290, split)"
	 | (ARM, 291) -> (* recv *)
	     uh "Unhandled Linux/ARM system call recv (291, split)"
	 | (ARM, 292) -> (* recvfrom *)
	     uh "Unhandled Linux/ARM system call recvfrom (292, split)"
	 | (ARM, 293) -> (* shutdown *)
	     uh "Unhandled Linux/ARM system call shutdown (293, split)"
	 | (ARM, 294) -> (* setsockopt *)
	     uh "Unhandled Linux/ARM system call setsockopt (294, split)"
	 | (ARM, 295) -> (* getsockopt *)
	     uh "Unhandled Linux/ARM system call getsockopt (295, split)"
	 | (ARM, 296) -> (* sendmsg *)
	     uh "Unhandled Linux/ARM system call sendmsg (296, split)"
	 | (ARM, 297) -> (* recvmsg *)
	     uh "Unhandled Linux/ARM system call recvmsg (297, split)"
	 | (ARM, 298) -> (* semop *)
	     uh "Unhandled Linux/ARM system call semop (298, split)"
	 | (ARM, 299) -> (* semget *)
	     uh "Unhandled Linux/ARM system call semget (299, split)"
	 | (ARM, 300) -> (* semctl *)
	     uh "Unhandled Linux/ARM system call semctl (300, split)"
	 | (ARM, 301) -> (* msgsnd *)
	     uh "Unhandled Linux/ARM system call msgsnd (301, split)"
	 | (ARM, 302) -> (* msgrcv *)
	     uh "Unhandled Linux/ARM system call msgrcv (302, split)"
	 | (ARM, 303) -> (* msgget *)
	     uh "Unhandled Linux/ARM system call msgget (303, split)"
	 | (ARM, 304) -> (* msgctl *)
	     uh "Unhandled Linux/ARM system call msgctl (304, split)"
	 | (ARM, 305) -> (* shmat *)
	     uh "Unhandled Linux/ARM system call shmat (305, split)"
	 | (ARM, 306) -> (* shmdt *)
	     uh "Unhandled Linux/ARM system call shmdt (306, split)"
	 | (ARM, 307) -> (* shmget *)
	     uh "Unhandled Linux/ARM system call shmget (307, split)"
	 | (ARM, 308) -> (* shmctl *)
	     uh "Unhandled Linux/ARM system call shmctl (308, split)"
	 | (ARM, 309)    (* add_key *)
	 | (X86, 286) -> (* add_key *)
	     uh "Unhandled Linux system call add_key"
	 | (ARM, 310)    (* request_key *)
	 | (X86, 287) -> (* request_key *)
	     uh "Unhandled Linux system call request_key"
	 | (ARM, 311)    (* keyctl *)
	 | (X86, 288) -> (* keyctl *)
	     uh "Unhandled Linux system call keyctl"
	 | (ARM, 312) -> (* semtimedop *)
	     uh "Unhandled Linux/ARM system call semtimedop"
	 | (ARM, 314)    (* ioprio_set *)
	 | (X86, 289) -> (* ioprio_set *)
	     uh "Unhandled Linux system call ioprio_set"
	 | (ARM, 315)    (* ioprio_get *)
	 | (X86, 290) -> (* ioprio_get *)
	     uh "Unhandled Linux system call ioprio_get"
	 | (ARM, 316)    (* inotify_init *)
	 | (X86, 291) -> (* inotify_init *)
	     uh "Unhandled Linux system call inotify_init"
	 | (ARM, 317)    (* inotify_add_watch *)
	 | (X86, 292) -> (* inotify_add_watch *)
	     uh "Unhandled Linux system call inotify_add_watch"
	 | (ARM, 318)    (* inotify_rm_watch *)
	 | (X86, 293) -> (* inotify_rm_watch *)
	     uh "Unhandled Linux system call inotify_rm_watch"
	 | (X86, 294) -> (* migrate_pages *)
	     uh "Unhandled Linux/x86 system call migrate_pages (294)"
	 | (ARM, 322)    (* openat *)
	 | (X86, 295) -> (* openat *)
         let (arg1, arg2, arg3) = read_3_regs () in
         let arg4 = (if (Int64.logand arg3 0o100L) <> 0L then
                       get_reg arg_regs.(3)
                     else
                       0L) in
         let dirfd    = Int64.to_int arg1 and
             path_buf = arg2 and
             flags    = Int64.to_int arg3 and
             mode     = Int64.to_int arg4 in
         let path = fm#read_cstr path_buf in
         if !opt_trace_syscalls then
           Printf.printf "openat(%d, \"%s\", 0x%x, 0o%o)" dirfd path flags mode;
         self#sys_openat dirfd path flags mode

	 | (ARM, 323)    (* mkdirat *)
	 | (X86, 296) -> (* mkdirat *)
	     uh "Unhandled Linux system call mkdirat"
	 | (ARM, 324)    (* mknodat *)
	 | (X86, 297) -> (* mknodat *)
	     uh "Unhandled Linux system call mknodat"
	 | (ARM, 325)    (* fchownat *)
	 | (X86, 298) -> (* fchownat *)
	     uh "Unhandled Linux system call fchownat"
	 | (ARM, 326)    (* futimesat *)
	 | (X86, 299) -> (* futimesat *)
	     uh "Unhandled Linux system call futimesat"
	 | (ARM, 327)    (* fstatat64 *)
	 | (X86, 300) -> (* fstatat64 *)
	     uh "Unhandled Linux system call fstatat64"
	 | (ARM, 328)    (* unlinkat *)
	 | (X86, 301) -> (* unlinkat *)
	     uh "Unhandled Linux system call unlinkat"
	 | (ARM, 329)    (* renameat *)
	 | (X86, 302) -> (* renameat *)
	     uh "Unhandled Linux system call renameat"
	 | (ARM, 330)    (* linkat *)
	 | (X86, 303) -> (* linkat *)
	     uh "Unhandled Linux system call linkat"
	 | (ARM, 331)    (* symlinkat *)
	 | (X86, 304) -> (* symlinkat *)
	     uh "Unhandled Linux system call symlinkat"
	 | (ARM, 332)    (* readlinkat *)
	 | (X86, 305) -> (* readlinkat *)
	     uh "Unhandled Linux system call readlinkat"
	 | (ARM, 333)    (* fchmodat *)
	 | (X86, 306) -> (* fchmodat *)
	     uh "Unhandled Linux system call fchmodat"
	 | (ARM, 334)    (* faccessat *)
	 | (X86, 307) -> (* faccessat *)
	     uh "Unhandled Linux system call faccessat"
	 | (ARM, 335)    (* pselect6 *)
	 | (X86, 308) -> (* pselect6 *)
	     uh "Unhandled Linux system call pselect6"
	 | (ARM, 336)    (* ppoll *)
	 | (X86, 309) -> (* ppoll *)
	     uh "Unhandled Linux system call ppoll"
	 | (ARM, 337)    (* unshare *)
	 | (X86, 310) -> (* unshare *)
	     uh "Unhandled Linux system call unshare"
	 | (ARM, 338)
	 | (X86, 311) -> (* set_robust_list *)
	     let (arg1, arg2) = read_2_regs () in
	     let addr = arg1 and
		 len  = arg2 in
	       if !opt_trace_syscalls then
		 Printf.printf "set_robust_list(0x%08Lx, %Ld)" addr len;
	       self#sys_set_robust_list addr len
	 | (ARM, 339)    (* get_robust_list *)
	 | (X86, 312) -> (* get_robust_list *)
	     uh "Unhandled Linux system call get_robust_list"
	 | (ARM, 340)    (* splice *)
	 | (X86, 313) -> (* splice *)
	     uh "Unhandled Linux system call splice"
	 | (ARM, 341)    (* sync_file_range *)
	 | (X86, 314) -> (* sync_file_range *)
	     uh "Unhandled Linux system call sync_file_range"
	 | (ARM, 342)    (* tee *)
	 | (X86, 315) -> (* tee *)
	     uh "Unhandled Linux system call tee"
	 | (ARM, 343)    (* vmsplice *)
	 | (X86, 316) -> (* vmsplice *)
	     uh "Unhandled Linux system call vmsplice"
	 | (ARM, 344)    (* move_pages *)
	 | (X86, 317) -> (* move_pages *)
	     uh "Unhandled Linux system call move_pages"
	 | (ARM, 345)    (* getcpu *)
	 | (X86, 318) -> (* getcpu *)
	     uh "Unhandled Linux system call getcpu"
	 | (ARM, 346)    (* epoll_pwait *)
	 | (X86, 319) -> (* epoll_pwait *)
	     uh "Unhandled Linux system call epoll_pwait"
	 | (ARM, 348)    (* utimensat *)
	 | (X86, 320) -> (* utimensat *)
	     let (arg1, arg2, arg3, arg4) = read_4_regs () in
	     let dirfd = Int64.to_int arg1 and
		 path_buf = arg2 and
		 times = arg3 and
		 flags = Int64.to_int arg4 in
	       if !opt_trace_syscalls then
		 Printf.printf "utimensat(%d, 0x%08Lx, 0x%08Lx, %d)"
		   dirfd path_buf times flags;
	       self#sys_utimensat dirfd path_buf times flags
	 | (ARM, 349)    (* signalfd *)
	 | (X86, 321) -> (* signalfd *)
	     uh "Unhandled Linux system call signalfd"
	 | (ARM, 350)    (* timerfd_create *)
	 | (X86, 322) -> (* timerfd_create *)
	     uh "Unhandled Linux system call timerfd_create"
	 | (ARM, 351)    (* eventfd *)
	 | (X86, 323) -> (* eventfd *)
	     uh "Unhandled Linux system call eventfd"
	 | (ARM, 352)    (* fallocate *)
	 | (X86, 324) -> (* fallocate *)
	     uh "Unhandled Linux system call fallocate"
	 | (ARM, 353)    (* timerfd_settime *)
	 | (X86, 325) -> (* timerfd_settime *)
	     uh "Unhandled Linux system call timerfd_settime"
	 | (ARM, 354)    (* timerfd_gettime *)
	 | (X86, 326) -> (* timerfd_gettime *)
	     uh "Unhandled Linux system call timerfd_gettime"
	 | (ARM, 355)    (* signalfd4 *)
	 | (X86, 327) -> (* signalfd4 *)
	     uh "Unhandled Linux system call signalfd4"
	 | (ARM, 356)    (* eventfd2 *)
	 | (X86, 328) -> (* eventfd2 *)
	     let (arg1, arg2) = read_2_regs () in
	     let initval = arg1 and
		 flags = Int64.to_int arg2 in
	       if !opt_trace_syscalls then
		 Printf.printf "eventfd2(%Ld, %d)" initval flags;
	       self#sys_eventfd2 initval flags
	 | (ARM, 357)    (* epoll_create1 *)
	 | (X86, 329) -> (* epoll_create1 *)
	     uh "Unhandled Linux system call epoll_create1"
	 | (ARM, 358)    (* dup3 *)
	 | (X86, 330) -> (* dup3 *)
	     uh "Unhandled Linux system call dup3"
	 | (ARM, 359) -> uh "Check whether ARM pipe2 syscall matches x86"
	 | (X86, 331) -> (* pipe2 *)
	     let (ebx, ecx) = read_2_regs () in
	     let buf = ebx and
		 flags = Int64.to_int ecx in
	       if !opt_trace_syscalls then
		 Printf.printf "pipe2(0x%08Lx, %d)" buf flags;
	       self#sys_pipe2 buf flags
	 | (ARM, 360)    (* inotify_init1 *)
	 | (X86, 332) -> (* inotify_init1 *)
	     uh "Unhandled Linux system call inotify_init1"
	 | (ARM, 361)    (* preadv *)
	 | (X86, 333) -> (* preadv *)
	     uh "Unhandled Linux system call preadv"
	 | (ARM, 362)    (* pwritev *)
	 | (X86, 334) -> (* pwritev *)
	     uh "Unhandled Linux system call pwritev"
	 | (ARM, 363)    (* rt_tgsigqueueinfo *)
	 | (X86, 335) -> (* rt_tgsigqueueinfo *)
	     uh "Unhandled Linux system call rt_tgsigqueueinfo"
	 | (ARM, 364)    (* perf_event_open *)
	 | (X86, 336) -> (* perf_event_open *)
	     uh "Unhandled Linux system call perf_event_open"
	 | (ARM, 365) ->
	     uh "No 365 syscall in Linux/ARM (E)ABI"
	 | (ARM, 366) -> (* accept4 *)
	     uh "Unhandled Linux/ARM system call accept4"
	 | (X86, 337) -> (* recvmmsg *)
	     uh "Unhandled Linux system call recvmmsg (337)"
	 | (X86, 338) -> (* fanotify_init *)
	     uh "Unhandled Linux system call fanotify_init (338)"
	 | (X86, 339) -> (* fanotify_mark *)
	     uh "Unhandled Linux system call fanotify_mark (339)"
	 | (X86, 340) -> (* prlimit64 *)
	     uh "Unhandled Linux system call prlimit64 (340)"
	 | (X86, 341) -> (* name_to_handle_at *)
	     uh "Unhandled Linux system call name_to_handle_at (341)"
	 | (X86, 342) -> (* open_by_handle_at *)
	     uh "Unhandled Linux system call open_by_handle_at (342)"
	 | (X86, 343) -> (* clock_adjtime *)
	     uh "Unhandled Linux system call clock_adjtime (343)"
	 | (X86, 344) -> (* syncfs *)
	     uh "Unhandled Linux system call syncfs (344)"
       | (X86, 345) -> (* sendmmsg *)
           let (ebx, ecx, edx, esi) = read_4_regs () in
           let sockfd = Int64.to_int ebx and
               msg = ecx and
               vlen = Int64.to_int edx and
               flags = Int64.to_int esi
           in
           if !opt_trace_syscalls then
             Printf.printf "sendmmsg(%d, 0x%08Lx, %d, %d)"
               sockfd msg vlen flags;
           self#sys_sendmmsg sockfd msg vlen flags

	 | (ARM, 0xf0001) -> (* breakpoint *)
	     uh "Unhandled Linux/ARM pseudo-syscall breakpoint (0xf0001)"
	 | (ARM, 0xf0002) -> (* cacheflush *)
	     uh "Unhandled Linux/ARM pseudo-syscall cacheflush (0xf0002)"
	 | (ARM, 0xf0003) -> (* usr26 *)
	     uh "Unhandled Linux/ARM pseudo-syscall usr26 (0xf0003)"
	 | (ARM, 0xf0004) -> (* usr32 *)
	     uh "Unhandled Linux/ARM pseudo-syscall usr32 (0xf0004)"
	 | (ARM, 0xf0005) -> (* set_tls *)
	     let r0 = read_1_reg () in
	     let tp_value = r0 in
	       if !opt_trace_syscalls then
		 Printf.printf "set_tls(0x%08Lx)" tp_value;
	     self#sys_set_tls tp_value

	 | (X86, _) ->
	     Printf.printf "Unknown Linux/x86 system call %d\n" syscall_num;
	     uh "Unhandled Linux system call"
	 | (ARM, _) ->
	     Printf.printf "Unknown Linux/ARM system call %d\n" syscall_num;
	     uh "Unhandled Linux system call"
	 | (X64, _) ->
	     failwith "64-bit syscalls not supported");
    if !opt_trace_syscalls then
      let ret_val = fm#get_word_var ret_reg in
	Printf.printf " = %Ld (0x%08Lx)\n" (fix_s32 ret_val) ret_val;
	flush stdout

  method handle_special str =
    let handle_catch () =
      try
	self#handle_linux_syscall ()
      with
	  NotConcrete(_) ->
	    match !opt_symbolic_syscall_error with
	      | Some errno -> put_return errno
	      | None -> raise SymbolicSyscall
    in

      match str with
	| "int 0x80" ->
	    handle_catch();
	    Some []
	| "syscall" -> (* e.g., ARM *)
	    handle_catch();
	    Some []	    
	| "sysenter" ->
	    let sysenter_eip = fm#get_word_var R_EIP in
	    let sysexit_eip = (Int64.logor 0x430L
				 (Int64.logand 0xfffff000L sysenter_eip)) in
	    let label = "pc_0x" ^ (Printf.sprintf "%08Lx" sysexit_eip) in
	      handle_catch ();
	      Some [V.Jmp(V.Name(label))]
	| _ -> None
end<|MERGE_RESOLUTION|>--- conflicted
+++ resolved
@@ -118,7 +118,6 @@
       try
 	fm#read_buf addr len (* Works for concrete values only *)
       with
-<<<<<<< HEAD
 	NotConcrete(_) -> raise SymbolicSyscall
     else if (len < 0)
     then (Printf.eprintf "Can't create a negative length array\n";
@@ -126,18 +125,12 @@
     else if (len >= Sys.max_array_length)
     then (Printf.eprintf "Can't make an array that big.\n";
 	  assert false)
-    else  Array.init len
-      (fun i -> Char.chr (load_byte (Int64.add addr (Int64.of_int i))))
-
-=======
-	  NotConcrete(_) -> raise SymbolicSyscall
     else
       let lb =
 	if !opt_skip_output_concretize then load_byte_or_q else load_byte
       in
       Array.init len
 	(fun i -> Char.chr (lb (Int64.add addr (Int64.of_int i))))
->>>>>>> 8489bab7
   in
   let lea base i step off =
     Int64.add base (Int64.add (Int64.mul (Int64.of_int i) (Int64.of_int step))
