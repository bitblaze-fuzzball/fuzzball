--- conflicted
+++ resolved
@@ -1467,17 +1467,13 @@
     (List.filter (fun (_,e) -> e land flag <> 0) pollfds)
     in
     let timeout_f = (Int64.to_float timeout_ms) /. 1000.0 in
-<<<<<<< HEAD
     let pollfds_a = (assert ((nfds >= 0) && (nfds < Sys.max_array_length));
 		     Array.init nfds (get_pollfd fds_buf)) in
-=======
-    let pollfds_a = Array.init nfds (get_pollfd fds_buf) in
     Array.iter (
       fun (fd,_) ->
         compare_fds !netlink_sim_sockfd fd
           Unix.ENOSYS "poll(2) for netlink socket fd not implemented";
     ) pollfds_a;
->>>>>>> e87785c3
     let pollfds = Array.to_list pollfds_a in
     let readfds = filter_event 0x1 (* POLLIN *) pollfds and
         writefds = filter_event 0x4 (* POLLOUT *) pollfds and
