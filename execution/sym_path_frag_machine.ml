(*
  Copyright (C) BitBlaze, 2009-2013, and copyright (C) 2010 Ensighta
  Security Inc.  All rights reserved.
*)

module V = Vine;;

open Exec_utils;;
open Exec_domain;;
open Exec_exceptions;;
open Exec_options;;
open Formula_manager;;
open Query_engine;;
open Stp_external_engine;;
open Smtlib_external_engine;;
open Exec_no_influence;;
open Granular_memory;;
open Fragment_machine;;
open Decision_tree;;
open Exec_assert_minder;;

let solver_sats = ref 0L
let solver_unsats = ref 0L
let solver_fake_unsats = ref 0L
let solver_fails = ref 0L

let is_input_byte_compare e =
  let eq flip a b =
    let a_is_input = match a with
      | V.Lval(V.Mem((_, "input0", _), _, V.REG_8)) -> true
      | V.Cast((V.CAST_SIGNED|V.CAST_UNSIGNED), _,
	       V.Lval(V.Mem((_, "input0", _), _, V.REG_8))) -> true
      | _ -> false
    in
      if a_is_input then
	match b with
	  | V.Constant(V.Int(_, x)) -> Some (flip,
	      (Int64.to_int (Int64.logand x 0xffL)))
	  | _ -> None
      else
	None
  in
    match e with
      | V.UnOp(V.NOT, V.BinOp(V.EQ, a, b)) -> eq true a b
      | V.UnOp(V.NOT, V.BinOp(V.NEQ, a, b)) -> eq false a b
      | V.BinOp(V.EQ, a, b) -> eq false a b
      | V.BinOp(V.NEQ, a, b) -> eq true a b
      | _ -> None

module SymPathFragMachineFunctor =
  functor (D : DOMAIN) ->
struct
  module FormMan = FormulaManagerFunctor(D)
  module GM = GranularMemoryFunctor(D)
  module FM = FragmentMachineFunctor(D)

  class sym_path_frag_machine (dt:decision_tree) = object(self)
    inherit FM.frag_machine as fm

    method get_depth = dt#get_depth
    method get_hist_str = dt#get_hist_str
    method measure_dt_size = dt#measure_size

    val mutable infl_man = ((new no_influence_manager) :> influence_manager)

    method set_influence_manager im = infl_man <- im

    val mutable query_engine = new stp_external_engine "fuzz"

    method set_query_engine qe = query_engine <- qe

    (*Strips an index from the input string (per byte index) for referencing input to the program*)
    method match_input_var s =
	try
	  let len = String.length s in
	  let ismp = match !input_string_mem_prefix with
	    | None -> "input0_byte_"
	    | Some s -> s in
	  let plen = String.length ismp in
	  if len > plen && (String.sub s 0 plen) = ismp
	  then
	    let wo_input = String.sub s plen (len - plen) in
	    Some (int_of_string wo_input)
	  else if len >= 7 && (String.sub s 0 7) = "input0_" then
	    let wo_input = String.sub s 7 (len - 7) in
	    Some (int_of_string wo_input)
	  else
	    None
	with
	| Not_found -> None
	| Failure "int_of_string" -> None

    method private ce_to_input_str ce =
      (* Ideally, I'd like to turn high characters into \\u1234 escapes *)
      let char_of_int_unbounded i =
	if i >= 0 && i <= 255 then
	  char_of_int i
	else
	  '?'
      in
      let str = String.make (!max_input_string_length) ' ' in
<<<<<<< HEAD
      List.iter
	(fun (var_s, value) ->
	  match self#match_input_var var_s with
	  | Some n -> 
	    g_assert(n < !max_input_string_length) 100 "Sym_path_frag_machine.ce_to_input_str";
	    str.[n] <-
	      char_of_int_unbounded (Int64.to_int value)
	  | None -> ())
	ce;
      let str' = ref str in
      (try 
	 while String.rindex !str' ' ' = (String.length !str') - 1 do
	   str' := String.sub !str' 0 ((String.length !str') - 1)
	 done;
       with Not_found -> ());
      (try
	 while String.rindex !str' '\000' = (String.length !str') - 1
	 do
	   str' := String.sub !str' 0 ((String.length !str') - 1)
	 done;
       with Not_found -> ());
      !str'
=======
	ce_iter ce
	  (fun var_s value ->
	     match self#match_input_var var_s with
	       | Some n -> 
		   assert(n < !max_input_string_length);
		   str.[n] <-
		     char_of_int_unbounded (Int64.to_int value)
	       | None -> ());
	let str' = ref str in
	  (try 
	     while String.rindex !str' ' ' = (String.length !str') - 1 do
	       str' := String.sub !str' 0 ((String.length !str') - 1)
	     done;
	   with Not_found -> ());
	  (try
	     while String.rindex !str' '\000' = (String.length !str') - 1
	     do
	       str' := String.sub !str' 0 ((String.length !str') - 1)
	     done;
	   with Not_found -> ());
	  !str'
>>>>>>> d46bcb6b

    method print_ce ce = print_ce ce

    val mutable path_cond = []
    val mutable var_seen_hash = V.VarHash.create 101
    val mutable global_ce_cache = Hashtbl.create 1009
    val mutable global_ce_limit = !opt_global_ce_cache_limit
    val mutable working_ce_cache = []
    val mutable new_path = false

    method private print_global_cache =
      let print_entry ce_ref count_ref =
	Printf.eprintf "CE ~~~ ";
	self#print_ce !ce_ref;
	Printf.eprintf "Count ~~~ %d\n\n" !count_ref
      in
      Hashtbl.iter print_entry global_ce_cache

    method private print_working_cache =
      let rec loop = function
        | ce_ref :: rest ->
	  self#print_ce !ce_ref;
	  loop rest
	| [] -> ()
      in
      loop working_ce_cache

    method private add_to_global_cache ce_ref =
      try
	let count_ref = Hashtbl.find global_ce_cache ce_ref in
	count_ref := !count_ref + 1
      with
	Not_found ->
	  if !opt_trace_working_ce_cache || !opt_trace_global_ce_cache then
	    (Printf.eprintf "Adding CE to global cache: ";
	     self#print_ce !ce_ref);
	  Hashtbl.add global_ce_cache ce_ref (ref 0);
	  if (Hashtbl.length global_ce_cache) > global_ce_limit then
	    self#prune_global_cache

    method private add_to_working_cache ce_ref =
      working_ce_cache <- ce_ref :: working_ce_cache

    method private prune_global_cache =
      let goal = global_ce_limit / 2 in
      let rec loop cutoff =
	let f key value =
	  if !value < cutoff then
	    Hashtbl.remove global_ce_cache key
	in
	Hashtbl.iter f global_ce_cache;
	if !opt_trace_global_ce_cache || !opt_trace_working_ce_cache then
	  Printf.eprintf "Global cache size after pruning counts <%d: %d\n"
	    cutoff (Hashtbl.length global_ce_cache);
	if (Hashtbl.length global_ce_cache > goal) then
	  loop (cutoff lsl 1)
	else
	  self#reset_global_cache_counts
      in
      loop 1

    method private reset_global_cache_counts =
      let f key value =
	value := 0
      in
      Hashtbl.iter f global_ce_cache

    method private fill_working_cache =
      match (List.rev path_cond) with
      | cond :: rest ->
	let conj = List.fold_left
	  (fun es e -> V.BinOp(V.BITAND, e, es)) cond rest
	in
	let select ce_ref count_ref =
	  if (form_man#eval_expr_from_ce !ce_ref conj) <> 0L then
	    self#add_to_working_cache ce_ref
	in
	Hashtbl.iter select global_ce_cache
      | [] -> ()

    method private filter_working_cache new_cond =
      let conj = List.fold_left
	(fun es e -> V.BinOp(V.BITAND, e, es)) new_cond path_cond
      in
      let filter ce_ref = (form_man#eval_expr_from_ce !ce_ref conj) <> 0L in
      working_ce_cache <- List.filter filter working_ce_cache

    method input_depth =
      let count = ref 0 in
      V.VarHash.iter
	(fun v _ ->
	  form_man#if_expr_temp_unit v
	    (function
	    | Some _ -> ()
	    | None -> count := !count + 1
	    )
	)
	var_seen_hash;
      !count

    method private ensure_extra_conditions =
      if path_cond = [] && !opt_extra_conditions <> [] then
	List.iter
	  (fun cond ->
	     (* Similar to self#add_to_path_cond, but without the call
		to ensure_extra_conditions. *)
	    path_cond <- cond :: path_cond;
	    self#push_cond_to_qe cond)
	  (List.rev !opt_extra_conditions)

    method get_path_cond =
      self#ensure_extra_conditions;
      path_cond

    method private quick_check_in_path_cond cond =
      if List.mem cond path_cond then
	Some true
      else
	match cond with
	| V.UnOp(V.NOT, cond') when List.mem cond' path_cond
	    -> Some false
	| _ -> None 

    method private push_cond_to_qe cond =
      let (decls, assigns, cond_e, new_vars) =
	form_man#one_cond_for_solving cond var_seen_hash
      in
      List.iter query_engine#add_free_var decls;
      List.iter (fun (v,_) -> query_engine#add_temp_var v) assigns;
      List.iter (fun (v,e) -> query_engine#assert_eq v e) assigns;
      query_engine#add_condition cond_e

    method add_to_path_cond cond =
      self#ensure_extra_conditions;
      if (self#quick_check_in_path_cond cond) <> Some true then
	(self#filter_working_cache cond;
	 path_cond <- cond :: path_cond;
	 self#push_cond_to_qe cond)

    method restore_path_cond f =
      self#ensure_extra_conditions;
      let saved_pc = path_cond in
      let saved_vsh = var_seen_hash in
      var_seen_hash <- V.VarHash.copy saved_vsh; (* could be expensive *)
      query_engine#push;
      let ret = f () in
      query_engine#pop;
      path_cond <- saved_pc;
      var_seen_hash <- saved_vsh;
      ret

    method query_with_path_cond cond verbose =
      self#query_with_path_cond_wcache cond verbose true

    method private query_with_path_cond_wcache cond verbose with_cache =
      let module TIMING = (val !Loggers.fuzzball_timing_json : Yojson_logger.JSONLog) in
      self#ensure_extra_conditions;
      Query_engine.query_extra_counter := 1 + self#get_depth;
      if new_path then
	(self#fill_working_cache;
	 new_path <- false);
      let get_time () = Unix.gettimeofday () in
      let cond' = form_man#rewrite_for_solver cond in
      let conj = List.fold_left	(fun es e -> V.BinOp(V.BITAND, e, es)) cond' (List.rev path_cond)
      in
      let ce_opt =
	let rec loop = function
	  | ce_ref :: rest
	      when (form_man#eval_expr_from_ce !ce_ref conj) <> 0L ->
	    Some !ce_ref
	  | ce_ref :: rest -> loop rest
	  | [] -> None
	in
	  if !opt_disable_ce_cache then
	    None
	  else
	    loop working_ce_cache
      in
      let (is_sat, ce) = match (ce_opt, with_cache) with
	| (Some ce', true) ->
	  if !opt_trace_working_ce_cache || !opt_trace_global_ce_cache then
	    (Printf.eprintf "CE Cache Hit: ";
	     self#print_ce ce');
	  (true, ce')
	| _ ->
	  let (decls, assigns, cond_e, new_vars) =
	    form_man#one_cond_for_solving cond var_seen_hash
	  in
	  TIMING.trace (Yojson_logger.LazyJson (lazy (`Assoc ["STP", `String "begin"])));
	  query_engine#push;
	  query_engine#start_query;
	  List.iter query_engine#add_free_var decls;
	  List.iter (fun (v,_) -> query_engine#add_temp_var v) assigns;
	  List.iter (fun (v,e) -> query_engine#assert_eq v e) assigns;
	  let time_before = get_time () in
	  let (result_o, ce') = query_engine#query cond_e in
	  let is_sat' = match result_o with
	    | Some true ->
	      solver_unsats := Int64.succ !solver_unsats;
	      false
	    | Some false ->
	      solver_sats := Int64.succ !solver_sats;
	      true
	    | None ->
	      if !opt_timeout_as_unsat then
		(solver_fake_unsats := Int64.succ !solver_fake_unsats;
		 false)
	      else
		(solver_fails := Int64.succ !solver_fails;
		 query_engine#after_query true;
		 raise SolverFailure)
	  in
	  TIMING.trace (Yojson_logger.LazyJson (lazy (`Assoc ["STP", `String "end"])));
	  let time = (get_time ()) -. time_before in
	  let is_slow = time > !opt_solver_slow_time in
	  if is_slow then
	    Printf.eprintf "Slow query (%f sec)\n"
	      ((get_time ()) -. time_before);
	  flush stdout;
	  query_engine#after_query is_slow;
	  query_engine#pop;
	  List.iter (fun v -> V.VarHash.remove var_seen_hash v) new_vars;
	  infl_man#maybe_periodic_influence;
	  if is_sat' then
	    self#add_to_working_cache (ref ce');
	  (is_sat', ce')
      in
      if verbose then
	(if is_sat then
	    (if !opt_trace_decisions then
		Printf.eprintf "Satisfiable.\n";
	     if !opt_trace_assigns_string then
		(* JTT -- This is a model for getting a concrete version
		   of the variable outputs *)
	       (let str = self#ce_to_input_str ce in
	       Printf.eprintf "Input: \"%s\"\n" (Exec_utils.escaped str));
	     if !opt_trace_assigns then
	       (Printf.eprintf "Input vars: ";
		self#print_ce ce))
	 else
	    if !opt_trace_decisions then
	      Printf.eprintf "Unsatisfiable.\n");
      if is_sat then
	(self#add_to_global_cache (ref ce);
	 if !opt_trace_global_ce_cache then
	   (Printf.eprintf "\n******* Global Cache *******\n";
	    self#print_global_cache;
	    Printf.eprintf "****************************\n");
	 if !opt_trace_global_ce_cache || !opt_trace_working_ce_cache then
	   (Printf.eprintf "\n^^^^^^^ Working Cache ^^^^^^^\n";
	    self#print_working_cache;
	    Printf.eprintf "^^^^^^^^^^^^^^^^^^^^^^^^^^^^^\n\n"));
      (is_sat, ce)


    method query_unique_value exp ty =
      let taut = V.BinOp(V.EQ, exp, exp) in
      let (is_sat, ce) = self#query_with_path_cond taut !opt_trace_ivc in
      g_assert(is_sat) 100 "Sym_path_frag_machine.query_unique_value";
      if !opt_trace_ivc then
	Printf.eprintf "QUV of %s\n%!" (V.exp_to_string exp);
      let v = form_man#eval_expr_from_ce ce exp in
      if !opt_trace_ivc then
	Printf.eprintf "Sat value is 0x%Lx\n%!" v;
      let const_e = V.Constant(V.Int(ty, v)) in
      let another_exp = V.BinOp(V.NEQ, exp, const_e) in
      let (is_another, ce2) =
	self#query_with_path_cond another_exp !opt_trace_ivc
      in
      if is_another then
	let v2 = form_man#eval_expr_from_ce ce2 exp in
	g_assert(v2 <> v) 100 "Sym_path_frag_machine.query_unique_value";
	if !opt_trace_ivc then
	  Printf.eprintf "Not unique, another is 0x%Lx\n%!" v2;
	None
      else
	(if !opt_trace_ivc then
	    Printf.eprintf "Unique!\n%!";
	 Some v)

    method private check_concolic_value exp ty =
      let conc_val = form_man#eval_expr exp in
      let conc_e = V.Constant(V.Int(ty, conc_val)) in
      let cond = V.BinOp(V.EQ, exp, conc_e) in
      let (is_sat, ce) = self#query_with_path_cond cond true in
      if not is_sat then
	Printf.eprintf "Concolic value 0x%Lx for %s is infeasible\n"
	  conc_val (V.exp_to_string exp);
      g_assert(is_sat) 100 "Sym_path_frag_machine.check_concolic_value";
      Printf.eprintf "Concolic value 0x%Lx for %s is feasible\n"
	conc_val (V.exp_to_string exp)

    method eval_int_exp_simplify exp =
      let (d, ty) = self#eval_int_exp_ty exp in
      form_man#simplify_with_callback
	(fun e2 ty ->
	     (* self#check_concolic_value e2 ty; *)
	  if !opt_implied_value_conc then
	    match self#query_unique_value e2 ty with
	    | Some v ->
	      Some (V.Constant(V.Int(ty, v)))
	    | None -> None
	  else
	    None)
	d ty

    method follow_or_random =
      let currpath_str = dt#get_hist_str in
      let followplen = String.length !opt_follow_path and
	  currplen = String.length currpath_str in
      let pref =
        if followplen > currplen then
	  let follow_prefix = String.sub !opt_follow_path 0 currplen in
	  if follow_prefix = currpath_str
	  then
	    Some ((String.sub !opt_follow_path currplen 1) = "1")
	  else 
	    None
        else
          None
      in
      match pref with
      | Some b -> b
      | None ->
	(match !opt_always_prefer with
	| Some b -> b
	| _ ->
	  if !opt_trace_guidance then
	    Printf.eprintf "No guidance, choosing randomly\n";
	  dt#random_bit)

    method query_with_pc_choice cond verbose choice =
      let trans_func b =
	if b then cond else V.UnOp(V.NOT, cond)
      in
      let try_func b cond' =
	if verbose && !opt_trace_decisions then
	  Printf.eprintf "Trying %B: " b;
	match self#quick_check_in_path_cond cond' with
	  | Some b -> b
	  | None -> 
	      let (is_sat, _) =
		self#query_with_path_cond cond' verbose in
		is_sat
      in
      let non_try_func b =
	if verbose && !opt_trace_decisions then
	  Printf.eprintf "Known %B\n" b
      in
      let both_fail_func b = 
	if !opt_timeout_as_unsat && !opt_concolic_prob <> None then
	  (Printf.eprintf "Pretending %B was sat after double timeout in concolic mode\n" b;
	   b)
	else
	  failwith "Double unsat in query_with_pc_choice"
      in
      if !opt_trace_binary_paths then
	Printf.eprintf "Current Path String: %s\n" dt#get_hist_str;
      let r = dt#try_extend trans_func try_func non_try_func choice
	both_fail_func self#get_eip
      in
      if !opt_trace_binary_paths then
	Printf.eprintf "Current Path String: %s\n" dt#get_hist_str;
      if !opt_trace_binary_paths_delimited then
	Printf.eprintf "Current path: %s\n" dt#get_hist_str_queries;
      if !opt_trace_binary_paths_bracketed then
	Printf.eprintf "Current path: %s\n" dt#get_hist_str_bracketed;
      r

    method extend_pc_random cond verbose =
      (* In -concrete-path mode, we should resolve choices before
	 getting to the point of this method. If we actually choose
	 randomly, we're likely to choose differently than the concrete
	 path, leading to trouble. *)
      g_assert(not !opt_concrete_path) 30 "-concrete-path in extend_pc_random";
      if !opt_concrete_path_simulate ||
	(match !opt_concolic_prob with
	| Some p -> (dt#random_float < p)
	| None -> false)
      then
	self#extend_pc_known cond verbose ((form_man#eval_expr cond) <> 0L)
      else
	let (result, cond') = (self#query_with_pc_choice cond verbose
				 (fun () -> self#follow_or_random)) in
	self#add_to_path_cond cond';
	result

    method extend_pc_known cond verbose b =
      let (result, cond') = (self#query_with_pc_choice cond verbose
			       (fun () -> b)) in
      self#add_to_path_cond cond';
      result

    (* Like _known, but check the concolic path before the supplied
       preference *)
    method extend_pc_pref cond verbose pref =
      if !opt_concrete_path_simulate ||
	(match !opt_concolic_prob with
	| Some p -> (dt#random_float < p)
	| None -> false)
      then
	self#extend_pc_known cond verbose ((form_man#eval_expr cond) <> 0L)
      else
	self#extend_pc_known cond verbose pref

    method random_case_split verbose =
      let trans_func b = V.Unknown("unused") in
      let try_func b _ =
	if verbose then Printf.eprintf "Trying %B: " b;
	true
      in
      let non_try_func b =
	if verbose then Printf.eprintf "Known %B\n" b
      in
      let both_fail_func b =
	ignore(b);
	failwith "Unexpected both-failure in random_case_split"
      in
      let (result, _) = (dt#try_extend trans_func try_func non_try_func
			   (fun () -> self#follow_or_random) both_fail_func
			   self#get_eip) in
      result

    method private eval_bool_exp_conc_path e =
      let b = (form_man#eval_expr e) <> 0L in
      if !opt_trace_conditions then 
	Printf.eprintf "Computed concrete value %b\n" b;
      if !opt_solve_path_conditions then
	(let b' = self#extend_pc_known e true b in
	 let choices = dt#check_last_choices in
	 g_assert(b = b') 100 "Sym_path_frag_machine.eval_bool_exp_conc_path";
	 (b, choices))
      else
	(let e' = if b then e else V.UnOp(V.NOT, e) in	   
	   self#add_to_path_cond e';
	 (b, Some b))

    method private eval_bool_exp_tristate exp choice =
      let v = self#eval_int_exp exp in
      try
	if (D.to_concrete_1 v) = 1 then
	  (true, Some true)
	else
	  (false, Some false)
      with
	NotConcrete _ ->
	  let e = D.to_symbolic_1 v in
	  if !opt_trace_conditions then 
	    Printf.eprintf "Symbolic branch condition (0x%08Lx) %s\n"
	      (self#get_eip) (V.exp_to_string e);
	  if !opt_concrete_path then
	    self#eval_bool_exp_conc_path e
	  else 
	    (dt#start_new_query_binary;
	     self#note_first_branch;
	     let b = match choice with
	       | None -> self#extend_pc_random e true
	       | Some bit -> self#extend_pc_known e true bit
	     in
	     let choices = dt#check_last_choices in
	     dt#count_query;
	     (b, choices))

    method eval_bool_exp e = 
      let (b, _) = self#eval_bool_exp_tristate e None in
      b

    val mutable cjmp_heuristic = None

    method set_cjmp_heuristic f = cjmp_heuristic <- Some f

    method private call_cjmp_heuristic eip t1 t2 dir =
      match cjmp_heuristic with
      | None -> None
      | Some h -> h eip t1 t2 (dt#random_float) dir

    method private cjmp_choose targ1 targ2 e =
      (*      let module Log = 
	      (val !Loggers.fuzzball_bdt_json : Yojson_logger.JSONLog) in
      *)
      let eip = self#get_eip in
      let path = ref "" in
      let preference = (
	try let pref = Hashtbl.find opt_branch_preference eip in
	    path := "hashtable hit";
	    match pref with
	    | 0L -> Some false
	    | 1L -> Some true
	    | _ -> failwith "Unsupported branch preference"
	with
	| Not_found ->
	  path := "hashtable miss (heur_preference)";
	  match dt#heur_preference with
	  | Some b ->
	    let choice = dt#random_float in
	    if choice < !opt_target_guidance then
	      (if !opt_trace_guidance then
		  Printf.eprintf "On %f, using heuristic choice %b\n"
		    choice b;
	       Some b)
	    else
	      (if !opt_trace_guidance then
		  Printf.eprintf "On %f, falling to cjmp_heuristic\n"
		    choice;
	       self#call_cjmp_heuristic eip targ1 targ2 None)
	  | None -> 
	      (match is_input_byte_compare e with
		 | Some (flip, c) ->
		     (try let prob = Hashtbl.find opt_rare_delims c in
		      let choice = dt#random_float in
			if choice > prob then
			  Some flip
			else
			  Some (not flip)
		      with
			| Not_found ->
			    if !opt_auto_rare_delims then
			      (Hashtbl.replace opt_varying_rare_delims c ();
			       if not
				 (Hashtbl.mem opt_varying_rare_delims c)
			       then
				 Printf.eprintf
				   "Enabling -rare-delim for 0x%02x\n" c);
			    (self#call_cjmp_heuristic eip targ1 targ2 None))
		 | None ->
		     (self#call_cjmp_heuristic eip targ1 targ2 None))) in
      (*
	Log.trace (Yojson_logger.LazyJson
	(lazy
	(`Assoc [
	"function", `String "sym_path_frag_machine.cjmp_choose";
	"exec_path", `String !path;
	"cjmp_opt", `Variant ("cjmp", 
	(match preference with
	| Some p -> Some  (`Bool p)
	| None -> None
	));
	])
	)
	);
      *)
      preference


    method eval_cjmp exp targ1 targ2 =
      let eip = self#get_eip in
      let v = form_man#simplify1 (self#eval_int_exp exp) in
      let (is_conc, result) =
	if Hashtbl.mem opt_branch_preference_unchecked eip then
	  match Hashtbl.find opt_branch_preference_unchecked eip with
	  | 0L -> (true, false)
	  | 1L -> (true, true)
	  | _ -> failwith "Unsupported branch preference"
	else
	  try (true, (D.to_concrete_1 v) = 1)
	  with NotConcrete _ -> (false, false)
      in
      if is_conc then
	(ignore(self#call_cjmp_heuristic eip targ1 targ2 (Some result));
	 result)
      else
	let e = D.to_symbolic_1 v in
	if !opt_trace_conditions then 
	  Printf.eprintf "Symbolic branch condition (0x%08Lx) %s\n"
	    (self#get_eip) (V.exp_to_string e);
	if !opt_concrete_path then
	  let (b, _) = self#eval_bool_exp_conc_path e in
	  b
	else
	  (dt#start_new_query_binary;
	   self#note_first_branch;
	   let choice = if dt#have_choice then
	     self#cjmp_choose targ1 targ2 e
	   else
	     None
	   in
	   let b = match choice with
	     | None -> self#extend_pc_random e true
	     | Some bit -> self#extend_pc_known e true bit
	   in
	   dt#count_query;
	   ignore(self#call_cjmp_heuristic eip targ1 targ2 (Some b));
	   b)

    method eval_addr_exp exp =
      let c32 x = V.Constant(V.Int(V.REG_32, x)) in
      let v = self#eval_int_exp_simplify exp in
      try (D.to_concrete_32 v)
      with
	NotConcrete _ ->
	  let e = (D.to_symbolic_32 v) in
	  let eip = self#get_eip in
	  if !opt_trace_sym_addrs then
	    Printf.eprintf "Symbolic address %s @ (0x%Lx)\n"
	      (V.exp_to_string e) eip;
	  infl_man#maybe_measure_influence_deref e;
	  dt#start_new_query;
	  self#note_first_branch;
	  let bits = ref 0L in
	  self#restore_path_cond
	    (fun () ->
	      for b = 31 downto 0 do
		let bit = self#extend_pc_random
		  (V.Cast(V.CAST_LOW, V.REG_1,
			  (V.BinOp(V.ARSHIFT, e,
				   (c32 (Int64.of_int b)))))) false
		in
		bits := (Int64.logor (Int64.shift_left !bits 1)
			   (if bit then 1L else 0L));
	      done);
	  Printf.eprintf "Picked concrete value 0x%Lx\n" !bits;
	  self#add_to_path_cond (V.BinOp(V.EQ, e, (c32 !bits)));
	  dt#count_query;
	  !bits

    method private on_missing_random_m (m:GM.granular_memory) =
      let rec random_int width =
	if width = 0 then 0 else
	  2 * (random_int width - 1) + 
	    (if self#random_case_split false then 1 else 0)
      in
      let rec random_int64 width =
	if width = 0 then 0L else
	  Int64.add (Int64.mul 2L (random_int64 (width - 1)))
	    (if self#random_case_split false then 1L else 0L)
      in
      m#on_missing
	(fun size _ -> match size with
	| 8  -> D.from_concrete_8  (random_int 8)
	| 16 -> D.from_concrete_16 (random_int 16)
	| 32 -> D.from_concrete_32 (random_int64 32)
	| 64 -> D.from_concrete_64 (random_int64 64)
	| _ -> failwith "Bad size in on_missing_random")

    method on_missing_random =
      self#on_missing_random_m (mem :> GM.granular_memory)

    method private on_missing_zero_m (m:GM.granular_memory) =
      m#on_missing
	(fun size _ -> match size with
	| 8  -> D.from_concrete_8  0
	| 16 -> D.from_concrete_16 0
	| 32 -> D.from_concrete_32 0L
	| 64 -> D.from_concrete_64 0L
	| _ -> failwith "Bad size in on_missing_zero")

    method on_missing_zero =
      self#on_missing_zero_m (mem :> GM.granular_memory)

    val mutable saved_details_flags =
      (false, false, false, false, false, false, false, false)

    method eip_hook eip = 
      fm#eip_hook eip;
      List.iter
	(fun (f_eip, _) -> 
	  if f_eip = eip then
	    (saved_details_flags <- 
	       (!opt_trace_insns, !opt_trace_loads, !opt_trace_stores,
		!opt_trace_temps, !opt_trace_syscalls, !opt_trace_registers,
		!opt_trace_segments, !opt_trace_taint);	      
	     opt_trace_insns := true;
	     opt_trace_loads := true;
	     opt_trace_stores := true;
	     opt_trace_temps := true;
	     opt_trace_syscalls := true;
	     opt_trace_registers := true;
	     opt_trace_segments := true;
	     opt_trace_taint := true))
	!opt_trace_detailed_ranges;
      List.iter
	(fun (eip', e_str, expr) ->
	  if eip = eip' then
	    let str = self#eval_expr_to_string expr in
	    Printf.eprintf "At %08Lx, %s is %s\n"
	      eip e_str str)
	!opt_tracepoints;
      List.iter
	(fun (eip', e_str, expr) ->
	  if eip = eip' then
	    let str_addr = self#eval_addr_exp expr in
	    let str = if str_addr = 0L then
		"(null)" else try 
				let bytes = self#read_cstr str_addr in
				(try
				   let line1 = String.sub bytes 0 (String.index bytes '\n')
				   in
				   "\"" ^ (escaped line1) ^ "\\n\"" with
				   | Not_found -> "\"" ^ (escaped bytes) ^ "\"")
		  with
		    NotConcrete _ -> "<not concrete>" in
	    Printf.eprintf "At %08Lx, %s (%08Lx) is %s\n"
	      eip e_str str_addr str)
	!opt_string_tracepoints;
      infl_man#eip_hook eip;
      List.iter
	(fun (eip', expr) ->
	  if eip' = eip then
	    let (_, choices) = self#eval_bool_exp_tristate expr (Some true) in
	    Printf.eprintf "At 0x%08Lx, condition %s %s\n"
	      eip (V.exp_to_string expr)
	      (match choices with
	      | Some true -> "is true"
	      | Some false -> "is false"
	      | None -> "can be true or false");
	    (if !opt_finish_on_nonfalse_cond then
		if choices <> Some false then
		  self#finish_fuzz "supplied condition non-false"
		else
		  self#unfinish_fuzz "supplied condition false"))
	!opt_check_condition_at;
      List.iter
	(fun (_, t_eip) -> 
	  if t_eip = eip then
	    let (i, l, s, t, sc, r, sg, ta) = saved_details_flags in
	    opt_trace_insns := i;
	    opt_trace_loads := l;
	    opt_trace_stores := s;
	    opt_trace_temps := t;
	    opt_trace_syscalls := sc;
	    opt_trace_registers := r;
	    opt_trace_segments := sg;
	    opt_trace_taint := ta)
	!opt_trace_detailed_ranges
	
    method finish_path =
      dt#set_heur 1;
      dt#mark_all_seen;
      infl_man#finish_path;
      if !opt_trace_binary_paths then
	Printf.eprintf "Path: %s\n" dt#get_hist_str;
      if !opt_trace_binary_paths_delimited then
	Printf.eprintf "Final path: %s\n" dt#get_hist_str_queries;
      if !opt_trace_binary_paths_bracketed then
	Printf.eprintf "Final path: %s\n" dt#get_hist_str_bracketed;
      if !opt_final_pc then
	(Printf.eprintf "Path condition: true\n";
	 List.iter (fun e -> Printf.eprintf "& (%s)\n" (V.exp_to_string e))
	   (List.rev (self#get_path_cond)));
      if !opt_solve_final_pc then
	g_assert(let (b,_) =
		 self#query_with_path_cond_wcache V.exp_true true false
	       in b) 100 "Sym_path_frag_machine.finish_path";
      dt#try_again_p

    method print_tree chan = dt#print_tree chan

    method set_iter_seed i = dt#set_iter_seed i

    method random_word = dt#random_word

    method reset () =
      fm#reset ();
      form_man#reset_mem_axioms;
      path_cond <- [];
      V.VarHash.clear var_seen_hash;
      query_engine#reset;
      infl_man#reset;
      dt#reset;
      working_ce_cache <- [];
      Hashtbl.iter
	(fun k _ ->
	   (match Int64.to_int (Int64.rem (dt#random_word) 10L) with
	      | 0|1|2|3 ->
		  Hashtbl.remove opt_rare_delims k
	      | 4 -> Hashtbl.replace opt_rare_delims k 0.75
	      | 5 -> Hashtbl.replace opt_rare_delims k 0.1
	      | 6 -> Hashtbl.replace opt_rare_delims k 0.01
	      | 7 -> Hashtbl.replace opt_rare_delims k 0.001
	      | 8 -> Hashtbl.replace opt_rare_delims k 0.0001
	      | 9 -> Hashtbl.replace opt_rare_delims k 0.0
	      | _ -> failwith "Can't happen (rem 10)");
	   Printf.eprintf
	     "For this iteration, probability for 0x%02x will be %s\n"
	     k (try string_of_float (Hashtbl.find opt_rare_delims k)
		with Not_found -> "disabled"))
	opt_varying_rare_delims;
      new_path <- true

    method after_exploration =
      infl_man#after_exploration
  end
end<|MERGE_RESOLUTION|>--- conflicted
+++ resolved
@@ -99,35 +99,11 @@
 	  '?'
       in
       let str = String.make (!max_input_string_length) ' ' in
-<<<<<<< HEAD
-      List.iter
-	(fun (var_s, value) ->
-	  match self#match_input_var var_s with
-	  | Some n -> 
-	    g_assert(n < !max_input_string_length) 100 "Sym_path_frag_machine.ce_to_input_str";
-	    str.[n] <-
-	      char_of_int_unbounded (Int64.to_int value)
-	  | None -> ())
-	ce;
-      let str' = ref str in
-      (try 
-	 while String.rindex !str' ' ' = (String.length !str') - 1 do
-	   str' := String.sub !str' 0 ((String.length !str') - 1)
-	 done;
-       with Not_found -> ());
-      (try
-	 while String.rindex !str' '\000' = (String.length !str') - 1
-	 do
-	   str' := String.sub !str' 0 ((String.length !str') - 1)
-	 done;
-       with Not_found -> ());
-      !str'
-=======
 	ce_iter ce
 	  (fun var_s value ->
 	     match self#match_input_var var_s with
 	       | Some n -> 
-		   assert(n < !max_input_string_length);
+		   g_assert(n < !max_input_string_length) 100 "Sym_path_frag_machine.ce_to_input_str";
 		   str.[n] <-
 		     char_of_int_unbounded (Int64.to_int value)
 	       | None -> ());
@@ -144,7 +120,6 @@
 	     done;
 	   with Not_found -> ());
 	  !str'
->>>>>>> d46bcb6b
 
     method print_ce ce = print_ce ce
 
