(*
  Copyright (C) BitBlaze, 2009-2013, and copyright (C) 2010 Ensighta
  Security Inc.  All rights reserved.
*)

module V = Vine;;

open Exec_utils;;
open Exec_domain;;
open Exec_exceptions;;
open Exec_options;;
open Formula_manager;;
open Query_engine;;
open Stp_external_engine;;
open Smtlib_external_engine;;
open Exec_no_influence;;
open Granular_memory;;
open Fragment_machine;;
open Decision_tree;;
open Exec_assert_minder;;

let solver_sats = ref 0L
let solver_unsats = ref 0L
let solver_fake_unsats = ref 0L
let solver_fails = ref 0L

let is_input_byte_compare e =
  let eq flip a b =
    let a_is_input = match a with
      | V.Lval(V.Mem((_, name, _), _, V.REG_8)) ->
        (if Str.string_match (Str.regexp "^input") name 0 then
            true
         else
            false
        )
      | V.Cast((V.CAST_SIGNED|V.CAST_UNSIGNED), _,
	       V.Lval(V.Mem((_, "input0", _), _, V.REG_8))) -> true
      | _ -> false
    in
      if a_is_input then
	match b with
	  | V.Constant(V.Int(_, x)) -> Some (flip,
	      (Int64.to_int (Int64.logand x 0xffL)))
	  | _ -> None
      else
	None
  in
    match e with
      | V.UnOp(V.NOT, V.BinOp(V.EQ, a, b)) -> eq true a b
      | V.UnOp(V.NOT, V.BinOp(V.NEQ, a, b)) -> eq false a b
      | V.BinOp(V.EQ, a, b) -> eq false a b
      | V.BinOp(V.NEQ, a, b) -> eq true a b
      | _ -> None

let ce_cache_refs = ref 0L
let ce_cache_hits = ref 0L

module SymPathFragMachineFunctor =
  functor (D : DOMAIN) ->
struct
  module FormMan = FormulaManagerFunctor(D)
  module GM = GranularMemoryFunctor(D)
  module FM = FragmentMachineFunctor(D)

  class sym_path_frag_machine (dt:decision_tree) = object(self)
    inherit FM.frag_machine as fm

    method get_depth = dt#get_depth
    method get_hist_str = dt#get_hist_str
    method measure_dt_size = dt#measure_size

    val mutable infl_man = ((new no_influence_manager) :> influence_manager)

    method set_influence_manager im = infl_man <- im

    val mutable query_engine = new stp_external_engine "fuzz"

    method set_query_engine qe = query_engine <- qe

    (*Strips an index from the input string (per byte index) for referencing input to the program*)
    method match_input_var s =
	try
	  let len = String.length s in
	  let ismp = match !input_string_mem_prefix with
	    | None -> "input0_byte_"
	    | Some s -> s in
	  let plen = String.length ismp in
	  if len > plen && (String.sub s 0 plen) = ismp
	  then
	    let wo_input = String.sub s plen (len - plen) in
	    Some (int_of_string wo_input)
	  else if len >= 7 && (String.sub s 0 7) = "input0_" then
	    let wo_input = String.sub s 7 (len - 7) in
	    Some (int_of_string wo_input)
	  else
	    None
	with
	| Not_found -> None
	| Failure _ (* "int_of_string" *) -> None

    method private ce_to_input_str ce =
      (* Ideally, I'd like to turn high characters into \\u1234 escapes *)
      let char_of_int_unbounded i =
	if i >= 0 && i <= 255 then
	  char_of_int i
	else
	  '?'
      in
      let str = String.make (!max_input_string_length) ' ' in
	ce_iter ce
	  (fun var_s value ->
	     match self#match_input_var var_s with
	       | Some n -> 
		   g_assert(n < !max_input_string_length) 100 "Sym_path_frag_machine.ce_to_input_str";
		   str.[n] <-
		     char_of_int_unbounded (Int64.to_int value)
	       | None -> ());
	let str' = ref str in
	  (try 
	     while String.rindex !str' ' ' = (String.length !str') - 1 do
	       str' := String.sub !str' 0 ((String.length !str') - 1)
	     done;
	   with Not_found -> ());
	  (try
	     while String.rindex !str' '\000' = (String.length !str') - 1
	     do
	       str' := String.sub !str' 0 ((String.length !str') - 1)
	     done;
	   with Not_found -> ());
	  !str'

    method print_ce ce = print_ce ce

    val mutable path_cond = []
    val mutable var_seen_hash = V.VarHash.create 101
    val mutable global_ce_cache = Hashtbl.create 1009
    val mutable global_ce_limit = !opt_global_ce_cache_limit
    val mutable working_ce_cache = []
    val mutable new_path = false

    method private print_global_cache =
      let print_entry ce_ref count_ref =
	Printf.eprintf "CE ~~~ ";
	self#print_ce !ce_ref;
	Printf.eprintf "Count ~~~ %d\n\n" !count_ref
      in
      Hashtbl.iter print_entry global_ce_cache

    method private print_working_cache =
      let rec loop = function
        | ce_ref :: rest ->
	  self#print_ce !ce_ref;
	  loop rest
	| [] -> ()
      in
      loop working_ce_cache

    method private add_to_global_cache ce_ref =
      try
	let count_ref = Hashtbl.find global_ce_cache ce_ref in
	count_ref := !count_ref + 1
      with
	Not_found ->
	  if !opt_trace_working_ce_cache || !opt_trace_global_ce_cache then
	    (Printf.eprintf "Adding CE to global cache: ";
	     self#print_ce !ce_ref);
	  Hashtbl.add global_ce_cache ce_ref (ref 0);
	  if (Hashtbl.length global_ce_cache) > global_ce_limit then
	    self#prune_global_cache

    method private add_to_working_cache ce_ref =
      if not !opt_disable_ce_cache then
	working_ce_cache <-
	  match working_ce_cache with
	    | [] -> [ce_ref]
	    | last :: rest ->
		if !ce_ref = !last then
		  working_ce_cache
		else
		  ce_ref :: working_ce_cache

    method private prune_global_cache =
      let goal = global_ce_limit / 2 in
      let rec loop cutoff =
	let f key value =
	  if !value < cutoff then
	    Hashtbl.remove global_ce_cache key
	in
	Hashtbl.iter f global_ce_cache;
	if !opt_trace_global_ce_cache || !opt_trace_working_ce_cache then
	  Printf.eprintf "Global cache size after pruning counts <%d: %d\n"
	    cutoff (Hashtbl.length global_ce_cache);
	if (Hashtbl.length global_ce_cache > goal) then
	  loop (cutoff lsl 1)
	else
	  self#reset_global_cache_counts
      in
      loop 1

    method private reset_global_cache_counts =
      let f key value =
	value := 0
      in
      Hashtbl.iter f global_ce_cache

    method private fill_working_cache =
      match (List.rev path_cond) with
        | cond :: rest ->
	    let conj = List.fold_left
	      (fun es e -> V.BinOp(V.BITAND, e, es)) cond rest
	    in
	    let select ce_ref count_ref =
	      if try (form_man#eval_expr_from_ce !ce_ref conj) <> 0L
	      with Division_by_zero -> false
	      then
		self#add_to_working_cache ce_ref
	    in
	      Hashtbl.iter select global_ce_cache
	| [] -> ()

    method private filter_working_cache new_cond =
      let conj = List.fold_left
	(fun es e -> V.BinOp(V.BITAND, e, es)) new_cond path_cond
      in
      let filter ce_ref =
	try
	  (form_man#eval_expr_from_ce !ce_ref conj) <> 0L
	with Division_by_zero -> false
      in
        working_ce_cache <- List.filter filter working_ce_cache

    method input_depth =
      let count = ref 0 in
      V.VarHash.iter
	(fun v _ ->
	  form_man#if_expr_temp_unit v
	    (function
	    | Some _ -> ()
	    | None -> count := !count + 1
	    )
	)
	var_seen_hash;
      !count

    method private ensure_extra_conditions =
      if path_cond = [] && !opt_extra_conditions <> [] then
	List.iter
	  (fun cond ->
	     (* Similar to self#add_to_path_cond, but without the call
		to ensure_extra_conditions. *)
	    path_cond <- cond :: path_cond;
	    self#push_cond_to_qe cond)
	  (List.rev !opt_extra_conditions)

    method get_path_cond =
      self#ensure_extra_conditions;
      path_cond

    method private quick_check_in_path_cond cond =
      if List.mem cond path_cond then
	Some true
      else
	match cond with
	| V.UnOp(V.NOT, cond') when List.mem cond' path_cond
	    -> Some false
	| _ -> None 

    method private push_cond_to_qe cond =
      assert(Vine_typecheck.infer_type_fast cond = V.REG_1);
      let (qdecls, cond_e, new_vars) =
	form_man#one_cond_for_solving cond var_seen_hash
      in
	List.iter query_engine#add_decl qdecls;
	query_engine#add_condition cond_e;
	ignore(new_vars)

    method add_to_path_cond cond =
      self#ensure_extra_conditions;
      if (self#quick_check_in_path_cond cond) <> Some true then
	(if not !opt_disable_ce_cache then
	   self#filter_working_cache cond;
	 path_cond <- cond :: path_cond;
	 self#push_cond_to_qe cond)

    method restore_path_cond f =
      self#ensure_extra_conditions;
      let saved_pc = path_cond in
      let saved_vsh = var_seen_hash in
      var_seen_hash <- V.VarHash.copy saved_vsh; (* could be expensive *)
      query_engine#push;
      let ret = f () in
      query_engine#pop;
      path_cond <- saved_pc;
      var_seen_hash <- saved_vsh;
      ret

    method query_with_path_cond cond verbose =
      self#query_with_path_cond_wcache cond verbose true

    method private query_with_path_cond_wcache cond verbose with_cache =
      let module TIMING = (val !Loggers.fuzzball_timing_json : Yojson_logger.JSONLog) in
      self#ensure_extra_conditions;
      Query_engine.query_extra_counter := 1 + self#get_depth;
      if new_path then
	(self#fill_working_cache;
	 new_path <- false);
      let get_time () = Unix.gettimeofday () in
      let cond' = form_man#rewrite_for_solver cond in
      let conj = List.fold_left	(fun es e -> V.BinOp(V.BITAND, e, es)) cond' (List.rev path_cond)
      in
      let ce_opt =
	let rec loop = function
	  | ce_ref :: rest
	      when (try
		      (form_man#eval_expr_from_ce !ce_ref conj) <> 0L
		    with Division_by_zero -> false) ->
	      Some !ce_ref
	  | ce_ref :: rest -> loop rest
	  | [] -> None
	in
          if !opt_disable_ce_cache then
            None
          else
	    (ce_cache_refs := Int64.succ !ce_cache_refs;
             loop working_ce_cache)
      in
      let (is_sat, ce) = match (ce_opt, with_cache) with
	| (Some ce', true) ->
	    if !opt_trace_working_ce_cache || !opt_trace_global_ce_cache then
	      (ce_cache_hits := Int64.succ !ce_cache_hits;
	       Printf.eprintf "CE Cache Hit: ";
	       self#print_ce ce');
	    (true, ce')
	| _ ->
	    let (qdecls, cond_e, new_vars) =
	      form_man#one_cond_for_solving cond var_seen_hash
	    in
	      TIMING.trace (Yojson_logger.LazyJson (lazy (`Assoc ["STP", `String "begin"])));
	      query_engine#push;
	      query_engine#start_query;
	      List.iter query_engine#add_decl qdecls;
	      let time_before = get_time () in
	      let (result_o, ce') = query_engine#query cond_e in
	      let is_sat' = match result_o with
		| Some true ->
		    solver_unsats := Int64.succ !solver_unsats;
		    false
	        | Some false ->
		    solver_sats := Int64.succ !solver_sats;
		    true
		| None ->
		    if !opt_timeout_as_unsat then
		      (solver_fake_unsats := Int64.succ !solver_fake_unsats;
                       false)
		    else
		      (solver_fails := Int64.succ !solver_fails;
                       query_engine#after_query true;
                       raise SolverFailure)
	      in
	      TIMING.trace (Yojson_logger.LazyJson (lazy (`Assoc ["STP", `String "end"])));
	      let time = (get_time ()) -. time_before in
	      let is_slow = time > !opt_solver_slow_time in
	        if is_slow then
		Printf.eprintf "Slow query (%f sec)\n"
		  ((get_time ()) -. time_before);
	        flush stdout;
		query_engine#after_query is_slow;
		query_engine#pop;
		List.iter (fun v -> V.VarHash.remove var_seen_hash v) new_vars;
		infl_man#maybe_periodic_influence;
		if is_sat' then
		  self#add_to_working_cache (ref ce');
		(is_sat', ce')
      in
        if verbose then
	  (if is_sat then
	     (if !opt_trace_decisions then
		Printf.eprintf "Satisfiable.\n";
	      if !opt_trace_assigns_string then
		Printf.eprintf "Input: \"%s\"\n"
		  (Exec_utils.escaped (self#ce_to_input_str ce));
	      if !opt_trace_assigns then
		(Printf.eprintf "Input vars: ";
		 self#print_ce ce))
	   else
	     if !opt_trace_decisions then
	       Printf.printf "Unsatisfiable.\n");
        if is_sat && not !opt_disable_ce_cache then
	  (self#add_to_global_cache (ref ce);
	   if !opt_trace_global_ce_cache then
	     (Printf.eprintf "\n******* Global Cache *******\n";
	      self#print_global_cache;
	      Printf.eprintf "****************************\n");
	   if !opt_trace_global_ce_cache || !opt_trace_working_ce_cache then
	     (Printf.eprintf "\n^^^^^^^ Working Cache ^^^^^^^\n";
	      self#print_working_cache;
	      Printf.eprintf "^^^^^^^^^^^^^^^^^^^^^^^^^^^^^\n\n"));
	(is_sat, ce)


    method query_unique_value exp ty =
      let taut = V.BinOp(V.EQ, exp, exp) in
      let (is_sat, ce) = self#query_with_path_cond taut !opt_trace_ivc in
      g_assert(is_sat) 100 "Sym_path_frag_machine.query_unique_value";
      if !opt_trace_ivc then
	Printf.eprintf "QUV of %s\n%!" (V.exp_to_string exp);
      let v = form_man#eval_expr_from_ce ce exp in
      if !opt_trace_ivc then
	Printf.eprintf "Sat value is 0x%Lx\n%!" v;
      let const_e = V.Constant(V.Int(ty, v)) in
      let another_exp = V.BinOp(V.NEQ, exp, const_e) in
      let (is_another, ce2) =
	self#query_with_path_cond another_exp !opt_trace_ivc
      in
      if is_another then
	let v2 = form_man#eval_expr_from_ce ce2 exp in
	g_assert(v2 <> v) 100 "Sym_path_frag_machine.query_unique_value";
	if !opt_trace_ivc then
	  Printf.eprintf "Not unique, another is 0x%Lx\n%!" v2;
	None
      else
	(if !opt_trace_ivc then
	    Printf.eprintf "Unique!\n%!";
	 Some v)

    method private check_concolic_value exp ty =
      let conc_val = form_man#eval_expr exp in
      let conc_e = V.Constant(V.Int(ty, conc_val)) in
      let cond = V.BinOp(V.EQ, exp, conc_e) in
      let (is_sat, ce) = self#query_with_path_cond cond true in
      if not is_sat then
	Printf.eprintf "Concolic value 0x%Lx for %s is infeasible\n"
	  conc_val (V.exp_to_string exp);
      g_assert(is_sat) 100 "Sym_path_frag_machine.check_concolic_value";
      Printf.eprintf "Concolic value 0x%Lx for %s is feasible\n"
	conc_val (V.exp_to_string exp)

    method eval_ite v_c v_t v_f ty_t =
      let v_c' =
	if !opt_ite_ivc then
	  form_man#simplify_with_callback
	    (fun e2 ty ->
	       match self#query_unique_value e2 ty with
		 | Some v ->
		     Some (V.Constant(V.Int(ty, v)))
		 | None -> None) v_c V.REG_1
	else
	  v_c
      in
	fm#eval_ite v_c' v_t v_f ty_t

    method eval_int_exp_simplify exp =
      let (d, ty) = self#eval_int_exp_ty exp in
      form_man#simplify_with_callback
	(fun e2 ty ->
	     (* self#check_concolic_value e2 ty; *)
	  if !opt_implied_value_conc then
	    match self#query_unique_value e2 ty with
	    | Some v ->
	      Some (V.Constant(V.Int(ty, v)))
	    | None -> None
	  else
	    None)
	d ty

    method eval_int_exp_tempify exp =
      let (d, ty) = self#eval_int_exp_ty exp in
	form_man#tempify_with_callback
	  (fun e2 ty ->
	     (* self#check_concolic_value e2 ty; *)
	     if !opt_implied_value_conc then
	       match self#query_unique_value e2 ty with
		 | Some v ->
		     Some (V.Constant(V.Int(ty, v)))
		 | None -> None
	     else
	       None)
	  d ty

    (* It's an important but sometimes subtle invariant that FuzzBALL
       must always reach the same decision points in the same order when
       re-executing a path, so that the decision tree gives consistent
       information. In the past, failures of this invariant have led to
       hard-to-debug strange behavior. To help catch such problems more
       quickly, we now annotate each decision tree node with 64 bits
       which should almost uniquely identify the decision. The top 48
       bits are the low 48 bits of the address of the instruction that
       was executing (the "eip" in the code's x86-32-influenced
       terminology). The low 16 bits identify what kind of decision is
       being made: the various methods in SPFM and SRFM that lead to
       decisions being made build these up as an "ident" argument they
       pass around. Here's a key for interpreting the values:

       0x1xxx Conditional jump, xxx = stmt_num
       0x2xxx Check-cond-at, xxx = per insn serial num
       0x31xx Check-for-null, xx = stmt_num
       0x4000 SPFM.eval_bool_exp, IR assert()
       0x5ryy Register concretize, r = register number
       0x61yy Memory byte concretize
       0x62yy Memory short concretize
       0x64yy Memory word concretize
       0x68yy Memory long concretize
       0x6ayy Misc. concretize
       0x6byy Binop concretize
       0x7100 on_missing_random
       0x81yy SRFM load, base choice
       0x82yy SRFM load, offset concretize, yy is bit or 0x80 + try
       0x8400 SRFM load, concolic solve-pc
       0x8600 SRFM load, sink region check
       0x91yy SRFM store, base choice
       0x92yy SRFM store, offset concretize, yy is bit or 0x80 + try
       0x9300 Target store check, single
       0x9310 Target store check, table full match
       0x9320 Target store check, table any match
       0x9400 SRFM store, concolic solve-pc
       0x9600 SRFM load, sink region check
       0xa1yy SRFM jump, base choice
       0xa2yy SRFM jump, offset concretize, yy is bit or 0x80 + try
       0xa400 SRFM jump, concolic solve-pc
       0xb2yy SPFM addr_exp, bit yy
    *)
    method private eip_ident ident =
      let eip = self#get_eip in
	Int64.logor (Int64.shift_left eip 16) (Int64.of_int ident)

    method follow_or_random =
      let currpath_str = dt#get_hist_str in
      let followplen = String.length !opt_follow_path and
	  currplen = String.length currpath_str in
      let pref =
        if followplen > currplen then
	  let follow_prefix = String.sub !opt_follow_path 0 currplen in
	  if follow_prefix = currpath_str
	  then
	    Some ((String.sub !opt_follow_path currplen 1) = "1")
	  else 
	    None
        else
          None
      in
      match pref with
      | Some b -> b
      | None ->
	(match !opt_always_prefer with
	| Some b -> b
	| _ ->
	  if !opt_trace_guidance then
	    Printf.eprintf "No guidance, choosing randomly\n";
	  dt#random_bit)

    method query_with_pc_choice cond verbose ident choice =
      let trans_func b =
	if b then cond else V.UnOp(V.NOT, cond)
      in
      let try_func b cond' =
	if verbose && !opt_trace_decisions then
	  Printf.eprintf "Trying %B: " b;
	match self#quick_check_in_path_cond cond' with
	  | Some b -> b
	  | None -> 
	      let (is_sat, _) =
		self#query_with_path_cond cond' verbose in
		is_sat
      in
      let non_try_func b =
	if verbose && !opt_trace_decisions then
	  Printf.eprintf "Known %B\n" b
      in
      let both_fail_func b = 
	if !opt_timeout_as_unsat && !opt_concolic_prob <> None then
	  (Printf.eprintf "Pretending %B was sat after double timeout in concolic mode\n" b;
	   b)
	else
	  failwith "Double unsat in query_with_pc_choice"
      in
	if !opt_trace_binary_paths then
	  Printf.eprintf "Current Path String: %s\n" dt#get_hist_str;
	let r = dt#try_extend trans_func try_func non_try_func choice
	  both_fail_func (self#eip_ident ident)
	in
	  if !opt_trace_binary_paths then
	    Printf.eprintf "Current Path String: %s\n" dt#get_hist_str;
	  if !opt_trace_binary_paths_delimited then
	    Printf.eprintf "Current path: %s\n" dt#get_hist_str_queries;
	  if !opt_trace_binary_paths_bracketed then
	    Printf.eprintf "Current path: %s\n" dt#get_hist_str_bracketed;
	  r

    method extend_pc_random cond verbose ident =
      (* In -concrete-path mode, we should resolve choices before
	 getting to the point of this method. If we actually choose
	 randomly, we're likely to choose differently than the concrete
	 path, leading to trouble. *)
      g_assert(not !opt_concrete_path) 30 "-concrete-path in extend_pc_random";
      if !opt_concrete_path_simulate ||
	(match !opt_concolic_prob with
	| Some p -> (dt#random_float < p)
	| None -> false)
      then
	(if !opt_trace_decisions then
	   Printf.printf "Condition %s concretely evaluates to 0x%Lx\n"
	     (V.exp_to_string cond) (form_man#eval_expr cond);
	self#extend_pc_known cond verbose ident
	  ((form_man#eval_expr cond) <> 0L))
      else
	let (result, cond') = (self#query_with_pc_choice cond verbose ident
				 (fun () -> self#follow_or_random)) in
	self#add_to_path_cond cond';
	result

    method extend_pc_known cond verbose ident b =
      let (result, cond') = (self#query_with_pc_choice cond verbose ident
			       (fun () -> b)) in
      self#add_to_path_cond cond';
      result

    (* Like _known, but check the concolic path before the supplied
       preference *)
    method extend_pc_pref cond verbose ident pref =
      if !opt_concrete_path_simulate ||
	(match !opt_concolic_prob with
	| Some p -> (dt#random_float < p)
	| None -> false)
      then
	self#extend_pc_known cond verbose ident
	  ((form_man#eval_expr cond) <> 0L)
      else
	self#extend_pc_known cond verbose ident pref

    method random_case_split verbose ident =
      let trans_func b = V.Unknown("unused") in
      let try_func b _ =
	if verbose then Printf.eprintf "Trying %B: " b;
	true
      in
      let non_try_func b =
	if verbose then Printf.eprintf "Known %B\n" b
      in
      let both_fail_func b =
	ignore(b);
	failwith "Unexpected both-failure in random_case_split"
      in
      let (result, _) = (dt#try_extend trans_func try_func non_try_func
			   (fun () -> self#follow_or_random) both_fail_func
			   (self#eip_ident ident)) in
	result

    method private eval_bool_exp_conc_path e ident =
      let b = (form_man#eval_expr e) <> 0L in
	if !opt_trace_conditions then 
	  Printf.eprintf "Computed concrete value %b\n" b;
	if !opt_solve_path_conditions then
	  (let b' = self#extend_pc_known e true ident b in
	   let choices = dt#check_last_choices in
	     g_assert(b = b') 100 "Sym_path_frag_machine.eval_bool_exp_conc_path";
	     (b, choices))
	else
	  (self#add_to_path_cond
	     (if b then e else V.UnOp(V.NOT, e));
	   (b, Some b))

    method private eval_bool_exp_tristate exp choice ident =
      let v = self#eval_int_exp exp in
	try
	  if (D.to_concrete_1 v) = 1 then
	    (true, Some true)
	  else
	    (false, Some false)
	with
	    NotConcrete _ ->
	      let e = D.to_symbolic_1 v in
		if !opt_trace_conditions then 
		  Printf.eprintf "Symbolic branch condition (0x%08Lx) %s\n"
		    (self#get_eip) (V.exp_to_string e);
		if !opt_concrete_path then
		  self#eval_bool_exp_conc_path e ident
		else 
		  (dt#start_new_query_binary;
		   self#note_first_branch;
		   let b = match choice with
		     | None -> self#extend_pc_random e true ident
		     | Some bit -> self#extend_pc_known e true ident bit
		   in
		   let choices = dt#check_last_choices in
		     dt#count_query;
		     (b, choices))

    method eval_bool_exp e = 
      let (b, _) = self#eval_bool_exp_tristate e None 0x4000 in
	b

    val mutable cjmp_heuristic = None

    method set_cjmp_heuristic f = cjmp_heuristic <- Some f

    method private call_cjmp_heuristic eip t1 t2 dir =
      match cjmp_heuristic with
      | None -> None
      | Some h -> h eip t1 t2 (dt#random_float) dir

    method private cjmp_choose targ1 targ2 e =
      (*      let module Log = 
	      (val !Loggers.fuzzball_bdt_json : Yojson_logger.JSONLog) in
      *)
      let eip = self#get_eip in
      let path = ref "" in
      let preference = (
	try let pref = Hashtbl.find opt_branch_preference eip in
	    path := "hashtable hit";
	    match pref with
	    | 0L -> Some false
	    | 1L -> Some true
	    | _ -> failwith "Unsupported branch preference"
	with
	| Not_found ->
	  path := "hashtable miss (heur_preference)";
	  match dt#heur_preference with
	  | Some b ->
	    let choice = dt#random_float in
	    if choice < !opt_target_guidance then
	      (if !opt_trace_guidance then
		  Printf.eprintf "On %f, using heuristic choice %b\n"
		    choice b;
	       Some b)
	    else
	      (if !opt_trace_guidance then
		  Printf.eprintf "On %f, falling to cjmp_heuristic\n"
		    choice;
	       self#call_cjmp_heuristic eip targ1 targ2 None)
	  | None -> 
	      (match is_input_byte_compare e with
		 | Some (flip, c) ->
		     (try let prob = Hashtbl.find opt_rare_delims c in
		      let choice = dt#random_float in
			if choice > prob then
			  Some flip
			else
			  Some (not flip)
		      with
			| Not_found ->
			    if !opt_auto_rare_delims then
			      (Hashtbl.replace opt_varying_rare_delims c ();
			       if not
				 (Hashtbl.mem opt_varying_rare_delims c)
			       then
				 Printf.eprintf
				   "Enabling -rare-delim for 0x%02x\n" c);
			    (self#call_cjmp_heuristic eip targ1 targ2 None))
		 | None ->
		     (self#call_cjmp_heuristic eip targ1 targ2 None))) in
      (*
	Log.trace (Yojson_logger.LazyJson
	(lazy
	(`Assoc [
	"function", `String "sym_path_frag_machine.cjmp_choose";
	"exec_path", `String !path;
	"cjmp_opt", `Variant ("cjmp", 
	(match preference with
	| Some p -> Some  (`Bool p)
	| None -> None
	));
	])
	)
	);
      *)
      preference


    method eval_cjmp exp targ1 targ2 =
      let eip = self#get_eip in
      let v = form_man#simplify1 (self#eval_int_exp exp) in
      let (is_conc, result) =
	if Hashtbl.mem opt_branch_preference_unchecked eip then
	  match Hashtbl.find opt_branch_preference_unchecked eip with
	  | 0L -> (true, false)
	  | 1L -> (true, true)
	  | _ -> failwith "Unsupported branch preference"
	else
	  try (true, (D.to_concrete_1 v) = 1)
	  with NotConcrete _ -> (false, false)
      in
      if is_conc then
	(ignore(self#call_cjmp_heuristic eip targ1 targ2 (Some result));
	 result)
      else
	let e = D.to_symbolic_1 v in
	let ident = 0x1000 + (self#get_stmt_num land 0xfff) in
	if !opt_trace_conditions then 
	  Printf.eprintf "Symbolic branch condition (0x%08Lx) %s\n"
	    (self#get_eip) (V.exp_to_string e);
	if !opt_concrete_path then
	  let (b, _) = self#eval_bool_exp_conc_path e ident in
	  b
	else
	  (dt#start_new_query_binary;
	   self#note_first_branch;
	   let choice = if dt#have_choice then
	     self#cjmp_choose targ1 targ2 e
	   else
	     None
	   in
	   let b = match choice with
	     | None -> self#extend_pc_random e true ident
	     | Some bit -> self#extend_pc_known e true ident bit
	   in
	   dt#count_query;
	   ignore(self#call_cjmp_heuristic eip targ1 targ2 (Some b));
	   b)

    (* This code has bitrotten a bit, as shown by its lack of support
       for 64-bit addresses, since the implementation in
       srfm#choose_conc_offset_uniform is usually used instead. *)
    method eval_addr_exp exp =
      let c32 x = V.Constant(V.Int(V.REG_32, x)) in
      let v = self#eval_int_exp_simplify exp in
	try (D.to_concrete_32 v)
	with
	    NotConcrete _ ->
	      let e = (D.to_symbolic_32 v) in
	      let eip = self#get_eip in
		if !opt_trace_sym_addrs then
		  Printf.eprintf "Symbolic address %s @ (0x%Lx)\n"
		    (V.exp_to_string e) eip;
		infl_man#maybe_measure_influence_deref e;
		dt#start_new_query;
		self#note_first_branch;
		let e = form_man#tempify_exp e V.REG_32 in
		let bits = ref 0L in
		  self#restore_path_cond
		    (fun () ->
		       for b = 31 downto 0 do
			 let bit = self#extend_pc_random
			   (V.Cast(V.CAST_LOW, V.REG_1,
				   (V.BinOp(V.ARSHIFT, e,
					    (c32 (Int64.of_int b))))))
			   false (0xb200 + b)
			 in
			   bits := (Int64.logor (Int64.shift_left !bits 1)
				      (if bit then 1L else 0L));
		       done);
		  Printf.eprintf "Picked concrete value 0x%Lx\n" !bits;
		  self#add_to_path_cond (V.BinOp(V.EQ, e, (c32 !bits)));
		  dt#count_query;
		  !bits

    method private on_missing_random_m (m:GM.granular_memory) =
      let rec random_int width =
	if width = 0 then 0 else
	  2 * (random_int width - 1) + 
	    (if self#random_case_split false 0x7100 then 1 else 0)
      in
      let rec random_int64 width =
	if width = 0 then 0L else
	  Int64.add (Int64.mul 2L (random_int64 (width - 1)))
	    (if self#random_case_split false 0x7100 then 1L else 0L)
      in
      m#on_missing
	(fun size _ -> match size with
	| 8  -> D.from_concrete_8  (random_int 8)
	| 16 -> D.from_concrete_16 (random_int 16)
	| 32 -> D.from_concrete_32 (random_int64 32)
	| 64 -> D.from_concrete_64 (random_int64 64)
	| _ -> failwith "Bad size in on_missing_random")

    method on_missing_random =
      self#on_missing_random_m (mem :> GM.granular_memory)

    method private on_missing_zero_m (m:GM.granular_memory) =
      m#on_missing
	(fun size _ -> match size with
	| 8  -> D.from_concrete_8  0
	| 16 -> D.from_concrete_16 0
	| 32 -> D.from_concrete_32 0L
	| 64 -> D.from_concrete_64 0L
	| _ -> failwith "Bad size in on_missing_zero")

    method on_missing_zero =
      self#on_missing_zero_m (mem :> GM.granular_memory)

    val mutable saved_details_flags =
      (false, false, false, false, false, false, false, false)

    method eip_hook eip = 
      fm#eip_hook eip;
      List.iter
	(fun (f_eip, _) -> 
	  if f_eip = eip then
	    (saved_details_flags <- 
	       (!opt_trace_insns, !opt_trace_loads, !opt_trace_stores,
		!opt_trace_temps, !opt_trace_syscalls, !opt_trace_registers,
		!opt_trace_segments, !opt_trace_taint);	      
	     opt_trace_insns := true;
	     opt_trace_loads := true;
	     opt_trace_stores := true;
	     opt_trace_temps := true;
	     opt_trace_syscalls := true;
	     opt_trace_registers := true;
	     opt_trace_segments := true;
	     opt_trace_taint := true))
	!opt_trace_detailed_ranges;
      List.iter
	(fun (eip', e_str, expr) ->
	  if eip = eip' then
	    let str = self#eval_expr_to_string expr in
	    Printf.eprintf "At %08Lx, %s is %s\n"
	      eip e_str str)
	!opt_tracepoints;
      List.iter
	(fun (eip', e_str, expr) ->
	  if eip = eip' then
	    let str_addr = self#eval_addr_exp expr in
	    let str = if str_addr = 0L then
		"(null)" else try 
				let bytes = self#read_cstr str_addr in
				(try
				   let line1 = String.sub bytes 0 (String.index bytes '\n')
				   in
				   "\"" ^ (escaped line1) ^ "\\n\"" with
				   | Not_found -> "\"" ^ (escaped bytes) ^ "\"")
		  with
		    NotConcrete _ -> "<not concrete>" in
	    Printf.eprintf "At %08Lx, %s (%08Lx) is %s\n"
	      eip e_str str_addr str)
	!opt_string_tracepoints;
      infl_man#eip_hook eip;
      (let cond_counter = ref 0 in
	 List.iter
	   (fun (eip', expr) ->
	      cond_counter := !cond_counter + 1;
	      if eip' = eip then
		let ident = 0x2000 + !cond_counter in
		let (_, choices) = self#eval_bool_exp_tristate expr
		  (Some true) ident
		in
		  Printf.eprintf "At 0x%08Lx, condition %s %s\n"
		    eip (V.exp_to_string expr)
		    (match choices with
		       | Some true -> "is true"
		       | Some false -> "is false"
		       | None -> "can be true or false");
		  (if !opt_finish_on_nonfalse_cond then
		     if choices <> Some false then
		       self#finish_fuzz "supplied condition non-false"
		     else
		       self#unfinish_fuzz "supplied condition false"))
	   !opt_check_condition_at);
      List.iter
	(fun (_, t_eip) -> 
	  if t_eip = eip then
	    let (i, l, s, t, sc, r, sg, ta) = saved_details_flags in
	    opt_trace_insns := i;
	    opt_trace_loads := l;
	    opt_trace_stores := s;
	    opt_trace_temps := t;
	    opt_trace_syscalls := sc;
	    opt_trace_registers := r;
	    opt_trace_segments := sg;
	    opt_trace_taint := ta)
	!opt_trace_detailed_ranges
	
    method finish_path =
      dt#set_heur 1;
      dt#mark_all_seen;
      infl_man#finish_path;
      if !opt_trace_binary_paths then
	Printf.eprintf "Path: %s\n" dt#get_hist_str;
      if !opt_trace_binary_paths_delimited then
	Printf.eprintf "Final path: %s\n" dt#get_hist_str_queries;
      if !opt_trace_binary_paths_bracketed then
	Printf.eprintf "Final path: %s\n" dt#get_hist_str_bracketed;
      if !opt_final_pc then
	(Printf.eprintf "Path condition: true\n";
	 List.iter (fun e -> Printf.eprintf "& (%s)\n" (V.exp_to_string e))
	   (List.rev (self#get_path_cond)));
      if !opt_solve_final_pc then
	g_assert(let (b,_) =
		 self#query_with_path_cond_wcache V.exp_true true false
	       in b) 100 "Sym_path_frag_machine.finish_path";
      dt#try_again_p

    method print_tree chan = dt#print_tree chan

    method set_iter_seed i = dt#set_iter_seed i

<<<<<<< HEAD
    method random_word = dt#random_word
=======
    method random_byte = dt#random_byte
>>>>>>> 495b4754

    method reset () =
      fm#reset ();
      form_man#reset_mem_axioms;
      path_cond <- [];
      V.VarHash.clear var_seen_hash;
      query_engine#reset;
      infl_man#reset;
      dt#reset;
      working_ce_cache <- [];
      Hashtbl.iter
	(fun k _ ->
	   (match Int64.to_int (Int64.rem (dt#random_word) 10L) with
	      | 0|1|2|3 ->
		  Hashtbl.remove opt_rare_delims k
	      | 4 -> Hashtbl.replace opt_rare_delims k 0.75
	      | 5 -> Hashtbl.replace opt_rare_delims k 0.1
	      | 6 -> Hashtbl.replace opt_rare_delims k 0.01
	      | 7 -> Hashtbl.replace opt_rare_delims k 0.001
	      | 8 -> Hashtbl.replace opt_rare_delims k 0.0001
	      | 9 -> Hashtbl.replace opt_rare_delims k 0.0
	      | _ -> failwith "Can't happen (rem 10)");
	   Printf.eprintf
	     "For this iteration, probability for 0x%02x will be %s\n"
	     k (try string_of_float (Hashtbl.find opt_rare_delims k)
		with Not_found -> "disabled"))
	opt_varying_rare_delims;
      new_path <- true

    method after_exploration =
      infl_man#after_exploration;
      if !opt_trace_working_ce_cache then
	Printf.printf "CE cache stats: %Ld hits / %Ld refs\n"
	  !ce_cache_hits !ce_cache_refs
  end
end<|MERGE_RESOLUTION|>--- conflicted
+++ resolved
@@ -982,11 +982,9 @@
 
     method set_iter_seed i = dt#set_iter_seed i
 
-<<<<<<< HEAD
+    method random_byte = dt#random_byte
+
     method random_word = dt#random_word
-=======
-    method random_byte = dt#random_byte
->>>>>>> 495b4754
 
     method reset () =
       fm#reset ();
