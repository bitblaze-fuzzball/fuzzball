(*
  Copyright (C) BitBlaze, 2009-2013, and copyright (C) 2010 Ensighta
  Security Inc.  All rights reserved.
*)

module V = Vine;;

open Exec_utils;;
open Exec_domain;;
open Exec_exceptions;;
open Exec_options;;
open Formula_manager;;
open Query_engine;;
open Stp_external_engine;;
open Smtlib_external_engine;;
open Exec_no_influence;;
open Granular_memory;;
open Fragment_machine;;
open Decision_tree;;
open Exec_assert_minder;;

let solver_sats = ref 0L
let solver_unsats = ref 0L
let solver_fake_unsats = ref 0L
let solver_fails = ref 0L

let is_input_byte_compare e =
  let eq flip a b =
    let a_is_input = match a with
      | V.Lval(V.Mem((_, "input0", _), _, V.REG_8)) -> true
      | V.Cast((V.CAST_SIGNED|V.CAST_UNSIGNED), _,
	       V.Lval(V.Mem((_, "input0", _), _, V.REG_8))) -> true
      | _ -> false
    in
      if a_is_input then
	match b with
	  | V.Constant(V.Int(_, x)) -> Some (flip,
	      (Int64.to_int (Int64.logand x 0xffL)))
	  | _ -> None
      else
	None
  in
    match e with
      | V.UnOp(V.NOT, V.BinOp(V.EQ, a, b)) -> eq true a b
      | V.UnOp(V.NOT, V.BinOp(V.NEQ, a, b)) -> eq false a b
      | V.BinOp(V.EQ, a, b) -> eq false a b
      | V.BinOp(V.NEQ, a, b) -> eq true a b
      | _ -> None

module SymPathFragMachineFunctor =
  functor (D : DOMAIN) ->
struct
  module FormMan = FormulaManagerFunctor(D)
  module GM = GranularMemoryFunctor(D)
  module FM = FragmentMachineFunctor(D)

  class sym_path_frag_machine (dt:decision_tree) = object(self)
    inherit FM.frag_machine as fm

    method get_depth = dt#get_depth
    method get_hist_str = dt#get_hist_str
    method measure_dt_size = dt#measure_size

    val mutable infl_man = ((new no_influence_manager) :> influence_manager)

    method set_influence_manager im = infl_man <- im

    val mutable query_engine = new stp_external_engine "fuzz"

    method set_query_engine qe = query_engine <- qe

    (*Strips an index from the input string (per byte index) for referencing input to the program*)
    method match_input_var s =
	try
	  let len = String.length s in
	  let ismp = match !input_string_mem_prefix with
	    | None -> "input0_byte_"
	    | Some s -> s in
	  let plen = String.length ismp in
	  if len > plen && (String.sub s 0 plen) = ismp
	  then
	    let wo_input = String.sub s plen (len - plen) in
	    Some (int_of_string wo_input)
	  else if len >= 7 && (String.sub s 0 7) = "input0_" then
	    let wo_input = String.sub s 7 (len - 7) in
	    Some (int_of_string wo_input)
	  else
	    None
	with
	| Not_found -> None
	| Failure "int_of_string" -> None

    method private ce_to_input_str ce =
      (* Ideally, I'd like to turn high characters into \\u1234 escapes *)
      let char_of_int_unbounded i =
	if i >= 0 && i <= 255 then
	  char_of_int i
	else
	  '?'
      in
      let str = String.make (!max_input_string_length) ' ' in
      List.iter
	(fun (var_s, value) ->
	  match self#match_input_var var_s with
	  | Some n -> 
	    g_assert(n < !max_input_string_length) 100 "Sym_path_frag_machine.ce_to_input_str";
	    str.[n] <-
	      char_of_int_unbounded (Int64.to_int value)
	  | None -> ())
	ce;
      let str' = ref str in
      (try 
	 while String.rindex !str' ' ' = (String.length !str') - 1 do
	   str' := String.sub !str' 0 ((String.length !str') - 1)
	 done;
       with Not_found -> ());
      (try
	 while String.rindex !str' '\000' = (String.length !str') - 1
	 do
	   str' := String.sub !str' 0 ((String.length !str') - 1)
	 done;
       with Not_found -> ());
      !str'

    method print_ce ce = print_ce ce

    val mutable path_cond = []
    val mutable var_seen_hash = V.VarHash.create 101
    val mutable global_ce_cache = Hashtbl.create 1009
    val mutable global_ce_limit = !opt_global_ce_cache_limit
    val mutable working_ce_cache = []
    val mutable new_path = false

    method private print_global_cache =
      let print_entry ce_ref count_ref =
	Printf.eprintf "CE ~~~ ";
	self#print_ce !ce_ref;
	Printf.eprintf "Count ~~~ %d\n\n" !count_ref
      in
      Hashtbl.iter print_entry global_ce_cache

    method private print_working_cache =
      let rec loop = function
        | ce_ref :: rest ->
	  self#print_ce !ce_ref;
	  loop rest
	| [] -> ()
      in
      loop working_ce_cache

    method private add_to_global_cache ce_ref =
      try
	let count_ref = Hashtbl.find global_ce_cache ce_ref in
	count_ref := !count_ref + 1
      with
	Not_found ->
	  if !opt_trace_working_ce_cache || !opt_trace_global_ce_cache then
	    (Printf.eprintf "Adding CE to global cache: ";
	     self#print_ce !ce_ref);
	  Hashtbl.add global_ce_cache ce_ref (ref 0);
	  if (Hashtbl.length global_ce_cache) > global_ce_limit then
	    self#prune_global_cache

    method private add_to_working_cache ce_ref =
      working_ce_cache <- ce_ref :: working_ce_cache

    method private prune_global_cache =
      let goal = global_ce_limit / 2 in
      let rec loop cutoff =
	let f key value =
	  if !value < cutoff then
	    Hashtbl.remove global_ce_cache key
	in
	Hashtbl.iter f global_ce_cache;
	if !opt_trace_global_ce_cache || !opt_trace_working_ce_cache then
	  Printf.eprintf "Global cache size after pruning counts <%d: %d\n"
	    cutoff (Hashtbl.length global_ce_cache);
	if (Hashtbl.length global_ce_cache > goal) then
	  loop (cutoff lsl 1)
	else
	  self#reset_global_cache_counts
      in
      loop 1

    method private reset_global_cache_counts =
      let f key value =
	value := 0
      in
      Hashtbl.iter f global_ce_cache

    method private fill_working_cache =
      match (List.rev path_cond) with
      | cond :: rest ->
	let conj = List.fold_left
	  (fun es e -> V.BinOp(V.BITAND, e, es)) cond rest
	in
	let select ce_ref count_ref =
	  if (form_man#eval_expr_from_ce !ce_ref conj) <> 0L then
	    self#add_to_working_cache ce_ref
	in
	Hashtbl.iter select global_ce_cache
      | [] -> ()

    method private filter_working_cache new_cond =
      let conj = List.fold_left
	(fun es e -> V.BinOp(V.BITAND, e, es)) new_cond path_cond
      in
      let filter ce_ref = (form_man#eval_expr_from_ce !ce_ref conj) <> 0L in
      working_ce_cache <- List.filter filter working_ce_cache

    method input_depth =
      let count = ref 0 in
      V.VarHash.iter
	(fun v _ ->
	  form_man#if_expr_temp_unit v
	    (function
	    | Some _ -> ()
	    | None -> count := !count + 1
	    )
	)
	var_seen_hash;
      !count

    method private ensure_extra_conditions =
      if path_cond = [] && !opt_extra_conditions <> [] then
	List.iter
	  (fun cond ->
	     (* Similar to self#add_to_path_cond, but without the call
		to ensure_extra_conditions. *)
	    path_cond <- cond :: path_cond;
	    self#push_cond_to_qe cond)
	  (List.rev !opt_extra_conditions)

    method get_path_cond =
      self#ensure_extra_conditions;
      path_cond

    method private quick_check_in_path_cond cond =
      if List.mem cond path_cond then
	Some true
      else
	match cond with
	| V.UnOp(V.NOT, cond') when List.mem cond' path_cond
	    -> Some false
	| _ -> None 

    method private push_cond_to_qe cond =
      let (decls, assigns, cond_e, new_vars) =
	form_man#one_cond_for_solving cond var_seen_hash
      in
      List.iter query_engine#add_free_var decls;
      List.iter (fun (v,_) -> query_engine#add_temp_var v) assigns;
      List.iter (fun (v,e) -> query_engine#assert_eq v e) assigns;
      query_engine#add_condition cond_e

    method add_to_path_cond cond =
      self#ensure_extra_conditions;
      if (self#quick_check_in_path_cond cond) <> Some true then
	(self#filter_working_cache cond;
	 path_cond <- cond :: path_cond;
	 self#push_cond_to_qe cond)

    method restore_path_cond f =
      self#ensure_extra_conditions;
      let saved_pc = path_cond in
      let saved_vsh = var_seen_hash in
      var_seen_hash <- V.VarHash.copy saved_vsh; (* could be expensive *)
      query_engine#push;
      let ret = f () in
      query_engine#pop;
      path_cond <- saved_pc;
      var_seen_hash <- saved_vsh;
      ret

    method query_with_path_cond cond verbose =
      self#query_with_path_cond_wcache cond verbose true

    method private query_with_path_cond_wcache cond verbose with_cache =
      let module TIMING = (val !Loggers.fuzzball_timing_json : Yojson_logger.JSONLog) in
      self#ensure_extra_conditions;
      Query_engine.query_extra_counter := 1 + self#get_depth;
      if new_path then
	(self#fill_working_cache;
	 new_path <- false);
      let get_time () = Unix.gettimeofday () in
      let cond' = form_man#rewrite_for_solver cond in
      let conj = List.fold_left	(fun es e -> V.BinOp(V.BITAND, e, es)) cond' (List.rev path_cond)
      in
      let ce_opt =
	let rec loop = function
	  | ce_ref :: rest
	      when (form_man#eval_expr_from_ce !ce_ref conj) <> 0L ->
	    Some !ce_ref
	  | ce_ref :: rest -> loop rest
	  | [] -> None
	in
<<<<<<< HEAD
	  if !opt_disable_ce_cache then
	    None
	  else
	    loop working_ce_cache
=======
          if !opt_disable_ce_cache then
            None
          else
            loop working_ce_cache
>>>>>>> b8c7796e
      in
      let (is_sat, ce) = match (ce_opt, with_cache) with
	| (Some ce', true) ->
	  if !opt_trace_working_ce_cache || !opt_trace_global_ce_cache then
	    (Printf.eprintf "CE Cache Hit: ";
	     self#print_ce ce');
	  (true, ce')
	| _ ->
<<<<<<< HEAD
	  let (decls, assigns, cond_e, new_vars) =
	    form_man#one_cond_for_solving cond var_seen_hash
	  in
	  TIMING.trace (Yojson_logger.LazyJson (lazy (`Assoc ["STP", `String "begin"])));
	  query_engine#push;
	  query_engine#start_query;
	  List.iter query_engine#add_free_var decls;
	  List.iter (fun (v,_) -> query_engine#add_temp_var v) assigns;
	  List.iter (fun (v,e) -> query_engine#assert_eq v e) assigns;
	  let time_before = get_time () in
	  let (result_o, ce') = query_engine#query cond_e in
	  let is_sat' = match result_o with
	    | Some true ->
	      solver_unsats := Int64.succ !solver_unsats;
	      false
	    | Some false ->
	      solver_sats := Int64.succ !solver_sats;
	      true
	    | None ->
	      if !opt_timeout_as_unsat then
		(solver_fake_unsats := Int64.succ !solver_fake_unsats;
		 false)
	      else
		(solver_fails := Int64.succ !solver_fails;
		 query_engine#after_query true;
		 raise SolverFailure)
	  in
	  TIMING.trace (Yojson_logger.LazyJson (lazy (`Assoc ["STP", `String "end"])));
	  let time = (get_time ()) -. time_before in
	  let is_slow = time > !opt_solver_slow_time in
	  if is_slow then
	    Printf.eprintf "Slow query (%f sec)\n"
	      ((get_time ()) -. time_before);
	  flush stdout;
	  query_engine#after_query is_slow;
	  query_engine#pop;
	  List.iter (fun v -> V.VarHash.remove var_seen_hash v) new_vars;
	  infl_man#maybe_periodic_influence;
	  if is_sat' then
	    self#add_to_working_cache (ref ce');
	  (is_sat', ce')
=======
	    let (decls, assigns, cond_e, new_vars) =
	      form_man#one_cond_for_solving cond var_seen_hash
	    in
	      query_engine#push;
	      query_engine#start_query;
	      List.iter query_engine#add_free_var decls;
	      List.iter (fun (v,_) -> query_engine#add_temp_var v) assigns;
	      List.iter (fun (v,e) -> query_engine#assert_eq v e) assigns;
	      let time_before = get_time () in
	      let (result_o, ce') = query_engine#query cond_e in
	      let is_sat' = match result_o with
		| Some true ->
		    solver_unsats := Int64.succ !solver_unsats;
		    false
	        | Some false ->
		    solver_sats := Int64.succ !solver_sats;
		    true
		| None ->
		    if !opt_timeout_as_unsat then
		      (solver_fake_unsats := Int64.succ !solver_fake_unsats;
                       false)
		    else
		      (solver_fails := Int64.succ !solver_fails;
                       query_engine#after_query true;
                       raise SolverFailure)
	      in
	      let time = (get_time ()) -. time_before in
	      let is_slow = time > !opt_solver_slow_time in
	        if is_slow then
		Printf.printf "Slow query (%f sec)\n"
		  ((get_time ()) -. time_before);
	        flush stdout;
		query_engine#after_query is_slow;
		query_engine#pop;
		List.iter (fun v -> V.VarHash.remove var_seen_hash v) new_vars;
		infl_man#maybe_periodic_influence;
		if is_sat' then
		  self#add_to_working_cache (ref ce');
		(is_sat', ce')
>>>>>>> b8c7796e
      in
      if verbose then
	(if is_sat then
	    (if !opt_trace_decisions then
		Printf.eprintf "Satisfiable.\n";
	     if !opt_trace_assigns_string then
		(* JTT -- This is a model for getting a concrete version
		   of the variable outputs *)
	       (let str = self#ce_to_input_str ce in
	       Printf.eprintf "Input: \"%s\"\n" (Exec_utils.escaped str));
	     if !opt_trace_assigns then
	       (Printf.eprintf "Input vars: ";
		self#print_ce ce))
	 else
	    if !opt_trace_decisions then
	      Printf.eprintf "Unsatisfiable.\n");
      if is_sat then
	(self#add_to_global_cache (ref ce);
	 if !opt_trace_global_ce_cache then
	   (Printf.eprintf "\n******* Global Cache *******\n";
	    self#print_global_cache;
	    Printf.eprintf "****************************\n");
	 if !opt_trace_global_ce_cache || !opt_trace_working_ce_cache then
	   (Printf.eprintf "\n^^^^^^^ Working Cache ^^^^^^^\n";
	    self#print_working_cache;
	    Printf.eprintf "^^^^^^^^^^^^^^^^^^^^^^^^^^^^^\n\n"));
      (is_sat, ce)


    method query_unique_value exp ty =
      let taut = V.BinOp(V.EQ, exp, exp) in
      let (is_sat, ce) = self#query_with_path_cond taut !opt_trace_ivc in
      g_assert(is_sat) 100 "Sym_path_frag_machine.query_unique_value";
      if !opt_trace_ivc then
	Printf.eprintf "QUV of %s\n%!" (V.exp_to_string exp);
      let v = form_man#eval_expr_from_ce ce exp in
      if !opt_trace_ivc then
	Printf.eprintf "Sat value is 0x%Lx\n%!" v;
      let const_e = V.Constant(V.Int(ty, v)) in
      let another_exp = V.BinOp(V.NEQ, exp, const_e) in
      let (is_another, ce2) =
	self#query_with_path_cond another_exp !opt_trace_ivc
      in
      if is_another then
	let v2 = form_man#eval_expr_from_ce ce2 exp in
	g_assert(v2 <> v) 100 "Sym_path_frag_machine.query_unique_value";
	if !opt_trace_ivc then
	  Printf.eprintf "Not unique, another is 0x%Lx\n%!" v2;
	None
      else
	(if !opt_trace_ivc then
	    Printf.eprintf "Unique!\n%!";
	 Some v)

    method private check_concolic_value exp ty =
      let conc_val = form_man#eval_expr exp in
      let conc_e = V.Constant(V.Int(ty, conc_val)) in
      let cond = V.BinOp(V.EQ, exp, conc_e) in
      let (is_sat, ce) = self#query_with_path_cond cond true in
      if not is_sat then
	Printf.eprintf "Concolic value 0x%Lx for %s is infeasible\n"
	  conc_val (V.exp_to_string exp);
      g_assert(is_sat) 100 "Sym_path_frag_machine.check_concolic_value";
      Printf.eprintf "Concolic value 0x%Lx for %s is feasible\n"
	conc_val (V.exp_to_string exp)

    method eval_int_exp_simplify exp =
      let (d, ty) = self#eval_int_exp_ty exp in
      form_man#simplify_with_callback
	(fun e2 ty ->
	     (* self#check_concolic_value e2 ty; *)
	  if !opt_implied_value_conc then
	    match self#query_unique_value e2 ty with
	    | Some v ->
	      Some (V.Constant(V.Int(ty, v)))
	    | None -> None
	  else
	    None)
	d ty

    method follow_or_random =
      let currpath_str = dt#get_hist_str in
      let followplen = String.length !opt_follow_path and
	  currplen = String.length currpath_str in
      let pref =
        if followplen > currplen then
	  let follow_prefix = String.sub !opt_follow_path 0 currplen in
	  if follow_prefix = currpath_str
	  then
	    Some ((String.sub !opt_follow_path currplen 1) = "1")
	  else 
	    None
        else
          None
      in
      match pref with
      | Some b -> b
      | None ->
	(match !opt_always_prefer with
	| Some b -> b
	| _ ->
	  if !opt_trace_guidance then
	    Printf.eprintf "No guidance, choosing randomly\n";
	  dt#random_bit)

    method query_with_pc_choice cond verbose choice =
      let trans_func b =
	if b then cond else V.UnOp(V.NOT, cond)
      in
      let try_func b cond' =
	if verbose && !opt_trace_decisions then
	  Printf.eprintf "Trying %B: " b;
	match self#quick_check_in_path_cond cond' with
<<<<<<< HEAD
	| Some b -> b
	| None -> 
	  let (is_sat, _) = self#query_with_path_cond cond' verbose in
	    is_sat
=======
	  | Some b -> b
	  | None -> 
	      let (is_sat, _) = self#query_with_path_cond cond' verbose in
		is_sat
>>>>>>> b8c7796e
      in
      let non_try_func b =
	if verbose && !opt_trace_decisions then
	  Printf.eprintf "Known %B\n" b
      in
<<<<<<< HEAD
      let both_fail_func b = 
	if !opt_timeout_as_unsat && !opt_concolic_prob <> None then
	  (Printf.eprintf "Pretending %B was sat after double timeout in concolic mode\n" b;
	   b)
	else
	  failwith "Double unsat in query_with_pc_choice"
      in
      if !opt_trace_binary_paths then
	Printf.eprintf "Current Path String: %s\n" dt#get_hist_str;
      let r = dt#try_extend trans_func try_func non_try_func choice
	both_fail_func self#get_eip
      in
      if !opt_trace_binary_paths then
	Printf.eprintf "Current Path String: %s\n" dt#get_hist_str;
      if !opt_trace_binary_paths_delimited then
	Printf.eprintf "Current path: %s\n" dt#get_hist_str_queries;
      if !opt_trace_binary_paths_bracketed then
	Printf.eprintf "Current path: %s\n" dt#get_hist_str_bracketed;
      r
=======
      let both_fail_func b =
	if !opt_timeout_as_unsat && !opt_concolic_prob <> None then
          (Printf.printf
	     "Pretending %B was sat after double timeout in concolic mode\n" b;
           b)
	else
          failwith "Double unsat in query_with_pc_choice"
      in
	if !opt_trace_binary_paths then
	  Printf.printf "Current Path String: %s\n" dt#get_hist_str;
	let r = dt#try_extend trans_func try_func non_try_func choice
	  both_fail_func self#get_eip
	in
	  if !opt_trace_binary_paths then
	    Printf.printf "Current Path String: %s\n" dt#get_hist_str;
	  if !opt_trace_binary_paths_delimited then
	    Printf.printf "Current path: %s\n" dt#get_hist_str_queries;
	  if !opt_trace_binary_paths_bracketed then
	    Printf.printf "Current path: %s\n" dt#get_hist_str_bracketed;
	  r
>>>>>>> b8c7796e

    method extend_pc_random cond verbose =
      (* In -concrete-path mode, we should resolve choices before
	 getting to the point of this method. If we actually choose
	 randomly, we're likely to choose differently than the concrete
	 path, leading to trouble. *)
      g_assert(not !opt_concrete_path) 30 "-concrete-path in extend_pc_random";
      if !opt_concrete_path_simulate ||
	(match !opt_concolic_prob with
	| Some p -> (dt#random_float < p)
	| None -> false)
      then
	self#extend_pc_known cond verbose ((form_man#eval_expr cond) <> 0L)
      else
	let (result, cond') = (self#query_with_pc_choice cond verbose
				 (fun () -> self#follow_or_random)) in
	self#add_to_path_cond cond';
	result

    method extend_pc_known cond verbose b =
      let (result, cond') = (self#query_with_pc_choice cond verbose
			       (fun () -> b)) in
      self#add_to_path_cond cond';
      result

    (* Like _known, but check the concolic path before the supplied
       preference *)
    method extend_pc_pref cond verbose pref =
      if !opt_concrete_path_simulate ||
	(match !opt_concolic_prob with
	| Some p -> (dt#random_float < p)
	| None -> false)
      then
	self#extend_pc_known cond verbose ((form_man#eval_expr cond) <> 0L)
      else
	self#extend_pc_known cond verbose pref

    method random_case_split verbose =
      let trans_func b = V.Unknown("unused") in
      let try_func b _ =
	if verbose then Printf.eprintf "Trying %B: " b;
	true
      in
      let non_try_func b =
	if verbose then Printf.eprintf "Known %B\n" b
      in
      let both_fail_func b =
	ignore(b);
	failwith "Unexpected both-failure in random_case_split"
      in
      let both_fail_func b =
	ignore(b);
	failwith "Unexpected both-failure in random_case_split"
      in
      let (result, _) = (dt#try_extend trans_func try_func non_try_func
			   (fun () -> self#follow_or_random) both_fail_func
			   self#get_eip) in
<<<<<<< HEAD
      result
=======
	result
>>>>>>> b8c7796e

    method private eval_bool_exp_conc_path e =
      let b = (form_man#eval_expr e) <> 0L in
      if !opt_trace_conditions then 
	Printf.eprintf "Computed concrete value %b\n" b;
      if !opt_solve_path_conditions then
	(let b' = self#extend_pc_known e true b in
	 let choices = dt#check_last_choices in
	 g_assert(b = b') 100 "Sym_path_frag_machine.eval_bool_exp_conc_path";
	 (b, choices))
      else
	(let e' = if b then e else V.UnOp(V.NOT, e) in	   
	   self#add_to_path_cond e';
	 (b, Some b))

    method private eval_bool_exp_tristate exp choice =
      let v = self#eval_int_exp exp in
      try
	if (D.to_concrete_1 v) = 1 then
	  (true, Some true)
	else
	  (false, Some false)
      with
	NotConcrete _ ->
	  let e = D.to_symbolic_1 v in
	  if !opt_trace_conditions then 
	    Printf.eprintf "Symbolic branch condition (0x%08Lx) %s\n"
	      (self#get_eip) (V.exp_to_string e);
	  if !opt_concrete_path then
	    self#eval_bool_exp_conc_path e
	  else 
	    (dt#start_new_query_binary;
	     self#note_first_branch;
	     let b = match choice with
	       | None -> self#extend_pc_random e true
	       | Some bit -> self#extend_pc_known e true bit
	     in
	     let choices = dt#check_last_choices in
	     dt#count_query;
	     (b, choices))

    method eval_bool_exp e = 
      let (b, _) = self#eval_bool_exp_tristate e None in
      b

    val mutable cjmp_heuristic = None

    method set_cjmp_heuristic f = cjmp_heuristic <- Some f

    method private call_cjmp_heuristic eip t1 t2 dir =
      match cjmp_heuristic with
      | None -> None
      | Some h -> h eip t1 t2 (dt#random_float) dir

    method private cjmp_choose targ1 targ2 e =
      (*      let module Log = 
	      (val !Loggers.fuzzball_bdt_json : Yojson_logger.JSONLog) in
      *)
      let eip = self#get_eip in
      let path = ref "" in
      let preference = (
	try let pref = Hashtbl.find opt_branch_preference eip in
	    path := "hashtable hit";
	    match pref with
	    | 0L -> Some false
	    | 1L -> Some true
	    | _ -> failwith "Unsupported branch preference"
	with
	| Not_found ->
	  path := "hashtable miss (heur_preference)";
	  match dt#heur_preference with
	  | Some b ->
	    let choice = dt#random_float in
	    if choice < !opt_target_guidance then
	      (if !opt_trace_guidance then
		  Printf.eprintf "On %f, using heuristic choice %b\n"
		    choice b;
	       Some b)
	    else
	      (if !opt_trace_guidance then
		  Printf.eprintf "On %f, falling to cjmp_heuristic\n"
		    choice;
	       self#call_cjmp_heuristic eip targ1 targ2 None)
	  | None -> 
	      (match is_input_byte_compare e with
		 | Some (flip, c) ->
		     (try let prob = Hashtbl.find opt_rare_delims c in
		      let choice = dt#random_float in
			if choice > prob then
			  Some flip
			else
			  Some (not flip)
		      with
			| Not_found ->
			    if !opt_auto_rare_delims then
			      (Hashtbl.replace opt_varying_rare_delims c ();
			       if not
				 (Hashtbl.mem opt_varying_rare_delims c)
			       then
				 Printf.eprintf
				   "Enabling -rare-delim for 0x%02x\n" c);
			    (self#call_cjmp_heuristic eip targ1 targ2 None))
		 | None ->
		     (self#call_cjmp_heuristic eip targ1 targ2 None))) in
      (*
	Log.trace (Yojson_logger.LazyJson
	(lazy
	(`Assoc [
	"function", `String "sym_path_frag_machine.cjmp_choose";
	"exec_path", `String !path;
	"cjmp_opt", `Variant ("cjmp", 
	(match preference with
	| Some p -> Some  (`Bool p)
	| None -> None
	));
	])
	)
	);
      *)
      preference


    method eval_cjmp exp targ1 targ2 =
      let eip = self#get_eip in
      let v = form_man#simplify1 (self#eval_int_exp exp) in
      let (is_conc, result) =
	if Hashtbl.mem opt_branch_preference_unchecked eip then
	  match Hashtbl.find opt_branch_preference_unchecked eip with
	  | 0L -> (true, false)
	  | 1L -> (true, true)
	  | _ -> failwith "Unsupported branch preference"
	else
	  try (true, (D.to_concrete_1 v) = 1)
	  with NotConcrete _ -> (false, false)
      in
      if is_conc then
	(ignore(self#call_cjmp_heuristic eip targ1 targ2 (Some result));
	 result)
      else
	let e = D.to_symbolic_1 v in
	if !opt_trace_conditions then 
	  Printf.eprintf "Symbolic branch condition (0x%08Lx) %s\n"
	    (self#get_eip) (V.exp_to_string e);
	if !opt_concrete_path then
	  let (b, _) = self#eval_bool_exp_conc_path e in
	  b
	else
	  (dt#start_new_query_binary;
	   self#note_first_branch;
	   let choice = if dt#have_choice then
	     self#cjmp_choose targ1 targ2 e
	   else
	     None
	   in
	   let b = match choice with
	     | None -> self#extend_pc_random e true
	     | Some bit -> self#extend_pc_known e true bit
	   in
	   dt#count_query;
	   ignore(self#call_cjmp_heuristic eip targ1 targ2 (Some b));
	   b)

    method eval_addr_exp exp =
      let c32 x = V.Constant(V.Int(V.REG_32, x)) in
      let v = self#eval_int_exp_simplify exp in
      try (D.to_concrete_32 v)
      with
	NotConcrete _ ->
	  let e = (D.to_symbolic_32 v) in
	  let eip = self#get_eip in
	  if !opt_trace_sym_addrs then
	    Printf.eprintf "Symbolic address %s @ (0x%Lx)\n"
	      (V.exp_to_string e) eip;
	  infl_man#maybe_measure_influence_deref e;
	  dt#start_new_query;
	  self#note_first_branch;
	  let bits = ref 0L in
	  self#restore_path_cond
	    (fun () ->
	      for b = 31 downto 0 do
		let bit = self#extend_pc_random
		  (V.Cast(V.CAST_LOW, V.REG_1,
			  (V.BinOp(V.ARSHIFT, e,
				   (c32 (Int64.of_int b)))))) false
		in
		bits := (Int64.logor (Int64.shift_left !bits 1)
			   (if bit then 1L else 0L));
	      done);
	  Printf.eprintf "Picked concrete value 0x%Lx\n" !bits;
	  self#add_to_path_cond (V.BinOp(V.EQ, e, (c32 !bits)));
	  dt#count_query;
	  !bits

    method private on_missing_random_m (m:GM.granular_memory) =
      let rec random_int width =
	if width = 0 then 0 else
	  2 * (random_int width - 1) + 
	    (if self#random_case_split false then 1 else 0)
      in
      let rec random_int64 width =
	if width = 0 then 0L else
	  Int64.add (Int64.mul 2L (random_int64 (width - 1)))
	    (if self#random_case_split false then 1L else 0L)
      in
      m#on_missing
	(fun size _ -> match size with
	| 8  -> D.from_concrete_8  (random_int 8)
	| 16 -> D.from_concrete_16 (random_int 16)
	| 32 -> D.from_concrete_32 (random_int64 32)
	| 64 -> D.from_concrete_64 (random_int64 64)
	| _ -> failwith "Bad size in on_missing_random")

    method on_missing_random =
      self#on_missing_random_m (mem :> GM.granular_memory)

    method private on_missing_zero_m (m:GM.granular_memory) =
      m#on_missing
	(fun size _ -> match size with
	| 8  -> D.from_concrete_8  0
	| 16 -> D.from_concrete_16 0
	| 32 -> D.from_concrete_32 0L
	| 64 -> D.from_concrete_64 0L
	| _ -> failwith "Bad size in on_missing_zero")

    method on_missing_zero =
      self#on_missing_zero_m (mem :> GM.granular_memory)

    val mutable saved_details_flags =
      (false, false, false, false, false, false, false, false)

    method eip_hook eip = 
      fm#eip_hook eip;
      List.iter
	(fun (f_eip, _) -> 
	  if f_eip = eip then
	    (saved_details_flags <- 
	       (!opt_trace_insns, !opt_trace_loads, !opt_trace_stores,
		!opt_trace_temps, !opt_trace_syscalls, !opt_trace_registers,
		!opt_trace_segments, !opt_trace_taint);	      
	     opt_trace_insns := true;
	     opt_trace_loads := true;
	     opt_trace_stores := true;
	     opt_trace_temps := true;
	     opt_trace_syscalls := true;
	     opt_trace_registers := true;
	     opt_trace_segments := true;
	     opt_trace_taint := true))
	!opt_trace_detailed_ranges;
      List.iter
	(fun (eip', e_str, expr) ->
	  if eip = eip' then
	    let str = self#eval_expr_to_string expr in
	    Printf.eprintf "At %08Lx, %s is %s\n"
	      eip e_str str)
	!opt_tracepoints;
      List.iter
	(fun (eip', e_str, expr) ->
	  if eip = eip' then
	    let str_addr = self#eval_addr_exp expr in
	    let str = if str_addr = 0L then
		"(null)" else try 
				let bytes = self#read_cstr str_addr in
				(try
				   let line1 = String.sub bytes 0 (String.index bytes '\n')
				   in
				   "\"" ^ (escaped line1) ^ "\\n\"" with
				   | Not_found -> "\"" ^ (escaped bytes) ^ "\"")
		  with
		    NotConcrete _ -> "<not concrete>" in
	    Printf.eprintf "At %08Lx, %s (%08Lx) is %s\n"
	      eip e_str str_addr str)
	!opt_string_tracepoints;
      infl_man#eip_hook eip;
      List.iter
	(fun (eip', expr) ->
	  if eip' = eip then
	    let (_, choices) = self#eval_bool_exp_tristate expr (Some true) in
	    Printf.eprintf "At 0x%08Lx, condition %s %s\n"
	      eip (V.exp_to_string expr)
	      (match choices with
	      | Some true -> "is true"
	      | Some false -> "is false"
	      | None -> "can be true or false");
	    (if !opt_finish_on_nonfalse_cond then
		if choices <> Some false then
		  self#finish_fuzz "supplied condition non-false"
		else
		  self#unfinish_fuzz "supplied condition false"))
	!opt_check_condition_at;
      List.iter
	(fun (_, t_eip) -> 
	  if t_eip = eip then
	    let (i, l, s, t, sc, r, sg, ta) = saved_details_flags in
	    opt_trace_insns := i;
	    opt_trace_loads := l;
	    opt_trace_stores := s;
	    opt_trace_temps := t;
	    opt_trace_syscalls := sc;
	    opt_trace_registers := r;
	    opt_trace_segments := sg;
	    opt_trace_taint := ta)
	!opt_trace_detailed_ranges
	
    method finish_path =
      dt#set_heur 1;
      dt#mark_all_seen;
      infl_man#finish_path;
      if !opt_trace_binary_paths then
	Printf.eprintf "Path: %s\n" dt#get_hist_str;
      if !opt_trace_binary_paths_delimited then
	Printf.eprintf "Final path: %s\n" dt#get_hist_str_queries;
      if !opt_trace_binary_paths_bracketed then
	Printf.eprintf "Final path: %s\n" dt#get_hist_str_bracketed;
      if !opt_final_pc then
	(Printf.eprintf "Path condition: true\n";
	 List.iter (fun e -> Printf.eprintf "& (%s)\n" (V.exp_to_string e))
	   (List.rev (self#get_path_cond)));
      if !opt_solve_final_pc then
	g_assert(let (b,_) =
		 self#query_with_path_cond_wcache V.exp_true true false
	       in b) 100 "Sym_path_frag_machine.finish_path";
      dt#try_again_p

    method print_tree chan = dt#print_tree chan

    method set_iter_seed i = dt#set_iter_seed i

    method random_word = dt#random_word

    method reset () =
      fm#reset ();
      form_man#reset_mem_axioms;
      path_cond <- [];
      V.VarHash.clear var_seen_hash;
      query_engine#reset;
      infl_man#reset;
      dt#reset;
      working_ce_cache <- [];
      Hashtbl.iter
	(fun k _ ->
	   (match Int64.to_int (Int64.rem (dt#random_word) 10L) with
	      | 0|1|2|3 ->
		  Hashtbl.remove opt_rare_delims k
	      | 4 -> Hashtbl.replace opt_rare_delims k 0.75
	      | 5 -> Hashtbl.replace opt_rare_delims k 0.1
	      | 6 -> Hashtbl.replace opt_rare_delims k 0.01
	      | 7 -> Hashtbl.replace opt_rare_delims k 0.001
	      | 8 -> Hashtbl.replace opt_rare_delims k 0.0001
	      | 9 -> Hashtbl.replace opt_rare_delims k 0.0
	      | _ -> failwith "Can't happen (rem 10)");
	   Printf.eprintf
	     "For this iteration, probability for 0x%02x will be %s\n"
	     k (try string_of_float (Hashtbl.find opt_rare_delims k)
		with Not_found -> "disabled"))
	opt_varying_rare_delims;
      new_path <- true

    method after_exploration =
      infl_man#after_exploration
  end
end<|MERGE_RESOLUTION|>--- conflicted
+++ resolved
@@ -294,17 +294,10 @@
 	  | ce_ref :: rest -> loop rest
 	  | [] -> None
 	in
-<<<<<<< HEAD
 	  if !opt_disable_ce_cache then
 	    None
 	  else
 	    loop working_ce_cache
-=======
-          if !opt_disable_ce_cache then
-            None
-          else
-            loop working_ce_cache
->>>>>>> b8c7796e
       in
       let (is_sat, ce) = match (ce_opt, with_cache) with
 	| (Some ce', true) ->
@@ -313,7 +306,6 @@
 	     self#print_ce ce');
 	  (true, ce')
 	| _ ->
-<<<<<<< HEAD
 	  let (decls, assigns, cond_e, new_vars) =
 	    form_man#one_cond_for_solving cond var_seen_hash
 	  in
@@ -355,47 +347,6 @@
 	  if is_sat' then
 	    self#add_to_working_cache (ref ce');
 	  (is_sat', ce')
-=======
-	    let (decls, assigns, cond_e, new_vars) =
-	      form_man#one_cond_for_solving cond var_seen_hash
-	    in
-	      query_engine#push;
-	      query_engine#start_query;
-	      List.iter query_engine#add_free_var decls;
-	      List.iter (fun (v,_) -> query_engine#add_temp_var v) assigns;
-	      List.iter (fun (v,e) -> query_engine#assert_eq v e) assigns;
-	      let time_before = get_time () in
-	      let (result_o, ce') = query_engine#query cond_e in
-	      let is_sat' = match result_o with
-		| Some true ->
-		    solver_unsats := Int64.succ !solver_unsats;
-		    false
-	        | Some false ->
-		    solver_sats := Int64.succ !solver_sats;
-		    true
-		| None ->
-		    if !opt_timeout_as_unsat then
-		      (solver_fake_unsats := Int64.succ !solver_fake_unsats;
-                       false)
-		    else
-		      (solver_fails := Int64.succ !solver_fails;
-                       query_engine#after_query true;
-                       raise SolverFailure)
-	      in
-	      let time = (get_time ()) -. time_before in
-	      let is_slow = time > !opt_solver_slow_time in
-	        if is_slow then
-		Printf.printf "Slow query (%f sec)\n"
-		  ((get_time ()) -. time_before);
-	        flush stdout;
-		query_engine#after_query is_slow;
-		query_engine#pop;
-		List.iter (fun v -> V.VarHash.remove var_seen_hash v) new_vars;
-		infl_man#maybe_periodic_influence;
-		if is_sat' then
-		  self#add_to_working_cache (ref ce');
-		(is_sat', ce')
->>>>>>> b8c7796e
       in
       if verbose then
 	(if is_sat then
@@ -509,23 +460,16 @@
 	if verbose && !opt_trace_decisions then
 	  Printf.eprintf "Trying %B: " b;
 	match self#quick_check_in_path_cond cond' with
-<<<<<<< HEAD
-	| Some b -> b
-	| None -> 
-	  let (is_sat, _) = self#query_with_path_cond cond' verbose in
-	    is_sat
-=======
 	  | Some b -> b
 	  | None -> 
-	      let (is_sat, _) = self#query_with_path_cond cond' verbose in
+	      let (is_sat, _) =
+		self#query_with_path_cond cond' verbose in
 		is_sat
->>>>>>> b8c7796e
       in
       let non_try_func b =
 	if verbose && !opt_trace_decisions then
 	  Printf.eprintf "Known %B\n" b
       in
-<<<<<<< HEAD
       let both_fail_func b = 
 	if !opt_timeout_as_unsat && !opt_concolic_prob <> None then
 	  (Printf.eprintf "Pretending %B was sat after double timeout in concolic mode\n" b;
@@ -545,28 +489,6 @@
       if !opt_trace_binary_paths_bracketed then
 	Printf.eprintf "Current path: %s\n" dt#get_hist_str_bracketed;
       r
-=======
-      let both_fail_func b =
-	if !opt_timeout_as_unsat && !opt_concolic_prob <> None then
-          (Printf.printf
-	     "Pretending %B was sat after double timeout in concolic mode\n" b;
-           b)
-	else
-          failwith "Double unsat in query_with_pc_choice"
-      in
-	if !opt_trace_binary_paths then
-	  Printf.printf "Current Path String: %s\n" dt#get_hist_str;
-	let r = dt#try_extend trans_func try_func non_try_func choice
-	  both_fail_func self#get_eip
-	in
-	  if !opt_trace_binary_paths then
-	    Printf.printf "Current Path String: %s\n" dt#get_hist_str;
-	  if !opt_trace_binary_paths_delimited then
-	    Printf.printf "Current path: %s\n" dt#get_hist_str_queries;
-	  if !opt_trace_binary_paths_bracketed then
-	    Printf.printf "Current path: %s\n" dt#get_hist_str_bracketed;
-	  r
->>>>>>> b8c7796e
 
     method extend_pc_random cond verbose =
       (* In -concrete-path mode, we should resolve choices before
@@ -617,18 +539,10 @@
 	ignore(b);
 	failwith "Unexpected both-failure in random_case_split"
       in
-      let both_fail_func b =
-	ignore(b);
-	failwith "Unexpected both-failure in random_case_split"
-      in
       let (result, _) = (dt#try_extend trans_func try_func non_try_func
 			   (fun () -> self#follow_or_random) both_fail_func
 			   self#get_eip) in
-<<<<<<< HEAD
       result
-=======
-	result
->>>>>>> b8c7796e
 
     method private eval_bool_exp_conc_path e =
       let b = (form_man#eval_expr e) <> 0L in
