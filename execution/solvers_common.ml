--- conflicted
+++ resolved
@@ -103,43 +103,24 @@
      let trimmed2 = String.sub trimmed1 (var_end + 4)
        ((String.length trimmed1) - (var_end + 4))
      in
-<<<<<<< HEAD
-       g_assert(((String.sub trimmed2 0 4) = "Bool") ||
-		 ((String.sub trimmed2 0 10) = "(_ BitVec ")) 100 "Solvers_common.parse_cvc4_ce";
-       let trimmed3 =
-	 if (String.sub trimmed2 0 4) = "Bool" then
-	   String.sub trimmed2 5 ((String.length trimmed2) - 5)
-	 else
-	   let type_end = String.index trimmed2 ')' in
-	     String.sub trimmed2 (type_end + 2)
-	       ((String.length trimmed2) - (type_end + 2))
-       in
-         g_assert(((String.sub trimmed3 0 4) = "true") ||
-		     ((String.sub trimmed3 0 5) = "false") ||
-		     ((String.sub trimmed3 0 5) = "(_ bv")) 100 "Solvers_common.parse_cvc4_ce";
-	 let value = Int64.of_string
-	   (if (String.sub trimmed3 0 4) = "true" then
-	      "1"
-	    else if (String.sub trimmed3 0 5) = "false" then
-	      "0"
-=======
        if String.sub trimmed2 0 6 = "(Array" then
 	 No_CE_here (* array values unhandled *)
        else
-	 (assert(((String.sub trimmed2 0 4) = "Bool") ||
-		   ((String.sub trimmed2 0 10) = "(_ BitVec "));
+	 (g_assert(((String.sub trimmed2 0 4) = "Bool") ||
+		     ((String.sub trimmed2 0 10) = "(_ BitVec "))
+	    100 "Solvers_common.parse_cvc4_ce";
 	  let trimmed3 =
 	    if (String.sub trimmed2 0 4) = "Bool" then
 	      String.sub trimmed2 5 ((String.length trimmed2) - 5)
->>>>>>> 503f6809
 	    else
 	      let type_end = String.index trimmed2 ')' in
 		String.sub trimmed2 (type_end + 2)
 		  ((String.length trimmed2) - (type_end + 2))
 	  in
-            assert(((String.sub trimmed3 0 4) = "true") ||
-		     ((String.sub trimmed3 0 5) = "false") ||
-		     ((String.sub trimmed3 0 5) = "(_ bv"));
+            g_assert(((String.sub trimmed3 0 4) = "true") ||
+		       ((String.sub trimmed3 0 5) = "false") ||
+		       ((String.sub trimmed3 0 5) = "(_ bv"))
+	      100 "Solvers_common.parse_cvc4_ce 2";
 	    let value = Int64.of_string
 	      (if (String.sub trimmed3 0 4) = "true" then
 		 "1"
@@ -188,42 +169,8 @@
 	     failwith "Unexpected error in parse_z3_ce_lines")
     | (s, Some varname) ->
 	let l = String.length s in
-<<<<<<< HEAD
-	  g_assert(l > 4 && String.sub s 0 4 = "    ") 100 "Solvers_common.parse_z3_ce_line";
-	  g_assert(String.sub s (l - 1) 1 = ")") 100 "Solvers_common.parse_z3_ce_line";
-	  let trim = String.sub s 4 (l - 5) in
-	  let vo =
-	    match trim with
-	      | "false" -> Some 0L
-	      | "true" -> Some 1L
-	      | "#b0" -> Some 0L
-	      | "#b1" -> Some 1L
-	      | t when String.length t > 2 && String.sub t 0 2 = "#x" ->
-		  let l2 = (String.length t) in
-		    Some (Int64.of_string ("0x" ^ (String.sub t 2 (l2 - 2))))
-	      (* Ignore FP assignments. *)
-	      | t when String.length t > 4 && String.sub t 0 4 = "(fp " ->
-		  None
-	      | t when String.length t > 6 &&
-		  (String.sub t 0 6 = "(_ +oo"
-		      || String.sub t 0 6 = "(_ -oo"
-		      || String.sub t 0 6 = "(_ NaN")
-		  ->
-		  None
-	      | t when String.length t > 8 &&
-		  (String.sub t 0 8 = "(_ +zero"
-		      || String.sub t 0 8 = "(_ -zero")
-		  ->
-		  None
-	      | _ ->
-		  Printf.eprintf "Value parse failure on <%s>\n" trim;
-		  failwith "Unhandled value case in parse_z3_ce_lines"
-	  in
-	    (match vo with
-	       | None -> (No_CE_here, None)
-	       | Some v -> (Assignment (varname, v, false), None))
-=======
-	  assert(l > 4 && String.sub s 0 4 = "    ");
+	  g_assert (l > 4 && String.sub s 0 4 = "    ")
+	    100 "Solvers_common.parse_z3_ce_line";
 	  if String.sub s (l - 1) 1 <> ")" then
 	    (* More than two lines, unhandled *)
 	    (No_CE_here, None)
@@ -257,13 +204,12 @@
 		    String.sub t 0 11 = "(_ as-array" ->
 		    None
 		| _ ->
-		    Printf.printf "Value parse failure on <%s>\n" trim;
+		    Printf.eprintf "Value parse failure on <%s>\n" trim;
 		    failwith "Unhandled value case in parse_z3_ce_lines"
 	    in
 	      (match vo with
 		 | None -> (No_CE_here, None)
 		 | Some v -> (Assignment (varname, v, false), None))
->>>>>>> 503f6809
     (* Ignore comments *)
     | (s, _) when String.length s > 4 &&
 	String.sub s 0 4 = "  ;;" ->
