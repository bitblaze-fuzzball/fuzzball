(*
  Copyright (C) BitBlaze, 2009-2013, and copyright (C) 2010 Ensighta
  Security Inc.  All rights reserved.
*)

open Exec_options;;

let opt_fuzz_start_addr = ref None
let opt_initial_eax = ref None
let opt_initial_ebx = ref None
let opt_initial_ecx = ref None
let opt_initial_edx = ref None
let opt_initial_esi = ref None
let opt_initial_edi = ref None
let opt_initial_esp = ref None
let opt_initial_ebp = ref None
let opt_initial_eflagsrest = ref None
let opt_store_bytes = ref []
let opt_store_shorts = ref []
let opt_store_words = ref []
let opt_store_longs = ref []
let opt_symbolic_regs = ref false
let opt_symbolic_strings = ref []
let opt_symbolic_cstrings = ref []
let opt_symbolic_cstrings_fulllen = ref []
let opt_symbolic_string16s = ref []
let opt_symbolic_bytes = ref []
let opt_symbolic_shorts = ref []
let opt_symbolic_words = ref []
let opt_symbolic_longs = ref []
let opt_symbolic_bytes_influence = ref []
let opt_symbolic_shorts_influence = ref []
let opt_symbolic_words_influence = ref []
let opt_symbolic_longs_influence = ref []
let opt_symbolic_regions = ref []
let opt_concolic_cstrings = ref []
let opt_concolic_cstring_files = ref []
let opt_concolic_strings = ref []
let opt_sink_regions = ref []
let opt_measure_expr_influence_at_strings = ref None
let opt_check_condition_at_strings = ref []
let opt_extra_condition_strings = ref []
let opt_tracepoint_strings = ref []
let opt_string_tracepoint_strings = ref []
<<<<<<< HEAD
let opt_svn_version = ref false
=======
let opt_cmdline_arch = ref None
>>>>>>> bcd596f3

let set_defaults_for_concrete () =
  opt_zero_memory := true

let influence_cmdline_opts =
  [  
    ("-disqualify-addr", Arg.String
       (fun s -> opt_disqualify_addrs :=
	  (Int64.of_string s) :: !opt_disqualify_addrs),
     "addr As -fuzz-end-addr, but also remove from influence");
    ("-symbolic-byte-influence", Arg.String
       (add_delimited_num_str_pair opt_symbolic_bytes_influence '='),
     "addr=var Like -symbolic-byte, but also use for -periodic-influence");
    ("-symbolic-short-influence", Arg.String
       (add_delimited_num_str_pair opt_symbolic_shorts_influence '='),
     "addr=var Like -symbolic-short, but also use for -periodic-influence");
    ("-symbolic-word-influence", Arg.String
       (add_delimited_num_str_pair opt_symbolic_words_influence '='),
     "addr=var Like -symbolic-word, but also use for -periodic-influence");
    ("-symbolic-long-influence", Arg.String
       (add_delimited_num_str_pair opt_symbolic_longs_influence '='),
     "addr=var Like -symbolic-long, but also use for -periodic-influence");
    ("-measure-influence-derefs", Arg.Set(opt_measure_influence_derefs),
     " Measure influence on uses of sym. pointer values");
    ("-measure-influence-reploops", Arg.Set(opt_measure_influence_reploops),
     " Measure influence on %ecx at rep-prefixed instructions");
    ("-measure-influence-syscall-args", Arg.Set(opt_measure_influence_syscall_args),
     " Measure influence on uses of sym. system call args.");
    ("-measure-deref-influence-at", Arg.String
       (fun s -> opt_measure_deref_influence_at :=
	  Some (Int64.of_string s)),
     "eip Measure influence of pointer at given code address");
    ("-multipath-influence-only", Arg.Set(opt_multipath_influence_only),
     " Skip single-path influence measurements");
    ("-stop-at-measurement", Arg.Set(opt_stop_at_measurement),
     " Stop paths after an '-at' influence measurement");
    ("-measure-expr-influence-at", Arg.String
       (fun s -> let (eip_s, expr_s) = split_string ':' s in
	  opt_measure_expr_influence_at_strings :=
	    Some (eip_s, expr_s)),
     "eip:expr Measure influence of value at given code address");
    ("-periodic-influence", Arg.String
       (fun s ->
	  let k = int_of_string s in
	    opt_periodic_influence := Some k;
	    next_periodic_influence := k),
     "k Check influence every K bits of branching");
    ("-influence-bound", Arg.Set_float(opt_influence_bound),
     "float Stop path when influence is <= this value");
  ]

let concrete_state_cmdline_opts =
  [
    ("-start-addr", Arg.String
       (fun s -> opt_start_addr := Some(Int64.of_string s)),
     "addr Code address to start executing");
    ("-initial-eax", Arg.String
       (fun s -> opt_initial_eax := Some(Int64.of_string s)),
     "word Concrete initial value for %eax register");
    ("-initial-rax", Arg.String
       (fun s -> opt_initial_eax := Some(Int64.of_string s)),
     "word Concrete initial value for %rax register");
    ("-initial-ebx", Arg.String
       (fun s -> opt_initial_ebx := Some(Int64.of_string s)),
     "word Concrete initial value for %ebx register");
    ("-initial-rbx", Arg.String
       (fun s -> opt_initial_ebx := Some(Int64.of_string s)),
     "word Concrete initial value for %rbx register");
    ("-initial-ecx", Arg.String
       (fun s -> opt_initial_ecx := Some(Int64.of_string s)),
     "word Concrete initial value for %ecx register");
    ("-initial-rcx", Arg.String
       (fun s -> opt_initial_ecx := Some(Int64.of_string s)),
     "word Concrete initial value for %rcx register");
    ("-initial-edx", Arg.String
       (fun s -> opt_initial_edx := Some(Int64.of_string s)),
     "word Concrete initial value for %edx register");
    ("-initial-rdx", Arg.String
       (fun s -> opt_initial_edx := Some(Int64.of_string s)),
     "word Concrete initial value for %rdx register");
    ("-initial-esi", Arg.String
       (fun s -> opt_initial_esi := Some(Int64.of_string s)),
     "word Concrete initial value for %esi register");
    ("-initial-rsi", Arg.String
       (fun s -> opt_initial_esi := Some(Int64.of_string s)),
     "word Concrete initial value for %rsi register");
    ("-initial-edi", Arg.String
       (fun s -> opt_initial_edi := Some(Int64.of_string s)),
     "word Concrete initial value for %edi register");
    ("-initial-rdi", Arg.String
       (fun s -> opt_initial_edi := Some(Int64.of_string s)),
     "word Concrete initial value for %rdi register");
    ("-initial-esp", Arg.String
       (fun s -> opt_initial_esp := Some(Int64.of_string s)),
     "word Concrete initial value for %esp (stack pointer)");
    ("-initial-rsp", Arg.String
       (fun s -> opt_initial_esp := Some(Int64.of_string s)),
     "word Concrete initial value for %rsp (stack pointer)");
    ("-initial-ebp", Arg.String
       (fun s -> opt_initial_ebp := Some(Int64.of_string s)),
     "word Concrete initial value for %ebp (frame pointer)");
    ("-initial-rbp", Arg.String
       (fun s -> opt_initial_ebp := Some(Int64.of_string s)),
     "word Concrete initial value for %rbp");
    ("-initial-eflagsrest", Arg.String
       (fun s -> opt_initial_eflagsrest := Some(Int64.of_string s)),
     "word Concrete value for %eflags, less [CPAZSO]F");
    ("-store-byte", Arg.String
       (add_delimited_pair opt_store_bytes '='),
     "addr=val Set the byte at address to a concrete value");
    ("-store-short", Arg.String
       (add_delimited_pair opt_store_shorts '='),
     "addr=val Set 16-bit location to a concrete value");
    ("-store-word", Arg.String
       (add_delimited_pair opt_store_words '='),
     "addr=val Set a 32-bit memory word to a concrete value");
    ("-store-long", Arg.String
       (add_delimited_pair opt_store_longs '='),
     "addr=val Set 64-bit location to a concrete value");
    ("-skip-call-ret", Arg.String
       (add_delimited_pair opt_skip_call_addr '='),
     "addr=retval Replace the call at address 'addr' with a nop, and return 'retval' in EAX");
    ("-skip-func-ret", Arg.String
       (add_delimited_pair opt_skip_func_addr '='),
     "addr=retval Replace the function at address 'addr' with a nop, and return 'retval' in EAX");
  ]

let symbolic_state_cmdline_opts =
  [
    ("-symbolic-region", Arg.String
       (add_delimited_pair opt_symbolic_regions '+'),
     "base+size Memory region of unknown structure");
    ("-symbolic-string", Arg.String
       (add_delimited_pair opt_symbolic_strings '+'),
     "base+size Make a byte string with given size, no terminator");
    ("-symbolic-cstring", Arg.String
       (add_delimited_pair opt_symbolic_cstrings '+'),
     "base+size Make a C string with given size, concrete \\0");
    ("-symbolic-cstring-fulllen", Arg.String
       (add_delimited_pair opt_symbolic_cstrings_fulllen '+'),
     "base+size As above, but all chars are non-null");
    ("-symbolic-string16", Arg.String
       (add_delimited_pair opt_symbolic_string16s '+'),
     "base+16s As above, but with 16-bit characters");
    ("-symbolic-regs", Arg.Set(opt_symbolic_regs),
     " Give symbolic values to registers");
    ("-symbolic-byte", Arg.String
       (add_delimited_num_str_pair opt_symbolic_bytes '='),
     "addr=var Make a memory byte symbolic");
    ("-symbolic-short", Arg.String
       (add_delimited_num_str_pair opt_symbolic_shorts '='),
     "addr=var Make a 16-bit memory valule symbolic");
    ("-symbolic-word", Arg.String
       (add_delimited_num_str_pair opt_symbolic_words '='),
     "addr=var Make a memory word symbolic");
    ("-symbolic-long", Arg.String
       (add_delimited_num_str_pair opt_symbolic_longs '='),
     "addr=var Make a 64-bit memory valule symbolic");
    ("-sink-region", Arg.String
       (add_delimited_str_num_pair opt_sink_regions '+'),
     "var+size Range-check but ignore writes to a region");
    ("-no-sym-regions", Arg.Set(opt_no_sym_regions),
     " Do not attempt to make symbolic regions");
    ("-skip-call-ret-symbol", Arg.String
       (add_delimited_num_str_pair opt_skip_call_addr_symbol '='),
     "addr=symname Like -s-c-r, but return a fresh symbol");
    ("-skip-func-ret-symbol", Arg.String
       (add_delimited_num_str_pair opt_skip_func_addr_symbol '='),
     "addr=symname Like -s-f-r, but return a fresh symbol");
    ("-skip-call-ret-region", Arg.String
       (add_delimited_num_str_pair opt_skip_call_addr_region '='),
     "addr=symname Like -s-c-r-s, but hint the symbol is a mem region");
    ("-skip-func-ret-region", Arg.String
       (add_delimited_num_str_pair opt_skip_func_addr_region '='),
     "addr=symname Like -s-f-r-s, but hint the symbol is a mem region");
    ("-skip-call-ret-symbol-once", Arg.String
       (add_delimited_num_str_pair opt_skip_call_addr_symbol_once '='),
     "addr=symname Like -s-c-r-s, but always the same variable");
    ("-turn-opt-off-range", Arg.String
      (add_delimited_triple opt_turn_opt_off_range ':'),
     "opt:addr1:addr2 Turns option 'opt' off in address range [addr1, addr2)");
    ("-turn-opt-on-range", Arg.String
      (add_delimited_triple opt_turn_opt_on_range ':'),
    "opt:addr1:addr2 Turns option 'opt' on in address range [addr1, addr2)");
  ]

let slurp_file fname =
  let ic = open_in fname in
  let len = in_channel_length ic in
  let str = String.create len in
    really_input ic str 0 len;
    close_in ic;
    str

let concolic_state_cmdline_opts =
  [
    ("-concrete-path", Arg.Set(opt_concrete_path),
     " Execute only according to concrete values");
    ("-solve-path-conditions", Arg.Set(opt_solve_path_conditions),
     " Solve conditions along a concrete path");
    ("-concolic-string", Arg.String
       (add_delimited_num_escstr_pair opt_concolic_strings '='),
     "base=\"str\" Make a byte string with given size, no terminator");
    ("-concolic-cstring", Arg.String
       (add_delimited_num_escstr_pair opt_concolic_cstrings '='),
     "base=\"str\" Make a C string with given size, concrete \\0");
    ("-concolic-cstring-file", Arg.String
       (fun s ->
	  let (s1, s2) = split_string '=' s in

	  opt_concolic_cstring_files := ((Int64.of_string s1), s2) :: !opt_concolic_cstring_files;

	  let str = slurp_file s2 in
	    opt_concolic_cstrings :=
	      ((Int64.of_string s1), str) :: !opt_concolic_cstrings),
     "base=file As above, but read contents from a file");
    ("-concolic-prob", Arg.String
       (fun s -> (opt_concolic_prob := Some (float_of_string s))),
     "frac Take concolic branch with probability 0 <= FRAC <= 1");
  ]

let read_lines_file fname =
  let ic = open_in fname and
      l = ref [] in
    try
      while true do
	l := (input_line ic) :: !l
      done;
      failwith "Unreachable (infinite loop)"
    with
      | End_of_file ->
	  List.rev !l

let explore_cmdline_opts =
  [
    ("-fuzz-start-addr", Arg.String
       (fun s -> opt_fuzz_start_addr := Some(Int64.of_string s)),
     "addr Code address to start fuzzing");
    ("-fuzz-start-addr-count", Arg.Set_int(opt_fuzz_start_addr_count),
     "count Start at nth occurrence (vs. 1st)");
    ("-fuzz-end-addr", Arg.String
       (fun s -> opt_fuzz_end_addrs :=
	  (Int64.of_string s) :: !opt_fuzz_end_addrs),
     "addr Code address to finish fuzzing, may be repeated");
    ("-trace-end-jump", Arg.String
       (fun s -> opt_trace_end_jump := Some (Int64.of_string s)),
     " Print the target of the jump at the address specified by -fuzz-end-addr");
    ("-iteration-limit", Arg.String
       (fun s -> opt_iteration_limit := Int64.of_string s),
     "N Stop path if a loop iterates more than N times");
    ("-insn-limit", Arg.String
       (fun s -> opt_insn_limit := Int64.of_string s),
     "N Stop path after N instructions");
    ("-path-depth-limit", Arg.String
       (fun s -> opt_path_depth_limit := Int64.of_string s),
     "N Stop path after N bits of symbolic branching");
    ("-query-branch-limit", Arg.Set_int opt_query_branch_limit,
     "N Try at most N possibilities per branch");
    ("-num-paths", Arg.String
       (fun s -> opt_num_paths := Some (Int64.of_string s)),
     "N Stop after N different paths");
    ("-concretize-divisors", Arg.Set(opt_concretize_divisors),
     " Choose concrete values for divisors in /, %");
    ("-trace-binary-paths-delimited",
     Arg.Set(opt_trace_binary_paths_delimited),
     " As above, but with '-'s separating queries");
    ("-trace-binary-paths-bracketed",
     Arg.Set(opt_trace_binary_paths_bracketed),
     " As above, but with []s around multibit queries");
    ("-trace-decision-tree", Arg.Set(opt_trace_decision_tree),
     " Print internal decision tree operations");
    ("-trace-randomness", Arg.Set(opt_trace_randomness),
     " Print operation of PRNG 'random' choices");
    ("-trace-sym-addr-details", Arg.Set(opt_trace_sym_addr_details),
     " Print even more about symbolic address values");
    ("-coverage-stats", Arg.Set(opt_coverage_stats),
     " Print pseudo-BB coverage statistics");
    ("-offset-strategy", Arg.String
       (fun s -> 
	 opt_offset_strategy_string := s;
	 opt_offset_strategy := offset_strategy_of_string s),
     "strategy Strategy for offset concretization: uniform, biased-small");
    ("-follow-path", Arg.Set_string(opt_follow_path),
     "string String of 0's and 1's signifying the specific path decisions to make.");
    ("-branch-preference", Arg.String
       (fun s -> let (s1, s2) = split_string ':' s in
	  Hashtbl.add opt_branch_preference (Int64.of_string s1)
	    (Int64.of_string s2)),
     "eip:(0|1) Prefer given direction for a symbolic branch");
    ("-branch-preference-unchecked", Arg.String
       (fun s -> let (s1, s2) = split_string ':' s in
	  Hashtbl.add opt_branch_preference_unchecked (Int64.of_string s1)
	    (Int64.of_string s2)),
     "eip:(0|1) Prefer given direction without solving");
    ("-always-prefer", Arg.Bool
       (fun b -> opt_always_prefer := Some b),
     "bool Prefer given branch direction instead of random");
    ("-rare-delim", Arg.String
       (fun s -> let (s1, s2) = split_string ':' s in
	  Hashtbl.add opt_rare_delims (int_of_string s1)
	    (1.0 /. (float_of_string s2))),
     "char:len Choose input bytes to be CHAR only once every LEN comparisons, on average");
    ("-auto-rare-delims", Arg.Set opt_auto_rare_delims,
     " Apply -rare-delims in a random automatic way");
    ("-random-seed", Arg.Set_int opt_random_seed,
     "N Use given seed for path choice");
    ("-save-decision-tree-interval",
     Arg.String (fun s -> opt_save_decision_tree_interval
		   := Some (float_of_string s)),
     "SECS Output decision tree every SECS seconds");
    ("-decision-tree-use-file", Arg.Set(opt_decision_tree_use_file),
     " Store the decision tree in a file (default: in memory)");
    ("-total-timeout", Arg.String
       (fun s -> opt_total_timeout := Some (float_of_string s)),
     "SECS Finish exploration after a given time has elapsed");
    ("-target-string", Arg.String
       (fun s -> let (s1, s2) = split_string '=' s in
	  opt_target_strings := (s1, s2) :: !opt_target_strings;
	  opt_target_region_start := Some (Int64.of_string s1);
	  opt_target_region_string := Exec_utils.unescaped s2),
     "base=string Try to make a buffer have the given contents");
    ("-target-string-file", Arg.String
       (fun s -> let (s1, s2) = split_string '=' s in
	  opt_target_string_files := (s1, s2) :: !opt_target_string_files;
	  opt_target_region_start := Some (Int64.of_string s1);
	  opt_target_region_string := slurp_file s2),
     "base=filename same, but read string direct from a file");
    ("-target-formulas", Arg.String
       (fun s -> let (s1, s2) = split_string '=' s in
	  opt_target_region_start := Some (Int64.of_string s1);
	  opt_target_region_formula_strings := read_lines_file s2),
     "base=exprs-file Try to make a buffer have the given contents");
    ("-trace-target", Arg.Set(opt_trace_target),
     " Print targeting checks");
    ("-target-no-prune", Arg.Set(opt_target_no_prune),
     " Do not stop path at target mismatch");
    ("-finish-on-target-match", Arg.Set(opt_finish_on_target_match),
     " Finish exploration on -target-string match");
    ("-finish-immediately", Arg.Set(opt_finish_immediately),
     " Don't complete the execution path after the first -finish-*");
    ("-target-guidance", Arg.Set_float(opt_target_guidance),
     "PROB Prefer better target matches with given probability");
    ("-trace-guidance", Arg.Set(opt_trace_guidance),
     " Print operation of -target-guidance");
    ("-trace-tables", Arg.Set(opt_trace_tables),
     " Print table lookups");
    ("-table-limit", Arg.Set_int(opt_table_limit),
     "BITS Match tables with at most 2**bits entries");
    ("-offset-limit", Arg.Set_int(opt_offset_limit),
     "BITS Concretize offsets with at most 2**bits entries");
    ("-trace-offset-limit", Arg.Set(opt_trace_offset_limit),
     " Print offset width information");
    ("-no-table-store", Arg.Set(opt_no_table_store),
     " Disable symbolic treatment of table stores");
    ("-tables-as-arrays", Arg.Set(opt_tables_as_arrays),
     " Use SMT array theory for table loads");
    ("-implied-value-conc", Arg.Set(opt_implied_value_conc),
     " Concretize based on path condition");
    ("-trace-ivc", Arg.Set(opt_trace_ivc),
     " Print operations of -implied-value-conc");
    ("-ite-ivc", Arg.Set(opt_ite_ivc),
     " Do implied-value-conc on if-then-else conditions");
    ("-trace-working-ce-cache", Arg.Set(opt_trace_working_ce_cache),
     " Print working cache after each query");
    ("-trace-global-ce-cache", Arg.Set(opt_trace_global_ce_cache),
     " Print global and working caches after each query");
    ("-global-ce-cache-limit", Arg.Set_int(opt_global_ce_cache_limit),
     " Set an integer limit on the global cache size");
    ("-disable-ce-cache", Arg.Set(opt_disable_ce_cache),
     " Do not use cached satisfying assingments at all");
    ("-ignore-div-0", Arg.String (fun s -> opt_ignore_div_0 := div_0_notice_of_string s),
     "String Raise: Raise Error, Warn: Warn, no error, Ignore: No warning, no error (best in conjunction with -sse-emulator punt)");
    ("-stop-on-weird-sym-addr", Arg.Set(opt_stop_on_weird_sym_addr),
     " Don't continue execution past a strange symbolic-controlled address");
    ("-finish-on-weird-sym-addr", Arg.Set(opt_finish_on_weird_sym_addr),
     " Finish exploration as with -stop-on-weird-sym-addr");
    ("-noop-unhandled-special", Arg.Set(opt_noop_unhandled_special),
     " Treat Unhandled special instructions as no-ops, supresses unhandled special errors.");
    ("-no-emit-pollers", Arg.Clear(opt_emit_pollers),
     "Don't Emit pollers as well as pov files");
    ("-max-total-weird", Arg.Set_int(opt_max_weirdness),
     " Set an integer limit on total assert-avoiding weirdness before ending run.");
    ("-single-weird-threshold", Arg.Set_int(opt_max_weirdness),
     " Set an integer limit on weirdness in single event before issuing failure.");
    ("-narrow-bitwidth-cutoff", Arg.String
       (fun s -> opt_narrow_bitwidth_cutoff := Some (int_of_string s)),
     "BITS Treat values narrower than width as non-pointers");
    ("-t-expr-size", Arg.String
       (fun s -> opt_t_expr_size := int_of_string s),
     "SIZE Introduce temporaries for exprs of size or larger");
    ("-trace-simplify", Arg.Set(opt_trace_simplify),
     " Print expression simplifications");
  ]


let tags_cmdline_opts =
  [
    ("-use-tags", Arg.Set(opt_use_tags),
     " Track data flow with numeric tags");
  ]

(* Conceptually, these could be applied to drivers other than
   FuzzBALL, but don't yet because they would need more implementation,
   are immature, etc. *)
let fuzzball_cmdline_opts =
  [
    ("-check-for-null", Arg.Set(opt_check_for_null),
     " Check whether dereferenced values can be null");
    ("-finish-on-null-deref", Arg.Set(opt_finish_on_null_deref),
     " Finish exploration on finding a null dereference");
    (* This flag is misspelled, and will be renamed in the future. *)
    ("-no-fail-on-huer", Arg.Clear(opt_fail_offset_heuristic),
     " Do not fail when a heuristic (e.g. offset optimization) fails.");
  ]
(* The 2nd entry in these tuples is used when controlling -trace-basic 
   using -turn-opt-[on|off]-range, ditto for -trace-detailed *)
let trace_basic_opts = [(opt_trace_binary_paths, "trace-binary-paths");
			(opt_trace_conditions, "trace-conditions");
			(opt_trace_decisions, "trace-decisions");
			(opt_trace_iterations, "trace-iterations");
			(opt_trace_setup, "trace-setup");
			(opt_trace_stopping, "trace-stopping");
			(opt_trace_sym_addrs, "trace-sym-addrs");
			(opt_trace_unexpected, "trace-unexpected");
			(opt_coverage_stats, "coverage-stats");
			(opt_time_stats, "time-stats")]
let trace_detailed_opts = [(opt_trace_insns, "trace-insns");
			   (opt_trace_loads, "trace-loads");
			   (opt_trace_stores, "trace-stores");
			   (opt_trace_temps, "trace-temps");
			   (opt_trace_syscalls, "trace-syscalls");
			   (opt_trace_registers, "trace-registers");
			   (opt_trace_segments, "trace-segments");
			   (opt_trace_taint, "trace-taint")]
let cmdline_opts =
  [
    ("-arch", Arg.String
<<<<<<< HEAD
      (fun s -> 
	opt_arch_string := Some s;
	opt_arch := execution_arch_of_string s ),
     "arch x86 (default), x64, arm");
=======
       (fun s -> opt_cmdline_arch := Some (execution_arch_of_string s) ),
     "arch x86, x64, arm (default: autodetect from ELF header)");
>>>>>>> bcd596f3
    ("-translation-cache-size", Arg.String
      (fun s -> opt_translation_cache_size := Some (int_of_string s)),
     "N Save translations of at most N instructions");
    ("-random-memory", Arg.Set(opt_random_memory),
     " Use random values for uninit. memory reads");
    ("-symbolic-memory", Arg.Set(opt_symbolic_memory),
     " Use symbolic values for uninit. memory reads");
    ("-zero-memory", Arg.Set(opt_zero_memory),
     " Use zero values for uninit. memory reads");
    ("-warn-large-alloc", Arg.String(fun s -> opt_big_alloc := Some (Int64.of_string s)),
     "Int64.t Sets a threshold where, if a larger alloc occurs, a warning will be issued.");
    ("-read-write-ratio-warn", Arg.Set_int opt_read_write_warn_ratio,
     "Int Sets a threshold where, if we see more than X writes per read for a piece of memory, a warning is issued");
    ("-trace-basic",
     (Arg.Unit (fun () ->
		  List.iter (fun (opt, _) -> opt := true) trace_basic_opts)),
     " Enable several common trace and stats options");
    ("-trace-binary-paths", Arg.Set(opt_trace_binary_paths),
     " Print decision paths as bit strings");
    ("-trace-client-reqs", Arg.Set(opt_trace_client_reqs),
     " Print Valgrind-style client requests");
    ("-trace-conditions", Arg.Set(opt_trace_conditions),
     " Print branch conditions");
    ("-trace-decisions", Arg.Set(opt_trace_decisions),
     " Print symbolic branch choices");
    ("-trace-detailed",
     (Arg.Unit (fun () ->
	  List.iter (fun (opt, _) -> opt := true) trace_detailed_opts;)),
     " Enable several verbose tracing options");
    ("-trace-detailed-range", Arg.String
      (add_delimited_pair opt_trace_detailed_ranges '-'),
     "N-M As above, but only for an eip range");
    ("-trace-eip", Arg.Set(opt_trace_eip),
     " Print PC of each insn executed");
    ("-trace-eval", Arg.Set(opt_trace_eval),
     " Print details of IR evaluation");
    ("-trace-fpu", Arg.Set(opt_trace_fpu),
     " Print floating point operations");
    ("-trace-unique-eips", Arg.Set(opt_trace_unique_eips),
     " Print PC of each new insn executed");
    ("-trace-insns", Arg.Set(opt_trace_insns),
     " Print assembly-level instructions");
    ("-trace-ir", Arg.Set(opt_trace_ir),
     " Print Vine IR before executing it");
    ("-trace-orig-ir", Arg.Set(opt_trace_orig_ir),
     " Print Vine IR as produced by Asmir");
    ("-trace-iterations", Arg.Set(opt_trace_iterations),
     " Print iteration count");
    ("-trace-loads", Arg.Set(opt_trace_loads),
     " Print each memory load");
    ("-trace-stores", Arg.Set(opt_trace_stores),
     " Print each memory store");
    ("-trace-memory", Arg.Set(opt_trace_memory),
     " Print each low-level granular memory op");
    ("-trace-callstack", Arg.Set(opt_trace_callstack),
     " Print calls and returns");
    ("-trace-regions", Arg.Set(opt_trace_regions),
     " Print symbolic memory regions");
    ("-trace-registers", Arg.Set(opt_trace_registers),
     " Print register contents");
    ("-trace-register-updates", Arg.Set(opt_trace_register_updates),
     " Print when registers are assigned to");
    ("-trace-setup", Arg.Set(opt_trace_setup),
     " Print progress of program loading");
    ("-trace-stmts", Arg.Set(opt_trace_stmts),
     " Print each IR statement executed");
    ("-trace-stopping", Arg.Set(opt_trace_stopping),
     " Print why paths terminate");
    ("-trace-sym-addrs", Arg.Set(opt_trace_sym_addrs),
     " Print symbolic address values");
    ("-trace-temps", Arg.Set(opt_trace_temps),
     " Print intermediate formulas");
    ("-trace-temps-encoded", Arg.Set(opt_trace_temps_encoded),
     " -trace-temps in a line-noise-like format");
    ("-gc-stats", Arg.Set(opt_gc_stats),
     " Print memory usage statistics");
    ("-time-stats", Arg.Set(opt_time_stats),
     " Print running time statistics");
    ("-periodic-stats", Arg.String
      (fun s -> opt_periodic_stats := Some (Int64.of_string s)),
     "period Trigger statistics every PERIOD instructions");
    ("-watch-expr", Arg.String
      (fun s -> opt_watch_expr_str := Some s),
     "expr Print Vine expression on each instruction");
    ("-tracepoint", Arg.String
      (fun s -> add_delimited_num_str_pair opt_tracepoint_strings
	':' s),
     "eip:expr Print scalar expression on given EIP");
    ("-tracepoint-string", Arg.String
      (fun s -> add_delimited_num_str_pair opt_string_tracepoint_strings
	':' s),
     "eip:expr Print string expression on given EIP");
    ("-check-condition-at", Arg.String
      (fun s -> let (eip_s, expr_s) = split_string ':' s in
		opt_check_condition_at_strings :=
		  (eip_s, expr_s) :: !opt_check_condition_at_strings),
     "eip:expr Check boolean assertion at address");
    ("-finish-on-nonfalse-cond", Arg.Set(opt_finish_on_nonfalse_cond),
     " Finish exploration if -c-c-a condition could be true");
    ("-finish-reasons-needed", Arg.Set_int(opt_finish_reasons_needed),
     "n Require N finish reasons to finish");
    ("-extra-condition", Arg.String
      (fun s -> opt_extra_condition_strings :=
	s :: !opt_extra_condition_strings),
     "cond Add an extra constraint for solving");
    ("-check-for-jump-to", Arg.String
      (fun s -> opt_check_for_jump_to :=
	(Int64.of_string s) :: !opt_check_for_jump_to),
     "addr Check if symbolic jump target can take given value");
    ("-finish-on-controlled-jump", Arg.Set(opt_finish_on_controlled_jump),
     " Finish exploration if -check-for-jump-to succeeds");
    ("-check-for-ret-addr-overwrite",
     Arg.Set(opt_check_for_ret_addr_overwrite),
     " Check if a non-call instruction stores to a return address");
    ("-finish-on-ret-addr-overwrite",
     Arg.Set(opt_finish_on_ret_addr_overwrite),
     " Finish exploration if -check-for-ret-addr-overwrite triggers");
    ("-extra-conditions-file", Arg.String
      (fun s -> opt_extra_condition_strings :=
	!opt_extra_condition_strings @ (read_lines_file s)),
     "filename Read '-extra-condition's one per line from file");
    ("-omit-pf-af", Arg.Set(opt_omit_pf_af),
     " Omit computation of the (rarely used) PF and AF flags");
    ("-nop-system-insns", Arg.Set(opt_nop_system_insns),
     " Treat some unhandled system instructions as no-ops");
    ("-x87-emulator", Arg.String (fun s -> opt_x87_emulator := Some s),
     "emulator.so Enable x87 emulation with given code");
    ("-sse-emulator", Arg.String (fun s -> opt_sse_emulator := Some s),
     "emulator.so Enable SSE emulation with given code, or \"punt\" to no-op sse instructions");
    ("-final-pc", Arg.Set(opt_final_pc),
     " Print final path condition at end of trace");
    ("-solve-final-pc", Arg.Set(opt_solve_final_pc),
     " Solve final path condition");
    ("-git-version", Arg.Unit
       (fun () -> Printf.eprintf "GIT version %s\n" Git_version.git_version),
     " Print GIT revision hash");
    ("-svn-version", Arg.Unit
      (fun () -> 
	opt_svn_version := true;
	Printf.eprintf "SVN version %s\n" Svn_version.svn_version),
     " Print SVN revision number");
    ("-memory-watching", Arg.Set(opt_memory_watching),
     " Pay attention to memory related issues");
    ("-basic-block-size", Arg.Set_int(opt_bb_size), "N Sets basic block size to N.  Default 1."); 
    ("-veritesting-style", Arg.String set_opt_veritesting, "String Sets veritesting strategy.  Default NoVeritesting.");     
    ("-record-random", Arg.String (fun s -> opt_log_random := (random_notice_of_string s)),
     "String Sets how loud to be about calls to cgc_random.  Defaults to never.");

    ("-addr-table-outloc", Arg.Set_string(Indirect_target_logger.output_loc),
     "String Sets output location of jump address association table.  Default ./addr_table.txt");
    ("-log-eip-outloc", Arg.Set_string(Eip_sequence_logger.output_loc),
     "String Sets output location of eip sequence logger.  Default ./eip_sequence.txt");
    ("-log-eip-sequence", Arg.Set(opt_log_eip_sequence),
     "Log eip coverage");
    ("-num-fd", Arg.Set_int(opt_num_fd), "N Number of file descriptors we consider open, from 0 to N.");
    ("-sanity-checks", Arg.Set(opt_sanity_checks),
     " Enable extra internal checking");
    ]

let trace_replay_cmdline_opts =
  [
    ("-solve-path-conditions", Arg.Set(opt_solve_path_conditions),
     " Solve conditions along a concrete path");
    ("-check-read-operands", Arg.Set(opt_check_read_operands),
     " Compare insn inputs against trace");
    ("-check-write-operands", Arg.Set(opt_check_write_operands),
     " Compare insn outputs against trace");
    ("-fix-write-operands", Arg.Set(opt_fix_write_operands),
     " Modify outputs to match trace");
    ("-trace-segments", Arg.Set(opt_trace_segments),
     " Print messages about non-default segments");
    ("-trace-taint", Arg.Set(opt_trace_taint),
     " Print messages about tainted values");
    ("-trace-unexpected", Arg.Set(opt_trace_unexpected),
     " Print when our execution doesn't match the trace");
    ("-progress-interval", Arg.String
       (fun s -> opt_progress_interval := Some (Int64.of_string s)),
     "insns Print every INSNSth instruction");
    ("-skip-untainted", Arg.Set(opt_skip_untainted),
     " Skip replaying instructions that are not tainted");
  ]

let set_program_name_guess_arch s =
  match !opt_program_name with 
    | Some prev ->
	Printf.eprintf "Multiple args: %s, %s\n" prev s;
	failwith "Multiple non-option args not allowed"
    | None ->
	opt_program_name := Some s;
	opt_arch :=
	  (match !opt_cmdline_arch with
	     | Some a -> a
	     | None ->
		 match Linux_loader.detect_elf_arch s with
		   | Some a -> a
		   | None ->
		       failwith "Failed to guess CPU architecture, use -arch")

let require_explicit_arch () =
  opt_arch :=
    match !opt_cmdline_arch with
      | Some a -> a
      | None ->
	  failwith "The -arch option is required"

let default_on_missing = ref (fun fm -> fm#on_missing_zero)

let set_range_opts (fm : Fragment_machine.fragment_machine) opts_list value =
  let final_range_opts = ref [] in
  let set_range_opt (fm : Fragment_machine.fragment_machine) input_opt_str value
      eip1 eip2 =
    List.iter (
      fun (opt_str,spec,_) ->
	(match spec with
	| Arg.Set opt 
	| Arg.Clear opt ->
	   (* All option strings begin with a -, e.g., -trace-insns. 
	      But, -turn-opt-[on|off]-range takes the option name without 
	      the hyphen as the first argument.*)
	   if opt_str = ("-" ^ input_opt_str) then (
	     opt := value;
	     fm#add_range_opt input_opt_str opt;
	     final_range_opts := !final_range_opts @ [(input_opt_str, eip1, eip2)])
	| Arg.Unit _ ->
	   (* -trace-basic expands into a list of options 
	      that should be turned on or off in the range of -trace-basic.
	      Ditto for -trace-detailed *)
	   if opt_str = ("-" ^ input_opt_str) then (
	     let verbose_opts = ref [] in
	     if opt_str = "-trace-basic" then
	       verbose_opts := trace_basic_opts
	     else if opt_str = "-trace-detailed" then
	       verbose_opts := trace_detailed_opts;
	     List.iter (fun (opt, v_opt_str) ->
	       opt := value;
	       fm#add_range_opt v_opt_str opt;
	       final_range_opts := !final_range_opts @
		 [(v_opt_str, eip1, eip2)];
	       ) !verbose_opts);
	| _ -> ());
	) (cmdline_opts @ Options_linux.linux_cmdline_opts @
	     State_loader.state_loader_cmdline_opts @
	     concrete_state_cmdline_opts @ symbolic_state_cmdline_opts @
	     concolic_state_cmdline_opts @ explore_cmdline_opts @ tags_cmdline_opts @
	     fuzzball_cmdline_opts @ Options_solver.solver_cmdline_opts @
	     influence_cmdline_opts) in
  List.iter ( fun (opt_str, eip1, eip2) ->
    set_range_opt fm opt_str value eip1 eip2
  ) opts_list;
  if (List.length opts_list) <> 0 && (List.length !final_range_opts) = 0 then
    Printf.eprintf "****Warning: an incorrect option was given in -turn-opt-%s-range\n"
      (if value then "off" else "on");
  !final_range_opts
  
let apply_cmdline_opts_early (fm : Fragment_machine.fragment_machine) dl =
  if (List.length !opt_turn_opt_off_range) > 0 then
    opt_turn_opt_off_range := set_range_opts fm !opt_turn_opt_off_range true;
  if (List.length !opt_turn_opt_on_range) > 0 then
    opt_turn_opt_on_range := set_range_opts fm !opt_turn_opt_on_range false;
  if !opt_random_memory then
    fm#on_missing_random
  else if !opt_zero_memory then
    fm#on_missing_zero
  else if !opt_symbolic_memory then
    fm#on_missing_symbol
  else
    (!default_on_missing fm);
  (match !opt_watch_expr_str with
     | Some s -> opt_watch_expr :=
	 Some (Vine_parser.parse_exp_from_string dl s)
     | None -> ());
  (match !opt_measure_expr_influence_at_strings with
     | Some (eip_s, expr_s) ->
	 opt_measure_expr_influence_at :=
	   Some ((Int64.of_string eip_s),
		 (Vine_parser.parse_exp_from_string dl expr_s))
     | None -> ());
  opt_check_condition_at :=
    List.map (fun (eip_s, expr_s) ->
		((Int64.of_string eip_s),
		 (Vine_parser.parse_exp_from_string dl expr_s)))
      !opt_check_condition_at_strings;
  opt_tracepoints := List.map
    (fun (eip, s) ->
       (eip, s, (Vine_parser.parse_exp_from_string dl s)))
    !opt_tracepoint_strings;
  opt_string_tracepoints := List.map
	(fun (eip, s) ->
	   (eip, s, (Vine_parser.parse_exp_from_string dl s)))
	!opt_string_tracepoint_strings;
  if !opt_symbolic_regs then
    fm#make_regs_symbolic
  else
    fm#make_regs_zero;
  fm#add_universal_special_handler
    ((new Special_handlers.vg_client_req_special_handler fm)
     :> Fragment_machine.special_handler);
  fm#add_universal_special_handler
    ((new Special_handlers.trap_special_nonhandler fm)
     :> Fragment_machine.special_handler);
  fm#add_universal_special_handler
    ((new Special_handlers.cpuid_special_handler fm)
     :> Fragment_machine.special_handler)

let apply_cmdline_opts_late (fm : Fragment_machine.fragment_machine) =
  (* If the user specified both a -state file and -symbolic-regs, we
     want the symbolic register values to override the concrete values
     from the state. It would be nice to find a more elegant way of
     achieving this. *)
  if !opt_symbolic_regs then
    fm#make_regs_symbolic;
  (match (!opt_initial_eax, !opt_arch) with
     | (Some v, X86) -> fm#set_word_var Fragment_machine.R_EAX v
     | (Some v, X64) -> fm#set_long_var Fragment_machine.R_RAX v
     | (Some v, ARM) -> failwith "ARM has no %eax or %rax"
     | (None, _) -> ());
  (match (!opt_initial_ebx, !opt_arch) with
     | (Some v, X86) -> fm#set_word_var Fragment_machine.R_EBX v
     | (Some v, X64) -> fm#set_long_var Fragment_machine.R_RBX v
     | (Some v, ARM) -> failwith "ARM has no %ebx or %rbx"
     | (None, _) -> ());
  (match (!opt_initial_ecx, !opt_arch) with
     | (Some v, X86) -> fm#set_word_var Fragment_machine.R_ECX v
     | (Some v, X64) -> fm#set_long_var Fragment_machine.R_RCX v
     | (Some v, ARM) -> failwith "ARM has no %ecx or %rcx"
     | (None, _) -> ());
  (match (!opt_initial_edx, !opt_arch) with
     | (Some v, X86) -> fm#set_word_var Fragment_machine.R_EDX v
     | (Some v, X64) -> fm#set_long_var Fragment_machine.R_RDX v
     | (Some v, ARM) -> failwith "ARM has no %edx or %rdx"
     | (None, _) -> ());
  (match (!opt_initial_esi, !opt_arch) with
     | (Some v, X86) -> fm#set_word_var Fragment_machine.R_ESI v
     | (Some v, X64) -> fm#set_long_var Fragment_machine.R_RSI v
     | (Some v, ARM) -> failwith "ARM has no %esi or %rsi"
     | (None, _) -> ());
  (match (!opt_initial_edi, !opt_arch) with
     | (Some v, X86) -> fm#set_word_var Fragment_machine.R_EDI v
     | (Some v, X64) -> fm#set_long_var Fragment_machine.R_RDI v
     | (Some v, ARM) -> failwith "ARM has no %edi or %rdi"
     | (None, _) -> ());
  (match (!opt_initial_esp, !opt_arch) with
     | (Some v, X86) -> fm#set_word_var Fragment_machine.R_ESP v
     | (Some v, X64) -> fm#set_long_var Fragment_machine.R_RSP v
     | (Some v, ARM) -> fm#set_word_var Fragment_machine.R13 v
     | (None, _) -> ());
  (match (!opt_initial_ebp, !opt_arch) with
     | (Some v, X86) -> fm#set_word_var Fragment_machine.R_EBP v
     | (Some v, X64) -> fm#set_long_var Fragment_machine.R_RBP v
     | (Some v, ARM) -> failwith "ARM has no %ebp or %rbp"
     | (None, _) -> ());
  (match !opt_initial_eflagsrest with
     | Some v -> fm#set_word_var Fragment_machine.EFLAGSREST v
     | None -> ());
  List.iter (fun (addr,v) -> fm#store_byte_conc addr 
	       (Int64.to_int v)) !opt_store_bytes;
  List.iter (fun (addr,v) -> fm#store_short_conc addr
	       (Int64.to_int v)) !opt_store_shorts;
  List.iter (fun (addr,v) -> fm#store_word_conc addr v) !opt_store_words;
  List.iter (fun (addr,v) -> fm#store_long_conc addr v) !opt_store_longs

let apply_cmdline_opts_nonlinux (fm : Fragment_machine.fragment_machine) =
  fm#add_special_handler
    ((new Special_handlers.linux_special_nonhandler fm)
     :> Fragment_machine.special_handler)

let make_symbolic_init (fm:Fragment_machine.fragment_machine) 
    (infl_man:Exec_no_influence.influence_manager) =
  (fun () ->
     let new_max i =
       max_input_string_length :=
	 max (!max_input_string_length) (Int64.to_int i)
     in
       opt_extra_conditions := [];
       List.iter (fun (base, len) ->
		    new_max len;
		    fm#make_symbolic_region base (Int64.to_int len))
	 !opt_symbolic_regions;
       List.iter (fun (base, len) ->
		    new_max len;
		    fm#store_symbolic_cstr base (Int64.to_int len) false false)
	 !opt_symbolic_strings;
       List.iter (fun (base, len) ->
		    new_max len;
		    fm#store_symbolic_cstr base (Int64.to_int len) false true)
	 !opt_symbolic_cstrings;
       List.iter (fun (base, len) ->
		    new_max len;
		    fm#store_symbolic_cstr base (Int64.to_int len) true true)
	 !opt_symbolic_cstrings_fulllen;
       List.iter (fun (base, str) ->
		    new_max (Int64.of_int (String.length str));
		    fm#store_concolic_cstr base str false)
	 !opt_concolic_strings;
       List.iter (fun (base, str) ->
		    new_max (Int64.of_int (String.length str));
		    fm#store_concolic_cstr base str true)
	 !opt_concolic_cstrings;
       if !opt_concolic_prob <> None then
	 opt_concrete_path_simulate := true;
       List.iter (fun (base, len) ->
		    new_max (Int64.mul 2L len);
		    fm#store_symbolic_wcstr base (Int64.to_int len))
	 !opt_symbolic_string16s;
       List.iter (fun (addr, varname) ->
		    fm#store_symbolic_byte addr varname)
	 !opt_symbolic_bytes;
       List.iter (fun (addr, varname) ->
		    infl_man#store_symbolic_byte_influence addr varname)
	 !opt_symbolic_bytes_influence;
       List.iter (fun (addr, varname) ->
		    fm#store_symbolic_short addr varname)
	 !opt_symbolic_shorts;
       List.iter (fun (addr, varname) ->
		    infl_man#store_symbolic_short_influence addr varname)
	 !opt_symbolic_shorts_influence;
       List.iter (fun (addr, varname) ->
		    fm#store_symbolic_word addr varname)
	 !opt_symbolic_words;
       List.iter (fun (addr, varname) ->
		    infl_man#store_symbolic_word_influence addr varname)
	 !opt_symbolic_words_influence;
       List.iter (fun (addr, varname) ->
		    fm#store_symbolic_long addr varname)
	 !opt_symbolic_longs;
       List.iter (fun (addr, varname) ->
		    infl_man#store_symbolic_long_influence addr varname)
	 !opt_symbolic_longs_influence;
       List.iter (fun (varname, size) ->
		    fm#make_sink_region varname size)
	 !opt_sink_regions;
       opt_target_region_formulas :=
	 List.map (fun s -> fm#parse_symbolic_expr s)
	   !opt_target_region_formula_strings;
       opt_extra_conditions := !opt_extra_conditions @ 
	 List.map (fun s -> fm#parse_symbolic_expr s)
	   !opt_extra_condition_strings)

let decide_start_addrs () =
  let (start_addr, fuzz_start) = match
    (!opt_start_addr, !opt_fuzz_start_addr,
     !state_start_addr) with
      | (None,     None,      None) ->
	  failwith "Missing starting address"
      | (None,     None,      Some ssa) -> (ssa,  ssa)
      | (None,     Some ofsa, Some ssa) -> (ssa,  ofsa)
      | (None,     Some ofsa, None    ) -> (ofsa, ofsa)
      | (Some osa, Some ofsa, _       ) -> (osa,  ofsa)
      | (Some osa, None,      _       ) -> (osa,  osa)
  in
    if !opt_trace_setup then
      Printf.eprintf "%s 0x%08Lx, fuzz start 0x%08Lx\n"
	"Starting address" start_addr fuzz_start;
    (start_addr, fuzz_start)<|MERGE_RESOLUTION|>--- conflicted
+++ resolved
@@ -42,11 +42,8 @@
 let opt_extra_condition_strings = ref []
 let opt_tracepoint_strings = ref []
 let opt_string_tracepoint_strings = ref []
-<<<<<<< HEAD
 let opt_svn_version = ref false
-=======
 let opt_cmdline_arch = ref None
->>>>>>> bcd596f3
 
 let set_defaults_for_concrete () =
   opt_zero_memory := true
@@ -484,15 +481,10 @@
 let cmdline_opts =
   [
     ("-arch", Arg.String
-<<<<<<< HEAD
       (fun s -> 
 	opt_arch_string := Some s;
-	opt_arch := execution_arch_of_string s ),
-     "arch x86 (default), x64, arm");
-=======
-       (fun s -> opt_cmdline_arch := Some (execution_arch_of_string s) ),
+	opt_cmdline_arch := Some (execution_arch_of_string s) ),
      "arch x86, x64, arm (default: autodetect from ELF header)");
->>>>>>> bcd596f3
     ("-translation-cache-size", Arg.String
       (fun s -> opt_translation_cache_size := Some (int_of_string s)),
      "N Save translations of at most N instructions");
