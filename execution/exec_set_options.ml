(*
  Copyright (C) BitBlaze, 2009-2013, and copyright (C) 2010 Ensighta
  Security Inc.  All rights reserved.
*)

open Exec_options;;

let opt_fuzz_start_addr = ref None
let opt_initial_eax = ref None
let opt_initial_ebx = ref None
let opt_initial_ecx = ref None
let opt_initial_edx = ref None
let opt_initial_esi = ref None
let opt_initial_edi = ref None
let opt_initial_esp = ref None
let opt_initial_ebp = ref None
let opt_initial_eflagsrest = ref None
let opt_store_bytes = ref []
let opt_store_shorts = ref []
let opt_store_words = ref []
let opt_store_longs = ref []
let opt_symbolic_regs = ref false
let opt_symbolic_strings = ref []
let opt_symbolic_cstrings = ref []
let opt_symbolic_cstrings_fulllen = ref []
let opt_symbolic_string16s = ref []
let opt_symbolic_bytes = ref []
let opt_symbolic_shorts = ref []
let opt_symbolic_words = ref []
let opt_symbolic_longs = ref []
let opt_symbolic_bytes_influence = ref []
let opt_symbolic_shorts_influence = ref []
let opt_symbolic_words_influence = ref []
let opt_symbolic_longs_influence = ref []
let opt_symbolic_regions = ref []
let opt_concolic_cstrings = ref []
let opt_concolic_cstring_files = ref []
let opt_concolic_strings = ref []
let opt_sink_regions = ref []
let opt_measure_expr_influence_at_strings = ref None
let opt_check_condition_at_strings = ref []
let opt_extra_condition_strings = ref []
let opt_tracepoint_strings = ref []
let opt_string_tracepoint_strings = ref []
let opt_svn_version = ref false

let set_defaults_for_concrete () =
  opt_zero_memory := true

let influence_cmdline_opts =
  [  
    ("-disqualify-addr", Arg.String
       (fun s -> opt_disqualify_addrs :=
	  (Int64.of_string s) :: !opt_disqualify_addrs),
     "addr As -fuzz-end-addr, but also remove from influence");
    ("-symbolic-byte-influence", Arg.String
       (add_delimited_num_str_pair opt_symbolic_bytes_influence '='),
     "addr=var Like -symbolic-byte, but also use for -periodic-influence");
    ("-symbolic-short-influence", Arg.String
       (add_delimited_num_str_pair opt_symbolic_shorts_influence '='),
     "addr=var Like -symbolic-short, but also use for -periodic-influence");
    ("-symbolic-word-influence", Arg.String
       (add_delimited_num_str_pair opt_symbolic_words_influence '='),
     "addr=var Like -symbolic-word, but also use for -periodic-influence");
    ("-symbolic-long-influence", Arg.String
       (add_delimited_num_str_pair opt_symbolic_longs_influence '='),
     "addr=var Like -symbolic-long, but also use for -periodic-influence");
    ("-measure-influence-derefs", Arg.Set(opt_measure_influence_derefs),
     " Measure influence on uses of sym. pointer values");
    ("-measure-influence-reploops", Arg.Set(opt_measure_influence_reploops),
     " Measure influence on %ecx at rep-prefixed instructions");
    ("-measure-influence-syscall-args", Arg.Set(opt_measure_influence_syscall_args),
     " Measure influence on uses of sym. system call args.");
    ("-measure-deref-influence-at", Arg.String
       (fun s -> opt_measure_deref_influence_at :=
	  Some (Int64.of_string s)),
     "eip Measure influence of pointer at given code address");
    ("-multipath-influence-only", Arg.Set(opt_multipath_influence_only),
     " Skip single-path influence measurements");
    ("-stop-at-measurement", Arg.Set(opt_stop_at_measurement),
     " Stop paths after an '-at' influence measurement");
    ("-measure-expr-influence-at", Arg.String
       (fun s -> let (eip_s, expr_s) = split_string ':' s in
	  opt_measure_expr_influence_at_strings :=
	    Some (eip_s, expr_s)),
     "eip:expr Measure influence of value at given code address");
    ("-periodic-influence", Arg.String
       (fun s ->
	  let k = int_of_string s in
	    opt_periodic_influence := Some k;
	    next_periodic_influence := k),
     "k Check influence every K bits of branching");
    ("-influence-bound", Arg.Set_float(opt_influence_bound),
     "float Stop path when influence is <= this value");
  ]

let concrete_state_cmdline_opts =
  [
    ("-start-addr", Arg.String
       (fun s -> opt_start_addr := Some(Int64.of_string s)),
     "addr Code address to start executing");
    ("-initial-eax", Arg.String
       (fun s -> opt_initial_eax := Some(Int64.of_string s)),
     "word Concrete initial value for %eax register");
    ("-initial-ebx", Arg.String
       (fun s -> opt_initial_ebx := Some(Int64.of_string s)),
     "word Concrete initial value for %ebx register");
    ("-initial-ecx", Arg.String
       (fun s -> opt_initial_ecx := Some(Int64.of_string s)),
     "word Concrete initial value for %ecx register");
    ("-initial-edx", Arg.String
       (fun s -> opt_initial_edx := Some(Int64.of_string s)),
     "word Concrete initial value for %edx register");
    ("-initial-esi", Arg.String
       (fun s -> opt_initial_esi := Some(Int64.of_string s)),
     "word Concrete initial value for %esi register");
    ("-initial-edi", Arg.String
       (fun s -> opt_initial_edi := Some(Int64.of_string s)),
     "word Concrete initial value for %edi register");
    ("-initial-esp", Arg.String
       (fun s -> opt_initial_esp := Some(Int64.of_string s)),
     "word Concrete initial value for %esp (stack pointer)");
    ("-initial-ebp", Arg.String
       (fun s -> opt_initial_ebp := Some(Int64.of_string s)),
     "word Concrete initial value for %ebp (frame pointer)");
    ("-initial-eflagsrest", Arg.String
       (fun s -> opt_initial_eflagsrest := Some(Int64.of_string s)),
     "word Concrete value for %eflags, less [CPAZSO]F");
    ("-store-byte", Arg.String
       (add_delimited_pair opt_store_bytes '='),
     "addr=val Set the byte at address to a concrete value");
    ("-store-short", Arg.String
       (add_delimited_pair opt_store_shorts '='),
     "addr=val Set 16-bit location to a concrete value");
    ("-store-word", Arg.String
       (add_delimited_pair opt_store_words '='),
     "addr=val Set a memory word to a concrete value");
    ("-store-long", Arg.String
       (add_delimited_pair opt_store_longs '='),
     "addr=val Set 64-bit location to a concrete value");
    ("-skip-call-ret", Arg.String
       (add_delimited_pair opt_skip_call_addr '='),
     "addr=retval Replace the call at address 'addr' with a nop, and return 'retval' in EAX");
    ("-skip-func-ret", Arg.String
       (add_delimited_pair opt_skip_func_addr '='),
     "addr=retval Replace the function at address 'addr' with a nop, and return 'retval' in EAX");
  ]

let symbolic_state_cmdline_opts =
  [
    ("-symbolic-region", Arg.String
       (add_delimited_pair opt_symbolic_regions '+'),
     "base+size Memory region of unknown structure");
    ("-symbolic-string", Arg.String
       (add_delimited_pair opt_symbolic_strings '+'),
     "base+size Make a byte string with given size, no terminator");
    ("-symbolic-cstring", Arg.String
       (add_delimited_pair opt_symbolic_cstrings '+'),
     "base+size Make a C string with given size, concrete \\0");
    ("-symbolic-cstring-fulllen", Arg.String
       (add_delimited_pair opt_symbolic_cstrings_fulllen '+'),
     "base+size As above, but all chars are non-null");
    ("-symbolic-string16", Arg.String
       (add_delimited_pair opt_symbolic_string16s '+'),
     "base+16s As above, but with 16-bit characters");
    ("-symbolic-regs", Arg.Set(opt_symbolic_regs),
     " Give symbolic values to registers");
    ("-symbolic-byte", Arg.String
       (add_delimited_num_str_pair opt_symbolic_bytes '='),
     "addr=var Make a memory byte symbolic");
    ("-symbolic-short", Arg.String
       (add_delimited_num_str_pair opt_symbolic_shorts '='),
     "addr=var Make a 16-bit memory valule symbolic");
    ("-symbolic-word", Arg.String
       (add_delimited_num_str_pair opt_symbolic_words '='),
     "addr=var Make a memory word symbolic");
    ("-symbolic-long", Arg.String
       (add_delimited_num_str_pair opt_symbolic_longs '='),
     "addr=var Make a 64-bit memory valule symbolic");
    ("-sink-region", Arg.String
       (add_delimited_str_num_pair opt_sink_regions '+'),
     "var+size Range-check but ignore writes to a region");
    ("-skip-call-ret-symbol", Arg.String
       (add_delimited_num_str_pair opt_skip_call_addr_symbol '='),
     "addr=symname Like -s-c-r, but return a fresh symbol");
    ("-skip-func-ret-symbol", Arg.String
       (add_delimited_num_str_pair opt_skip_func_addr_symbol '='),
     "addr=symname Like -s-f-r, but return a fresh symbol");
    ("-skip-call-ret-region", Arg.String
       (add_delimited_num_str_pair opt_skip_call_addr_region '='),
     "addr=symname Like -s-c-r-s, but hint the symbol is a mem region");
    ("-skip-func-ret-region", Arg.String
       (add_delimited_num_str_pair opt_skip_func_addr_region '='),
     "addr=symname Like -s-f-r-s, but hint the symbol is a mem region");
  ]

let slurp_file fname =
  let ic = open_in fname in
  let len = in_channel_length ic in
  let str = String.create len in
    really_input ic str 0 len;
    close_in ic;
    str

let concolic_state_cmdline_opts =
  [
    ("-concrete-path", Arg.Set(opt_concrete_path),
     " Execute only according to concrete values");
    ("-solve-path-conditions", Arg.Set(opt_solve_path_conditions),
     " Solve conditions along a concrete path");
    ("-concolic-string", Arg.String
       (add_delimited_num_escstr_pair opt_concolic_strings '='),
     "base=\"str\" Make a byte string with given size, no terminator");
    ("-concolic-cstring", Arg.String
       (add_delimited_num_escstr_pair opt_concolic_cstrings '='),
     "base=\"str\" Make a C string with given size, concrete \\0");
    ("-concolic-cstring-file", Arg.String
       (fun s ->
	  let (s1, s2) = split_string '=' s in

	  opt_concolic_cstring_files := ((Int64.of_string s1), s2) :: !opt_concolic_cstring_files;

	  let str = slurp_file s2 in
	    opt_concolic_cstrings :=
	      ((Int64.of_string s1), str) :: !opt_concolic_cstrings),
     "base=file As above, but read contents from a file");
    ("-concolic-prob", Arg.String
       (fun s -> (opt_concolic_prob := Some (float_of_string s))),
     "frac Take concolic branch with probability 0 <= FRAC <= 1");
  ]

let read_lines_file fname =
  let ic = open_in fname and
      l = ref [] in
    try
      while true do
	l := (input_line ic) :: !l
      done;
      failwith "Unreachable (infinite loop)"
    with
      | End_of_file ->
	  List.rev !l

let explore_cmdline_opts =
  [
    ("-fuzz-start-addr", Arg.String
       (fun s -> opt_fuzz_start_addr := Some(Int64.of_string s)),
     "addr Code address to start fuzzing");
    ("-fuzz-start-addr-count", Arg.Set_int(opt_fuzz_start_addr_count),
     "count Start at nth occurrence (vs. 1st)");
    ("-fuzz-end-addr", Arg.String
       (fun s -> opt_fuzz_end_addrs :=
	  (Int64.of_string s) :: !opt_fuzz_end_addrs),
     "addr Code address to finish fuzzing, may be repeated");
    ("-trace-end-jump", Arg.String
       (fun s -> opt_trace_end_jump := Some (Int64.of_string s)),
     " Print the target of the jump at the address specified by -fuzz-end-addr");
    ("-iteration-limit", Arg.String
       (fun s -> opt_iteration_limit := Int64.of_string s),
     "N Stop path if a loop iterates more than N times");
    ("-path-depth-limit", Arg.String
       (fun s -> opt_path_depth_limit := Int64.of_string s),
     "N Stop path after N bits of symbolic branching");
    ("-query-branch-limit", Arg.Set_int opt_query_branch_limit,
     "N Try at most N possibilities per branch");
    ("-num-paths", Arg.String
       (fun s -> opt_num_paths := Some (Int64.of_string s)),
     "N Stop after N different paths");
    ("-concretize-divisors", Arg.Set(opt_concretize_divisors),
     " Choose concrete values for divisors in /, %");
    ("-trace-binary-paths-delimited",
     Arg.Set(opt_trace_binary_paths_delimited),
     " As above, but with '-'s separating queries");
    ("-trace-binary-paths-bracketed",
     Arg.Set(opt_trace_binary_paths_bracketed),
     " As above, but with []s around multibit queries");
    ("-trace-decision-tree", Arg.Set(opt_trace_decision_tree),
     " Print internal decision tree operations");
    ("-trace-randomness", Arg.Set(opt_trace_randomness),
     " Print operation of PRNG 'random' choices");
    ("-trace-sym-addr-details", Arg.Set(opt_trace_sym_addr_details),
     " Print even more about symbolic address values");
    ("-coverage-stats", Arg.Set(opt_coverage_stats),
     " Print pseudo-BB coverage statistics");
    ("-offset-strategy", Arg.String
       (fun s -> 
	 opt_offset_strategy_string := s;
	 opt_offset_strategy := offset_strategy_of_string s),
     "strategy Strategy for offset concretization: uniform, biased-small");
    ("-follow-path", Arg.Set_string(opt_follow_path),
     "string String of 0's and 1's signifying the specific path decisions to make.");
    ("-branch-preference", Arg.String
       (fun s -> let (s1, s2) = split_string ':' s in
	  Hashtbl.add opt_branch_preference (Int64.of_string s1)
	    (Int64.of_string s2)),
     "eip:(0|1) Prefer given direction for a symbolic branch");
    ("-branch-preference-unchecked", Arg.String
       (fun s -> let (s1, s2) = split_string ':' s in
	  Hashtbl.add opt_branch_preference_unchecked (Int64.of_string s1)
	    (Int64.of_string s2)),
     "eip:(0|1) Prefer given direction without solving");
    ("-always-prefer", Arg.Bool
       (fun b -> opt_always_prefer := Some b),
     "bool Prefer given branch direction instead of random");
    ("-random-seed", Arg.Set_int opt_random_seed,
     "N Use given seed for path choice");
    ("-save-decision-tree-interval",
     Arg.String (fun s -> opt_save_decision_tree_interval
		   := Some (float_of_string s)),
     "SECS Output decision tree every SECS seconds");
    ("-decision-tree-use-file", Arg.Set(opt_decision_tree_use_file),
     " Store the decision tree in a file (default: in memory)");
    ("-total-timeout", Arg.String
       (fun s -> opt_total_timeout := Some (float_of_string s)),
     "SECS Finish exploration after a given time has elapsed");
    ("-target-string", Arg.String
       (fun s -> let (s1, s2) = split_string '=' s in
	  opt_target_strings := (s1, s2) :: !opt_target_strings;
	  opt_target_region_start := Some (Int64.of_string s1);
	  opt_target_region_string := Exec_utils.unescaped s2),
     "base=string Try to make a buffer have the given contents");
    ("-target-string-file", Arg.String
       (fun s -> let (s1, s2) = split_string '=' s in
	  opt_target_string_files := (s1, s2) :: !opt_target_string_files;
	  opt_target_region_start := Some (Int64.of_string s1);
	  opt_target_region_string := slurp_file s2),
     "base=filename same, but read string direct from a file");
    ("-target-formulas", Arg.String
       (fun s -> let (s1, s2) = split_string '=' s in
	  opt_target_region_start := Some (Int64.of_string s1);
	  opt_target_region_formula_strings := read_lines_file s2),
     "base=exprs-file Try to make a buffer have the given contents");
    ("-trace-target", Arg.Set(opt_trace_target),
     " Print targeting checks");
    ("-finish-on-target-match", Arg.Set(opt_finish_on_target_match),
     " Finish exploration on -target-string match");
    ("-finish-immediately", Arg.Set(opt_finish_immediately),
     " Don't complete the execution path after the first -finish-*");
    ("-target-guidance", Arg.Set_float(opt_target_guidance),
     "PROB Prefer better target matches with given probability");
    ("-trace-guidance", Arg.Set(opt_trace_guidance),
     " Print operation of -target-guidance");
    ("-trace-tables", Arg.Set(opt_trace_tables),
     " Print table lookups");
    ("-table-limit", Arg.Set_int(opt_table_limit),
     "BITS Match tables with at most 2**bits entries");
    ("-no-table-store", Arg.Set(opt_no_table_store),
     " Disable symbolic treatment of table stores");
    ("-implied-value-conc", Arg.Set(opt_implied_value_conc),
     " Concretize based on path condition");
    ("-trace-ivc", Arg.Set(opt_trace_ivc),
     " Print operations of -implied-value-conc");
    ("-trace-working-ce-cache", Arg.Set(opt_trace_working_ce_cache),
     " Print working cache after each query");
    ("-trace-global-ce-cache", Arg.Set(opt_trace_global_ce_cache),
     " Print global and working caches after each query");
    ("-global-ce-cache-limit", Arg.Set_int(opt_global_ce_cache_limit),
     " Set an integer limit on the global cache size");
  ]


let tags_cmdline_opts =
  [
    ("-use-tags", Arg.Set(opt_use_tags),
     " Track data flow with numeric tags");
  ]

(* Conceptually, these could be applied to drivers other than
   FuzzBALL, but don't yet because they would need more implementation,
   are immature, etc. *)
let fuzzball_cmdline_opts =
  [
    ("-check-for-null", Arg.Set(opt_check_for_null),
     " Check whether dereferenced values can be null");
    ("-finish-on-null-deref", Arg.Set(opt_finish_on_null_deref),
     " Finish exploration on finding a null dereference");
    (* This flag is misspelled, and will be renamed in the future. *)
    ("-no-fail-on-huer", Arg.Clear(opt_fail_offset_heuristic),
     " Do not fail when a heuristic (e.g. offset optimization) fails.");
  ]

let cmdline_opts =
  [
    ("-arch", Arg.String
       (fun s -> 
	 opt_arch_string := Some s;
	 opt_arch := execution_arch_of_string s ),
     "arch x86 (default), x64, arm");
    ("-translation-cache-size", Arg.String
       (fun s -> opt_translation_cache_size := Some (int_of_string s)),
     "N Save translations of at most N instructions");
    ("-random-memory", Arg.Set(opt_random_memory),
     " Use random values for uninit. memory reads");
    ("-symbolic-memory", Arg.Set(opt_symbolic_memory),
     " Use symbolic values for uninit. memory reads");
    ("-zero-memory", Arg.Set(opt_zero_memory),
     " Use zero values for uninit. memory reads");
    ("-trace-basic",
     (Arg.Unit
	(fun () ->
	   opt_trace_basic := true;
	   opt_trace_binary_paths := true;
	   opt_trace_conditions := true;
	   opt_trace_decisions := true;
	   opt_trace_iterations := true;
	   opt_trace_setup := true;
	   opt_trace_stopping := true;
	   opt_trace_sym_addrs := true;
	   opt_trace_unexpected := true;
	   opt_coverage_stats := true;
	   opt_time_stats := true)),
     " Enable several common trace and stats options");
    ("-trace-binary-paths", Arg.Set(opt_trace_binary_paths),
     " Print decision paths as bit strings");
    ("-trace-conditions", Arg.Set(opt_trace_conditions),
     " Print branch conditions");
    ("-trace-decisions", Arg.Set(opt_trace_decisions),
     " Print symbolic branch choices");
    ("-trace-detailed",
     (Arg.Unit
	(fun () ->
	   opt_trace_detailed := true;
	   opt_trace_insns := true;
	   opt_trace_loads := true;
	   opt_trace_stores := true;
	   opt_trace_temps := true;
	   opt_trace_syscalls := true;
	   opt_trace_registers := true;
	   opt_trace_segments := true;
	   opt_trace_taint := true)),
     " Enable several verbose tracing options");
    ("-trace-detailed-range", Arg.String
       (add_delimited_pair opt_trace_detailed_ranges '-'),
     "N-M As above, but only for an eip range");
    ("-trace-eip", Arg.Set(opt_trace_eip),
     " Print PC of each insn executed");
    ("-trace-fpu", Arg.Set(opt_trace_fpu),
     " Print floating point operations");
    ("-trace-unique-eips", Arg.Set(opt_trace_unique_eips),
     " Print PC of each new insn executed");
    ("-trace-insns", Arg.Set(opt_trace_insns),
     " Print assembly-level instructions");
    ("-trace-ir", Arg.Set(opt_trace_ir),
     " Print Vine IR before executing it");
    ("-trace-orig-ir", Arg.Set(opt_trace_orig_ir),
     " Print Vine IR as produced by Asmir");
    ("-trace-iterations", Arg.Set(opt_trace_iterations),
     " Print iteration count");
    ("-trace-loads", Arg.Set(opt_trace_loads),
     " Print each memory load");
    ("-trace-stores", Arg.Set(opt_trace_stores),
     " Print each memory store");
    ("-trace-callstack", Arg.Set(opt_trace_callstack),
     " Print calls and returns");
    ("-trace-regions", Arg.Set(opt_trace_regions),
     " Print symbolic memory regions");
    ("-trace-registers", Arg.Set(opt_trace_registers),
     " Print register contents");
    ("-trace-setup", Arg.Set(opt_trace_setup),
     " Print progress of program loading");
    ("-trace-stopping", Arg.Set(opt_trace_stopping),
     " Print why paths terminate");
    ("-trace-sym-addrs", Arg.Set(opt_trace_sym_addrs),
     " Print symbolic address values");
    ("-trace-temps", Arg.Set(opt_trace_temps),
     " Print intermediate formulas");
    ("-trace-temps-encoded", Arg.Set(opt_trace_temps_encoded),
     " -trace-temps in a line-noise-like format");
    ("-gc-stats", Arg.Set(opt_gc_stats),
     " Print memory usage statistics");
    ("-time-stats", Arg.Set(opt_time_stats),
     " Print running time statistics");
    ("-periodic-stats", Arg.String
       (fun s -> opt_periodic_stats := Some (Int64.of_string s)),
     "period Trigger statistics every PERIOD instructions");
    ("-watch-expr", Arg.String
       (fun s -> opt_watch_expr_str := Some s),
     "expr Print Vine expression on each instruction");
    ("-tracepoint", Arg.String
       (fun s -> add_delimited_num_str_pair opt_tracepoint_strings
	  ':' s),
     "eip:expr Print scalar expression on given EIP");
    ("-tracepoint-string", Arg.String
       (fun s -> add_delimited_num_str_pair opt_string_tracepoint_strings
	  ':' s),
     "eip:expr Print string expression on given EIP");
    ("-check-condition-at", Arg.String
       (fun s -> let (eip_s, expr_s) = split_string ':' s in
	  opt_check_condition_at_strings :=
	    (eip_s, expr_s) :: !opt_check_condition_at_strings),
     "eip:expr Check boolean assertion at address");
    ("-finish-on-nonfalse-cond", Arg.Set(opt_finish_on_nonfalse_cond),
     " Finish exploration if -c-c-a condition could be true");
    ("-finish-reasons-needed", Arg.Set_int(opt_finish_reasons_needed),
     "n Require N finish reasons to finish");
    ("-extra-condition", Arg.String
       (fun s -> opt_extra_condition_strings :=
	  s :: !opt_extra_condition_strings),
     "cond Add an extra constraint for solving");
<<<<<<< HEAD
    ("-check-for-jump-to", Arg.String
       (fun s -> opt_check_for_jump_to :=
	  (Int64.of_string s) :: !opt_check_for_jump_to),
     "addr Check if symbolic jump target can take given value");
    ("-finish-on-controlled-jump", Arg.Set(opt_finish_on_controlled_jump),
     " Finish exploration if -check-for-jump-to succeeds");
    ("-check-for-ret-addr-overwrite",
     Arg.Set(opt_check_for_ret_addr_overwrite),
     " Check if a non-call instruction stores to a return address");
    ("-finish-on-ret-addr-overwrite",
     Arg.Set(opt_finish_on_ret_addr_overwrite),
     " Finish exploration if -check-for-ret-addr-overwrite triggers");
=======
    ("-extra-conditions-file", Arg.String
       (fun s -> opt_extra_condition_strings :=
	  !opt_extra_condition_strings @ (read_lines_file s)),
     "filename Read '-extra-condition's one per line from file");
>>>>>>> 8489bab7
    ("-omit-pf-af", Arg.Set(opt_omit_pf_af),
     " Omit computation of the (rarely used) PF and AF flags");
    ("-nop-system-insns", Arg.Set(opt_nop_system_insns),
     " Treat some unhandled system instructions as no-ops");
    ("-x87-emulator", Arg.String (fun s -> opt_x87_emulator := Some s),
     "emulator.so Enable x87 emulation with given code");
    ("-sse-emulator", Arg.String (fun s -> opt_sse_emulator := Some s),
     "emulator.so Enable SSE emulation with given code, or \"punt\" to no-op sse instructions");
    ("-final-pc", Arg.Set(opt_final_pc),
     " Print final path condition at end of trace");
    ("-solve-final-pc", Arg.Set(opt_solve_final_pc),
     " Solve final path condition");
    ("-git-version", Arg.Unit
       (fun () -> Printf.printf "GIT version %s\n" Git_version.git_version),
     " Print GIT revision hash");
    ("-svn-version", Arg.Unit
       (fun () -> 
	 opt_svn_version := true;
	 Printf.printf "SVN version %s\n" Svn_version.svn_version),
     " Print SVN revision number");
    ("-memory-watching", Arg.Set(opt_memory_watching),
     " Pay attention to memory related issues");
    ("-basic-block-size", Arg.Set_int(opt_bb_size), "N Sets basic block size to N.  Default 1."); 
    ("-veritesting-style", Arg.String set_opt_veritesting, "String Sets veritesting strategy.  Default NoVeritesting.");     
  ]

let trace_replay_cmdline_opts =
  [
    ("-solve-path-conditions", Arg.Set(opt_solve_path_conditions),
     " Solve conditions along a concrete path");
    ("-check-read-operands", Arg.Set(opt_check_read_operands),
     " Compare insn inputs against trace");
    ("-check-write-operands", Arg.Set(opt_check_write_operands),
     " Compare insn outputs against trace");
    ("-fix-write-operands", Arg.Set(opt_fix_write_operands),
     " Modify outputs to match trace");
    ("-trace-segments", Arg.Set(opt_trace_segments),
     " Print messages about non-default segments");
    ("-trace-taint", Arg.Set(opt_trace_taint),
     " Print messages about tainted values");
    ("-trace-unexpected", Arg.Set(opt_trace_unexpected),
     " Print when our execution doesn't match the trace");
    ("-progress-interval", Arg.String
       (fun s -> opt_progress_interval := Some (Int64.of_string s)),
     "insns Print every INSNsth instruction");
    ("-skip-untainted", Arg.Set(opt_skip_untainted),
     " Skip replaying instructions that are not tainted");
  ]

let set_program_name s =
  match !opt_program_name with 
    | None -> opt_program_name := Some s
    | Some prev ->
	Printf.printf "Multiple args: %s, %s\n" prev s;
	failwith "Multiple non-option args not allowed"

let default_on_missing = ref (fun fm -> fm#on_missing_zero)

let apply_cmdline_opts_early (fm : Fragment_machine.fragment_machine) dl =
  if !opt_random_memory then
    fm#on_missing_random
  else if !opt_zero_memory then
    fm#on_missing_zero
  else if !opt_symbolic_memory then
    fm#on_missing_symbol
  else
    (!default_on_missing fm);
  (match !opt_watch_expr_str with
     | Some s -> opt_watch_expr :=
	 Some (Vine_parser.parse_exp_from_string dl s)
     | None -> ());
  (match !opt_measure_expr_influence_at_strings with
     | Some (eip_s, expr_s) ->
	 opt_measure_expr_influence_at :=
	   Some ((Int64.of_string eip_s),
		 (Vine_parser.parse_exp_from_string dl expr_s))
     | None -> ());
  opt_check_condition_at :=
    List.map (fun (eip_s, expr_s) ->
		((Int64.of_string eip_s),
		 (Vine_parser.parse_exp_from_string dl expr_s)))
      !opt_check_condition_at_strings;
  opt_tracepoints := List.map
    (fun (eip, s) ->
       (eip, s, (Vine_parser.parse_exp_from_string dl s)))
    !opt_tracepoint_strings;
  opt_string_tracepoints := List.map
	(fun (eip, s) ->
	   (eip, s, (Vine_parser.parse_exp_from_string dl s)))
	!opt_string_tracepoint_strings;
  if !opt_symbolic_regs then
    fm#make_regs_symbolic
  else
    fm#make_regs_zero;
  fm#add_special_handler
    ((new Special_handlers.trap_special_nonhandler fm)
     :> Fragment_machine.special_handler);
  fm#add_special_handler
    ((new Special_handlers.cpuid_special_handler fm)
     :> Fragment_machine.special_handler)

let apply_cmdline_opts_late (fm : Fragment_machine.fragment_machine) =
  (* If the user specified both a -state file and -symbolic-regs, we
     want the symbolic register values to override the concrete values
     from the state. It would be nice to find a more elegant way of
     achieving this. *)
  if !opt_symbolic_regs then
    fm#make_regs_symbolic;
  (match !opt_initial_eax with
     | Some v -> fm#set_word_var Fragment_machine.R_EAX v
	 | None -> ());
  (match !opt_initial_ebx with
     | Some v -> fm#set_word_var Fragment_machine.R_EBX v
     | None -> ());
  (match !opt_initial_ecx with
     | Some v -> fm#set_word_var Fragment_machine.R_ECX v
     | None -> ());
  (match !opt_initial_edx with
     | Some v -> fm#set_word_var Fragment_machine.R_EDX v
     | None -> ());
  (match !opt_initial_esi with
     | Some v -> fm#set_word_var Fragment_machine.R_ESI v
     | None -> ());
  (match !opt_initial_edi with
     | Some v -> fm#set_word_var Fragment_machine.R_EDI v
     | None -> ());
  (match !opt_initial_esp with
     | Some v -> fm#set_word_var Fragment_machine.R_ESP v
     | None -> ());
  (match !opt_initial_ebp with
     | Some v -> fm#set_word_var Fragment_machine.R_EBP v
     | None -> ());
  (match !opt_initial_eflagsrest with
     | Some v -> fm#set_word_var Fragment_machine.EFLAGSREST v
     | None -> ());
  List.iter (fun (addr,v) -> fm#store_byte_conc addr 
	       (Int64.to_int v)) !opt_store_bytes;
  List.iter (fun (addr,v) -> fm#store_short_conc addr
	       (Int64.to_int v)) !opt_store_shorts;
  List.iter (fun (addr,v) -> fm#store_word_conc addr v) !opt_store_words;
  List.iter (fun (addr,v) -> fm#store_long_conc addr v) !opt_store_longs

let apply_cmdline_opts_nonlinux (fm : Fragment_machine.fragment_machine) =
  fm#add_special_handler
    ((new Special_handlers.linux_special_nonhandler fm)
     :> Fragment_machine.special_handler)

let make_symbolic_init (fm:Fragment_machine.fragment_machine) 
    (infl_man:Exec_no_influence.influence_manager) =
  (fun () ->
     let new_max i =
       max_input_string_length :=
	 max (!max_input_string_length) (Int64.to_int i)
     in
       opt_extra_conditions := [];
       List.iter (fun (base, len) ->
		    new_max len;
		    fm#make_symbolic_region base (Int64.to_int len))
	 !opt_symbolic_regions;
       List.iter (fun (base, len) ->
		    new_max len;
		    fm#store_symbolic_cstr base (Int64.to_int len) false false)
	 !opt_symbolic_strings;
       List.iter (fun (base, len) ->
		    new_max len;
		    fm#store_symbolic_cstr base (Int64.to_int len) false true)
	 !opt_symbolic_cstrings;
       List.iter (fun (base, len) ->
		    new_max len;
		    fm#store_symbolic_cstr base (Int64.to_int len) true true)
	 !opt_symbolic_cstrings_fulllen;
       List.iter (fun (base, str) ->
		    new_max (Int64.of_int (String.length str));
		    fm#store_concolic_cstr base str false)
	 !opt_concolic_strings;
       List.iter (fun (base, str) ->
		    new_max (Int64.of_int (String.length str));
		    fm#store_concolic_cstr base str true)
	 !opt_concolic_cstrings;
       if !opt_concolic_prob <> None then
	 opt_concrete_path_simulate := true;
       List.iter (fun (base, len) ->
		    new_max (Int64.mul 2L len);
		    fm#store_symbolic_wcstr base (Int64.to_int len))
	 !opt_symbolic_string16s;
       List.iter (fun (addr, varname) ->
		    fm#store_symbolic_byte addr varname)
	 !opt_symbolic_bytes;
       List.iter (fun (addr, varname) ->
		    infl_man#store_symbolic_byte_influence addr varname)
	 !opt_symbolic_bytes_influence;
       List.iter (fun (addr, varname) ->
		    fm#store_symbolic_short addr varname)
	 !opt_symbolic_shorts;
       List.iter (fun (addr, varname) ->
		    infl_man#store_symbolic_short_influence addr varname)
	 !opt_symbolic_shorts_influence;
       List.iter (fun (addr, varname) ->
		    fm#store_symbolic_word addr varname)
	 !opt_symbolic_words;
       List.iter (fun (addr, varname) ->
		    infl_man#store_symbolic_word_influence addr varname)
	 !opt_symbolic_words_influence;
       List.iter (fun (addr, varname) ->
		    fm#store_symbolic_long addr varname)
	 !opt_symbolic_longs;
       List.iter (fun (addr, varname) ->
		    infl_man#store_symbolic_long_influence addr varname)
	 !opt_symbolic_longs_influence;
       List.iter (fun (varname, size) ->
		    fm#make_sink_region varname size)
	 !opt_sink_regions;
       opt_target_region_formulas :=
	 List.map (fun s -> fm#parse_symbolic_expr s)
	   !opt_target_region_formula_strings;
       opt_extra_conditions := !opt_extra_conditions @ 
	 List.map (fun s -> fm#parse_symbolic_expr s)
	   !opt_extra_condition_strings)

let decide_start_addrs () =
  let (start_addr, fuzz_start) = match
    (!opt_start_addr, !opt_fuzz_start_addr,
     !state_start_addr) with
      | (None,     None,      None) ->
	  failwith "Missing starting address"
      | (None,     None,      Some ssa) -> (ssa,  ssa)
      | (None,     Some ofsa, Some ssa) -> (ssa,  ofsa)
      | (None,     Some ofsa, None    ) -> (ofsa, ofsa)
      | (Some osa, Some ofsa, _       ) -> (osa,  ofsa)
      | (Some osa, None,      _       ) -> (osa,  osa)
  in
    if !opt_trace_setup then
      Printf.printf "%s 0x%08Lx, fuzz start 0x%08Lx\n"
	"Starting address" start_addr fuzz_start;
    (start_addr, fuzz_start)<|MERGE_RESOLUTION|>--- conflicted
+++ resolved
@@ -497,7 +497,6 @@
        (fun s -> opt_extra_condition_strings :=
 	  s :: !opt_extra_condition_strings),
      "cond Add an extra constraint for solving");
-<<<<<<< HEAD
     ("-check-for-jump-to", Arg.String
        (fun s -> opt_check_for_jump_to :=
 	  (Int64.of_string s) :: !opt_check_for_jump_to),
@@ -510,12 +509,10 @@
     ("-finish-on-ret-addr-overwrite",
      Arg.Set(opt_finish_on_ret_addr_overwrite),
      " Finish exploration if -check-for-ret-addr-overwrite triggers");
-=======
     ("-extra-conditions-file", Arg.String
        (fun s -> opt_extra_condition_strings :=
 	  !opt_extra_condition_strings @ (read_lines_file s)),
      "filename Read '-extra-condition's one per line from file");
->>>>>>> 8489bab7
     ("-omit-pf-af", Arg.Set(opt_omit_pf_af),
      " Omit computation of the (rarely used) PF and AF flags");
     ("-nop-system-insns", Arg.Set(opt_nop_system_insns),
