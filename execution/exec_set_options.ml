--- conflicted
+++ resolved
@@ -357,13 +357,8 @@
   [
     ("-check-for-null", Arg.Set(opt_check_for_null),
      " Check whether dereferenced values can be null");
-<<<<<<< HEAD
     ("-finish-on-null-deref", Arg.Set(opt_finish_on_null_deref),
      " Finish exploration on finding a null dereference");
-    ("-print-callrets", Arg.Set(opt_print_callrets),
-     " Print call and ret instructions executed. Can be used with ./getbacktrace.pl to generate the backtrace at any point.");
-=======
->>>>>>> 74f81c10
     (* This flag is misspelled, and will be renamed in the future. *)
     ("-no-fail-on-huer", Arg.Clear(opt_fail_offset_heuristic),
      " Do not fail when a heuristic (e.g. offset optimization) fails.");
