(*
  Copyright (C) BitBlaze, 2009-2013, and copyright (C) 2010 Ensighta
  Security Inc.  All rights reserved.
*)

open Exec_options;;

let opt_fuzz_start_addr = ref None
let opt_initial_eax = ref None
let opt_initial_ebx = ref None
let opt_initial_ecx = ref None
let opt_initial_edx = ref None
let opt_initial_esi = ref None
let opt_initial_edi = ref None
let opt_initial_esp = ref None
let opt_initial_ebp = ref None
let opt_initial_eflagsrest = ref None
let opt_store_bytes = ref []
let opt_store_shorts = ref []
let opt_store_words = ref []
let opt_store_longs = ref []
let opt_symbolic_regs = ref false
let opt_symbolic_strings = ref []
let opt_symbolic_cstrings = ref []
let opt_symbolic_cstrings_fulllen = ref []
let opt_symbolic_string16s = ref []
let opt_symbolic_bytes = ref []
let opt_symbolic_shorts = ref []
let opt_symbolic_words = ref []
let opt_symbolic_longs = ref []
let opt_symbolic_bytes_influence = ref []
let opt_symbolic_shorts_influence = ref []
let opt_symbolic_words_influence = ref []
let opt_symbolic_longs_influence = ref []
let opt_symbolic_regions = ref []
let opt_concolic_cstrings = ref []
let opt_concolic_cstring_files = ref []
let opt_concolic_strings = ref []
let opt_sink_regions = ref []
let opt_measure_expr_influence_at_strings = ref None
let opt_check_condition_at_strings = ref []
let opt_extra_condition_strings = ref []
let opt_tracepoint_strings = ref []
let opt_string_tracepoint_strings = ref []
let opt_svn_version = ref false

let set_defaults_for_concrete () =
  opt_zero_memory := true

let influence_cmdline_opts =
  [  
    ("-disqualify-addr", Arg.String
       (fun s -> opt_disqualify_addrs :=
	  (Int64.of_string s) :: !opt_disqualify_addrs),
     "addr As -fuzz-end-addr, but also remove from influence");
    ("-symbolic-byte-influence", Arg.String
       (add_delimited_num_str_pair opt_symbolic_bytes_influence '='),
     "addr=var Like -symbolic-byte, but also use for -periodic-influence");
    ("-symbolic-short-influence", Arg.String
       (add_delimited_num_str_pair opt_symbolic_shorts_influence '='),
     "addr=var Like -symbolic-short, but also use for -periodic-influence");
    ("-symbolic-word-influence", Arg.String
       (add_delimited_num_str_pair opt_symbolic_words_influence '='),
     "addr=var Like -symbolic-word, but also use for -periodic-influence");
    ("-symbolic-long-influence", Arg.String
       (add_delimited_num_str_pair opt_symbolic_longs_influence '='),
     "addr=var Like -symbolic-long, but also use for -periodic-influence");
    ("-measure-influence-derefs", Arg.Set(opt_measure_influence_derefs),
     " Measure influence on uses of sym. pointer values");
    ("-measure-influence-reploops", Arg.Set(opt_measure_influence_reploops),
     " Measure influence on %ecx at rep-prefixed instructions");
    ("-measure-influence-syscall-args", Arg.Set(opt_measure_influence_syscall_args),
     " Measure influence on uses of sym. system call args.");
    ("-measure-deref-influence-at", Arg.String
       (fun s -> opt_measure_deref_influence_at :=
	  Some (Int64.of_string s)),
     "eip Measure influence of pointer at given code address");
    ("-multipath-influence-only", Arg.Set(opt_multipath_influence_only),
     " Skip single-path influence measurements");
    ("-stop-at-measurement", Arg.Set(opt_stop_at_measurement),
     " Stop paths after an '-at' influence measurement");
    ("-measure-expr-influence-at", Arg.String
       (fun s -> let (eip_s, expr_s) = split_string ':' s in
	  opt_measure_expr_influence_at_strings :=
	    Some (eip_s, expr_s)),
     "eip:expr Measure influence of value at given code address");
    ("-periodic-influence", Arg.String
       (fun s ->
	  let k = int_of_string s in
	    opt_periodic_influence := Some k;
	    next_periodic_influence := k),
     "k Check influence every K bits of branching");
    ("-influence-bound", Arg.Set_float(opt_influence_bound),
     "float Stop path when influence is <= this value");
  ]

let concrete_state_cmdline_opts =
  [
    ("-start-addr", Arg.String
       (fun s -> opt_start_addr := Some(Int64.of_string s)),
     "addr Code address to start executing");
    ("-initial-eax", Arg.String
       (fun s -> opt_initial_eax := Some(Int64.of_string s)),
     "word Concrete initial value for %eax register");
    ("-initial-rax", Arg.String
       (fun s -> opt_initial_eax := Some(Int64.of_string s)),
     "word Concrete initial value for %rax register");
    ("-initial-ebx", Arg.String
       (fun s -> opt_initial_ebx := Some(Int64.of_string s)),
     "word Concrete initial value for %ebx register");
    ("-initial-rbx", Arg.String
       (fun s -> opt_initial_ebx := Some(Int64.of_string s)),
     "word Concrete initial value for %rbx register");
    ("-initial-ecx", Arg.String
       (fun s -> opt_initial_ecx := Some(Int64.of_string s)),
     "word Concrete initial value for %ecx register");
    ("-initial-rcx", Arg.String
       (fun s -> opt_initial_ecx := Some(Int64.of_string s)),
     "word Concrete initial value for %rcx register");
    ("-initial-edx", Arg.String
       (fun s -> opt_initial_edx := Some(Int64.of_string s)),
     "word Concrete initial value for %edx register");
    ("-initial-rdx", Arg.String
       (fun s -> opt_initial_edx := Some(Int64.of_string s)),
     "word Concrete initial value for %rdx register");
    ("-initial-esi", Arg.String
       (fun s -> opt_initial_esi := Some(Int64.of_string s)),
     "word Concrete initial value for %esi register");
    ("-initial-rsi", Arg.String
       (fun s -> opt_initial_esi := Some(Int64.of_string s)),
     "word Concrete initial value for %rsi register");
    ("-initial-edi", Arg.String
       (fun s -> opt_initial_edi := Some(Int64.of_string s)),
     "word Concrete initial value for %edi register");
    ("-initial-rdi", Arg.String
       (fun s -> opt_initial_edi := Some(Int64.of_string s)),
     "word Concrete initial value for %rdi register");
    ("-initial-esp", Arg.String
       (fun s -> opt_initial_esp := Some(Int64.of_string s)),
     "word Concrete initial value for %esp (stack pointer)");
    ("-initial-rsp", Arg.String
       (fun s -> opt_initial_esp := Some(Int64.of_string s)),
     "word Concrete initial value for %rsp (stack pointer)");
    ("-initial-ebp", Arg.String
       (fun s -> opt_initial_ebp := Some(Int64.of_string s)),
     "word Concrete initial value for %ebp (frame pointer)");
    ("-initial-rbp", Arg.String
       (fun s -> opt_initial_ebp := Some(Int64.of_string s)),
     "word Concrete initial value for %rbp");
    ("-initial-eflagsrest", Arg.String
       (fun s -> opt_initial_eflagsrest := Some(Int64.of_string s)),
     "word Concrete value for %eflags, less [CPAZSO]F");
    ("-store-byte", Arg.String
       (add_delimited_pair opt_store_bytes '='),
     "addr=val Set the byte at address to a concrete value");
    ("-store-short", Arg.String
       (add_delimited_pair opt_store_shorts '='),
     "addr=val Set 16-bit location to a concrete value");
    ("-store-word", Arg.String
       (add_delimited_pair opt_store_words '='),
     "addr=val Set a 32-bit memory word to a concrete value");
    ("-store-long", Arg.String
       (add_delimited_pair opt_store_longs '='),
     "addr=val Set 64-bit location to a concrete value");
    ("-skip-call-ret", Arg.String
       (add_delimited_pair opt_skip_call_addr '='),
     "addr=retval Replace the call at address 'addr' with a nop, and return 'retval' in EAX");
    ("-skip-func-ret", Arg.String
       (add_delimited_pair opt_skip_func_addr '='),
     "addr=retval Replace the function at address 'addr' with a nop, and return 'retval' in EAX");
  ]

let symbolic_state_cmdline_opts =
  [
    ("-symbolic-region", Arg.String
       (add_delimited_pair opt_symbolic_regions '+'),
     "base+size Memory region of unknown structure");
    ("-symbolic-string", Arg.String
       (add_delimited_pair opt_symbolic_strings '+'),
     "base+size Make a byte string with given size, no terminator");
    ("-symbolic-cstring", Arg.String
       (add_delimited_pair opt_symbolic_cstrings '+'),
     "base+size Make a C string with given size, concrete \\0");
    ("-symbolic-cstring-fulllen", Arg.String
       (add_delimited_pair opt_symbolic_cstrings_fulllen '+'),
     "base+size As above, but all chars are non-null");
    ("-symbolic-string16", Arg.String
       (add_delimited_pair opt_symbolic_string16s '+'),
     "base+16s As above, but with 16-bit characters");
    ("-symbolic-regs", Arg.Set(opt_symbolic_regs),
     " Give symbolic values to registers");
    ("-symbolic-byte", Arg.String
       (add_delimited_num_str_pair opt_symbolic_bytes '='),
     "addr=var Make a memory byte symbolic");
    ("-symbolic-short", Arg.String
       (add_delimited_num_str_pair opt_symbolic_shorts '='),
     "addr=var Make a 16-bit memory valule symbolic");
    ("-symbolic-word", Arg.String
       (add_delimited_num_str_pair opt_symbolic_words '='),
     "addr=var Make a memory word symbolic");
    ("-symbolic-long", Arg.String
       (add_delimited_num_str_pair opt_symbolic_longs '='),
     "addr=var Make a 64-bit memory valule symbolic");
    ("-sink-region", Arg.String
       (add_delimited_str_num_pair opt_sink_regions '+'),
     "var+size Range-check but ignore writes to a region");
    ("-no-sym-regions", Arg.Set(opt_no_sym_regions),
     " Do not attempt to make symbolic regions");
    ("-skip-call-ret-symbol", Arg.String
       (add_delimited_num_str_pair opt_skip_call_addr_symbol '='),
     "addr=symname Like -s-c-r, but return a fresh symbol");
    ("-skip-func-ret-symbol", Arg.String
       (add_delimited_num_str_pair opt_skip_func_addr_symbol '='),
     "addr=symname Like -s-f-r, but return a fresh symbol");
    ("-skip-call-ret-region", Arg.String
       (add_delimited_num_str_pair opt_skip_call_addr_region '='),
     "addr=symname Like -s-c-r-s, but hint the symbol is a mem region");
    ("-skip-func-ret-region", Arg.String
       (add_delimited_num_str_pair opt_skip_func_addr_region '='),
     "addr=symname Like -s-f-r-s, but hint the symbol is a mem region");
    ("-skip-call-ret-symbol-once", Arg.String
       (add_delimited_num_str_pair opt_skip_call_addr_symbol_once '='),
     "addr=symname Like -s-c-r-s, but always the same variable");
    ("-turn-opt-off-range", Arg.String
      (add_delimited_triple opt_turn_opt_off_range ':'),
     "opt:addr1:addr2 Turns option 'opt' off in address range [addr1, addr2)");
    ("-turn-opt-on-range", Arg.String
      (add_delimited_triple opt_turn_opt_on_range ':'),
    "opt:addr1:addr2 Turns option 'opt' on in address range [addr1, addr2)");
  ]

let slurp_file fname =
  let ic = open_in fname in
  let len = in_channel_length ic in
  let str = String.create len in
    really_input ic str 0 len;
    close_in ic;
    str

let concolic_state_cmdline_opts =
  [
    ("-concrete-path", Arg.Set(opt_concrete_path),
     " Execute only according to concrete values");
    ("-solve-path-conditions", Arg.Set(opt_solve_path_conditions),
     " Solve conditions along a concrete path");
    ("-concolic-string", Arg.String
       (add_delimited_num_escstr_pair opt_concolic_strings '='),
     "base=\"str\" Make a byte string with given size, no terminator");
    ("-concolic-cstring", Arg.String
       (add_delimited_num_escstr_pair opt_concolic_cstrings '='),
     "base=\"str\" Make a C string with given size, concrete \\0");
    ("-concolic-cstring-file", Arg.String
       (fun s ->
	  let (s1, s2) = split_string '=' s in

	  opt_concolic_cstring_files := ((Int64.of_string s1), s2) :: !opt_concolic_cstring_files;

	  let str = slurp_file s2 in
	    opt_concolic_cstrings :=
	      ((Int64.of_string s1), str) :: !opt_concolic_cstrings),
     "base=file As above, but read contents from a file");
    ("-concolic-prob", Arg.String
       (fun s -> (opt_concolic_prob := Some (float_of_string s))),
     "frac Take concolic branch with probability 0 <= FRAC <= 1");
  ]

let read_lines_file fname =
  let ic = open_in fname and
      l = ref [] in
    try
      while true do
	l := (input_line ic) :: !l
      done;
      failwith "Unreachable (infinite loop)"
    with
      | End_of_file ->
	  List.rev !l

let explore_cmdline_opts =
  [
    ("-fuzz-start-addr", Arg.String
       (fun s -> opt_fuzz_start_addr := Some(Int64.of_string s)),
     "addr Code address to start fuzzing");
    ("-fuzz-start-addr-count", Arg.Set_int(opt_fuzz_start_addr_count),
     "count Start at nth occurrence (vs. 1st)");
    ("-fuzz-end-addr", Arg.String
       (fun s -> opt_fuzz_end_addrs :=
	  (Int64.of_string s) :: !opt_fuzz_end_addrs),
     "addr Code address to finish fuzzing, may be repeated");
    ("-trace-end-jump", Arg.String
       (fun s -> opt_trace_end_jump := Some (Int64.of_string s)),
     " Print the target of the jump at the address specified by -fuzz-end-addr");
    ("-iteration-limit", Arg.String
       (fun s -> opt_iteration_limit := Int64.of_string s),
     "N Stop path if a loop iterates more than N times");
    ("-insn-limit", Arg.String
       (fun s -> opt_insn_limit := Int64.of_string s),
     "N Stop path after N instructions");
    ("-path-depth-limit", Arg.String
       (fun s -> opt_path_depth_limit := Int64.of_string s),
     "N Stop path after N bits of symbolic branching");
    ("-query-branch-limit", Arg.Set_int opt_query_branch_limit,
     "N Try at most N possibilities per branch");
    ("-num-paths", Arg.String
       (fun s -> opt_num_paths := Some (Int64.of_string s)),
     "N Stop after N different paths");
    ("-concretize-divisors", Arg.Set(opt_concretize_divisors),
     " Choose concrete values for divisors in /, %");
    ("-trace-binary-paths-delimited",
     Arg.Set(opt_trace_binary_paths_delimited),
     " As above, but with '-'s separating queries");
    ("-trace-binary-paths-bracketed",
     Arg.Set(opt_trace_binary_paths_bracketed),
     " As above, but with []s around multibit queries");
    ("-trace-decision-tree", Arg.Set(opt_trace_decision_tree),
     " Print internal decision tree operations");
    ("-trace-randomness", Arg.Set(opt_trace_randomness),
     " Print operation of PRNG 'random' choices");
    ("-trace-sym-addr-details", Arg.Set(opt_trace_sym_addr_details),
     " Print even more about symbolic address values");
    ("-coverage-stats", Arg.Set(opt_coverage_stats),
     " Print pseudo-BB coverage statistics");
    ("-offset-strategy", Arg.String
       (fun s -> 
	 opt_offset_strategy_string := s;
	 opt_offset_strategy := offset_strategy_of_string s),
     "strategy Strategy for offset concretization: uniform, biased-small");
    ("-follow-path", Arg.Set_string(opt_follow_path),
     "string String of 0's and 1's signifying the specific path decisions to make.");
    ("-branch-preference", Arg.String
       (fun s -> let (s1, s2) = split_string ':' s in
	  Hashtbl.add opt_branch_preference (Int64.of_string s1)
	    (Int64.of_string s2)),
     "eip:(0|1) Prefer given direction for a symbolic branch");
    ("-branch-preference-unchecked", Arg.String
       (fun s -> let (s1, s2) = split_string ':' s in
	  Hashtbl.add opt_branch_preference_unchecked (Int64.of_string s1)
	    (Int64.of_string s2)),
     "eip:(0|1) Prefer given direction without solving");
    ("-always-prefer", Arg.Bool
       (fun b -> opt_always_prefer := Some b),
     "bool Prefer given branch direction instead of random");
    ("-rare-delim", Arg.String
       (fun s -> let (s1, s2) = split_string ':' s in
	  Hashtbl.add opt_rare_delims (int_of_string s1)
	    (1.0 /. (float_of_string s2))),
     "char:len Choose input bytes to be CHAR only once every LEN comparisons, on average");
    ("-auto-rare-delims", Arg.Set opt_auto_rare_delims,
     " Apply -rare-delims in a random automatic way");
    ("-random-seed", Arg.Set_int opt_random_seed,
     "N Use given seed for path choice");
    ("-save-decision-tree-interval",
     Arg.String (fun s -> opt_save_decision_tree_interval
		   := Some (float_of_string s)),
     "SECS Output decision tree every SECS seconds");
    ("-decision-tree-use-file", Arg.Set(opt_decision_tree_use_file),
     " Store the decision tree in a file (default: in memory)");
    ("-total-timeout", Arg.String
       (fun s -> opt_total_timeout := Some (float_of_string s)),
     "SECS Finish exploration after a given time has elapsed");
    ("-target-string", Arg.String
       (fun s -> let (s1, s2) = split_string '=' s in
	  opt_target_strings := (s1, s2) :: !opt_target_strings;
	  opt_target_region_start := Some (Int64.of_string s1);
	  opt_target_region_string := Exec_utils.unescaped s2),
     "base=string Try to make a buffer have the given contents");
    ("-target-string-file", Arg.String
       (fun s -> let (s1, s2) = split_string '=' s in
	  opt_target_string_files := (s1, s2) :: !opt_target_string_files;
	  opt_target_region_start := Some (Int64.of_string s1);
	  opt_target_region_string := slurp_file s2),
     "base=filename same, but read string direct from a file");
    ("-target-formulas", Arg.String
       (fun s -> let (s1, s2) = split_string '=' s in
	  opt_target_region_start := Some (Int64.of_string s1);
	  opt_target_region_formula_strings := read_lines_file s2),
     "base=exprs-file Try to make a buffer have the given contents");
    ("-trace-target", Arg.Set(opt_trace_target),
     " Print targeting checks");
    ("-target-no-prune", Arg.Set(opt_target_no_prune),
     " Do not stop path at target mismatch");
    ("-finish-on-target-match", Arg.Set(opt_finish_on_target_match),
     " Finish exploration on -target-string match");
    ("-finish-immediately", Arg.Set(opt_finish_immediately),
     " Don't complete the execution path after the first -finish-*");
    ("-target-guidance", Arg.Set_float(opt_target_guidance),
     "PROB Prefer better target matches with given probability");
    ("-trace-guidance", Arg.Set(opt_trace_guidance),
     " Print operation of -target-guidance");
    ("-trace-tables", Arg.Set(opt_trace_tables),
     " Print table lookups");
    ("-table-limit", Arg.Set_int(opt_table_limit),
     "BITS Match tables with at most 2**bits entries");
    ("-offset-limit", Arg.Set_int(opt_offset_limit),
     "BITS Concretize offsets with at most 2**bits entries");
    ("-trace-offset-limit", Arg.Set(opt_trace_offset_limit),
     " Print offset width information");
    ("-no-table-store", Arg.Set(opt_no_table_store),
     " Disable symbolic treatment of table stores");
    ("-tables-as-arrays", Arg.Set(opt_tables_as_arrays),
     " Use SMT array theory for table loads");
    ("-implied-value-conc", Arg.Set(opt_implied_value_conc),
     " Concretize based on path condition");
    ("-trace-ivc", Arg.Set(opt_trace_ivc),
     " Print operations of -implied-value-conc");
    ("-ite-ivc", Arg.Set(opt_ite_ivc),
     " Do implied-value-conc on if-then-else conditions");
    ("-trace-working-ce-cache", Arg.Set(opt_trace_working_ce_cache),
     " Print working cache after each query");
    ("-trace-global-ce-cache", Arg.Set(opt_trace_global_ce_cache),
     " Print global and working caches after each query");
    ("-global-ce-cache-limit", Arg.Set_int(opt_global_ce_cache_limit),
     " Set an integer limit on the global cache size");
    ("-disable-ce-cache", Arg.Set(opt_disable_ce_cache),
     " Do not use cached satisfying assingments at all");
    ("-ignore-div-0", Arg.String (fun s -> opt_ignore_div_0 := div_0_notice_of_string s),
     "String Raise: Raise Error, Warn: Warn, no error, Ignore: No warning, no error (best in conjunction with -sse-emulator punt)");
    ("-stop-on-weird-sym-addr", Arg.Set(opt_stop_on_weird_sym_addr),
     " Don't continue execution past a strange symbolic-controlled address");
    ("-finish-on-weird-sym-addr", Arg.Set(opt_finish_on_weird_sym_addr),
     " Finish exploration as with -stop-on-weird-sym-addr");
    ("-noop-unhandled-special", Arg.Set(opt_noop_unhandled_special),
     " Treat Unhandled special instructions as no-ops, supresses unhandled special errors.");
    ("-no-emit-pollers", Arg.Clear(opt_emit_pollers),
     "Don't Emit pollers as well as pov files");
    ("-max-total-weird", Arg.Set_int(opt_max_weirdness),
     " Set an integer limit on total assert-avoiding weirdness before ending run.");
    ("-single-weird-threshold", Arg.Set_int(opt_max_weirdness),
     " Set an integer limit on weirdness in single event before issuing failure.");
    ("-narrow-bitwidth-cutoff", Arg.String
       (fun s -> opt_narrow_bitwidth_cutoff := Some (int_of_string s)),
     "BITS Treat values narrower than width as non-pointers");
    ("-t-expr-size", Arg.String
       (fun s -> opt_t_expr_size := int_of_string s),
     "SIZE Introduce temporaries for exprs of size or larger");
  ]


let tags_cmdline_opts =
  [
    ("-use-tags", Arg.Set(opt_use_tags),
     " Track data flow with numeric tags");
  ]

(* Conceptually, these could be applied to drivers other than
   FuzzBALL, but don't yet because they would need more implementation,
   are immature, etc. *)
let fuzzball_cmdline_opts =
  [
    ("-check-for-null", Arg.Set(opt_check_for_null),
     " Check whether dereferenced values can be null");
    ("-finish-on-null-deref", Arg.Set(opt_finish_on_null_deref),
     " Finish exploration on finding a null dereference");
    (* This flag is misspelled, and will be renamed in the future. *)
    ("-no-fail-on-huer", Arg.Clear(opt_fail_offset_heuristic),
     " Do not fail when a heuristic (e.g. offset optimization) fails.");
  ]
(* The 2nd entry in these tuples is used when controlling -trace-basic 
   using -turn-opt-[on|off]-range, ditto for -trace-detailed *)
let trace_basic_opts = [(opt_trace_binary_paths, "trace-binary-paths");
			(opt_trace_conditions, "trace-conditions");
			(opt_trace_decisions, "trace-decisions");
			(opt_trace_iterations, "trace-iterations");
			(opt_trace_setup, "trace-setup");
			(opt_trace_stopping, "trace-stopping");
			(opt_trace_sym_addrs, "trace-sym-addrs");
			(opt_trace_unexpected, "trace-unexpected");
			(opt_coverage_stats, "coverage-stats");
			(opt_time_stats, "time-stats")]
let trace_detailed_opts = [(opt_trace_insns, "trace-insns");
			   (opt_trace_loads, "trace-loads");
			   (opt_trace_stores, "trace-stores");
			   (opt_trace_temps, "trace-temps");
			   (opt_trace_syscalls, "trace-syscalls");
			   (opt_trace_registers, "trace-registers");
			   (opt_trace_segments, "trace-segments");
			   (opt_trace_taint, "trace-taint")]
let cmdline_opts =
  [
    ("-arch", Arg.String
      (fun s -> 
	opt_arch_string := Some s;
	opt_arch := execution_arch_of_string s ),
     "arch x86 (default), x64, arm");
    ("-translation-cache-size", Arg.String
      (fun s -> opt_translation_cache_size := Some (int_of_string s)),
     "N Save translations of at most N instructions");
    ("-random-memory", Arg.Set(opt_random_memory),
     " Use random values for uninit. memory reads");
    ("-symbolic-memory", Arg.Set(opt_symbolic_memory),
     " Use symbolic values for uninit. memory reads");
    ("-zero-memory", Arg.Set(opt_zero_memory),
     " Use zero values for uninit. memory reads");
    ("-warn-large-alloc", Arg.String(fun s -> opt_big_alloc := Some (Int64.of_string s)),
     "Int64.t Sets a threshold where, if a larger alloc occurs, a warning will be issued.");
    ("-read-write-ratio-warn", Arg.Set_int opt_read_write_warn_ratio,
     "Int Sets a threshold where, if we see more than X writes per read for a piece of memory, a warning is issued");
    ("-trace-basic",
<<<<<<< HEAD
     (Arg.Unit
	(fun () ->
	  opt_trace_basic := true;
	  opt_trace_binary_paths := true;
	  opt_trace_conditions := true;
	  opt_trace_decisions := true;
	  opt_trace_iterations := true;
	  opt_trace_setup := true;
	  opt_trace_stopping := true;
	  opt_trace_sym_addrs := true;
	  opt_trace_unexpected := true;
	  opt_coverage_stats := true;
	  opt_time_stats := true)),
=======
     (Arg.Unit (fun () ->
	  List.iter (fun (opt, _) -> opt := true) trace_basic_opts;)),
>>>>>>> 2827cc29
     " Enable several common trace and stats options");
    ("-trace-binary-paths", Arg.Set(opt_trace_binary_paths),
     " Print decision paths as bit strings");
    ("-trace-client-reqs", Arg.Set(opt_trace_client_reqs),
     " Print Valgrind-style client requests");
    ("-trace-conditions", Arg.Set(opt_trace_conditions),
     " Print branch conditions");
    ("-trace-decisions", Arg.Set(opt_trace_decisions),
     " Print symbolic branch choices");
    ("-trace-detailed",
<<<<<<< HEAD
     (Arg.Unit
	(fun () ->
	  opt_trace_detailed := true;
	  opt_trace_insns := true;
	  opt_trace_loads := true;
	  opt_trace_stores := true;
	  opt_trace_temps := true;
	  opt_trace_syscalls := true;
	  opt_trace_registers := true;
	  opt_trace_segments := true;
	  opt_trace_taint := true)),
=======
     (Arg.Unit (fun () ->
	  List.iter (fun (opt, _) -> opt := true) trace_detailed_opts;)),
>>>>>>> 2827cc29
     " Enable several verbose tracing options");
    ("-trace-detailed-range", Arg.String
      (add_delimited_pair opt_trace_detailed_ranges '-'),
     "N-M As above, but only for an eip range");
    ("-trace-eip", Arg.Set(opt_trace_eip),
     " Print PC of each insn executed");
    ("-trace-eval", Arg.Set(opt_trace_eval),
     " Print details of IR evaluation");
    ("-trace-fpu", Arg.Set(opt_trace_fpu),
     " Print floating point operations");
    ("-trace-unique-eips", Arg.Set(opt_trace_unique_eips),
     " Print PC of each new insn executed");
    ("-trace-insns", Arg.Set(opt_trace_insns),
     " Print assembly-level instructions");
    ("-trace-ir", Arg.Set(opt_trace_ir),
     " Print Vine IR before executing it");
    ("-trace-orig-ir", Arg.Set(opt_trace_orig_ir),
     " Print Vine IR as produced by Asmir");
    ("-trace-iterations", Arg.Set(opt_trace_iterations),
     " Print iteration count");
    ("-trace-loads", Arg.Set(opt_trace_loads),
     " Print each memory load");
    ("-trace-stores", Arg.Set(opt_trace_stores),
     " Print each memory store");
    ("-trace-memory", Arg.Set(opt_trace_memory),
     " Print each low-level granular memory op");
    ("-trace-callstack", Arg.Set(opt_trace_callstack),
     " Print calls and returns");
    ("-trace-regions", Arg.Set(opt_trace_regions),
     " Print symbolic memory regions");
    ("-trace-registers", Arg.Set(opt_trace_registers),
     " Print register contents");
    ("-trace-register-updates", Arg.Set(opt_trace_register_updates),
     " Print when registers are assigned to");
    ("-trace-setup", Arg.Set(opt_trace_setup),
     " Print progress of program loading");
    ("-trace-stmts", Arg.Set(opt_trace_stmts),
     " Print each IR statement executed");
    ("-trace-stopping", Arg.Set(opt_trace_stopping),
     " Print why paths terminate");
    ("-trace-sym-addrs", Arg.Set(opt_trace_sym_addrs),
     " Print symbolic address values");
    ("-trace-temps", Arg.Set(opt_trace_temps),
     " Print intermediate formulas");
    ("-trace-temps-encoded", Arg.Set(opt_trace_temps_encoded),
     " -trace-temps in a line-noise-like format");
    ("-gc-stats", Arg.Set(opt_gc_stats),
     " Print memory usage statistics");
    ("-time-stats", Arg.Set(opt_time_stats),
     " Print running time statistics");
    ("-periodic-stats", Arg.String
      (fun s -> opt_periodic_stats := Some (Int64.of_string s)),
     "period Trigger statistics every PERIOD instructions");
    ("-watch-expr", Arg.String
      (fun s -> opt_watch_expr_str := Some s),
     "expr Print Vine expression on each instruction");
    ("-tracepoint", Arg.String
      (fun s -> add_delimited_num_str_pair opt_tracepoint_strings
	':' s),
     "eip:expr Print scalar expression on given EIP");
    ("-tracepoint-string", Arg.String
      (fun s -> add_delimited_num_str_pair opt_string_tracepoint_strings
	':' s),
     "eip:expr Print string expression on given EIP");
    ("-check-condition-at", Arg.String
      (fun s -> let (eip_s, expr_s) = split_string ':' s in
		opt_check_condition_at_strings :=
		  (eip_s, expr_s) :: !opt_check_condition_at_strings),
     "eip:expr Check boolean assertion at address");
    ("-finish-on-nonfalse-cond", Arg.Set(opt_finish_on_nonfalse_cond),
     " Finish exploration if -c-c-a condition could be true");
    ("-finish-reasons-needed", Arg.Set_int(opt_finish_reasons_needed),
     "n Require N finish reasons to finish");
    ("-extra-condition", Arg.String
      (fun s -> opt_extra_condition_strings :=
	s :: !opt_extra_condition_strings),
     "cond Add an extra constraint for solving");
    ("-check-for-jump-to", Arg.String
      (fun s -> opt_check_for_jump_to :=
	(Int64.of_string s) :: !opt_check_for_jump_to),
     "addr Check if symbolic jump target can take given value");
    ("-finish-on-controlled-jump", Arg.Set(opt_finish_on_controlled_jump),
     " Finish exploration if -check-for-jump-to succeeds");
    ("-check-for-ret-addr-overwrite",
     Arg.Set(opt_check_for_ret_addr_overwrite),
     " Check if a non-call instruction stores to a return address");
    ("-finish-on-ret-addr-overwrite",
     Arg.Set(opt_finish_on_ret_addr_overwrite),
     " Finish exploration if -check-for-ret-addr-overwrite triggers");
    ("-extra-conditions-file", Arg.String
      (fun s -> opt_extra_condition_strings :=
	!opt_extra_condition_strings @ (read_lines_file s)),
     "filename Read '-extra-condition's one per line from file");
    ("-omit-pf-af", Arg.Set(opt_omit_pf_af),
     " Omit computation of the (rarely used) PF and AF flags");
    ("-nop-system-insns", Arg.Set(opt_nop_system_insns),
     " Treat some unhandled system instructions as no-ops");
    ("-x87-emulator", Arg.String (fun s -> opt_x87_emulator := Some s),
     "emulator.so Enable x87 emulation with given code");
    ("-sse-emulator", Arg.String (fun s -> opt_sse_emulator := Some s),
     "emulator.so Enable SSE emulation with given code, or \"punt\" to no-op sse instructions");
    ("-final-pc", Arg.Set(opt_final_pc),
     " Print final path condition at end of trace");
    ("-solve-final-pc", Arg.Set(opt_solve_final_pc),
     " Solve final path condition");
    ("-git-version", Arg.Unit
       (fun () -> Printf.eprintf "GIT version %s\n" Git_version.git_version),
     " Print GIT revision hash");
    ("-svn-version", Arg.Unit
      (fun () -> 
	opt_svn_version := true;
	Printf.eprintf "SVN version %s\n" Svn_version.svn_version),
     " Print SVN revision number");
    ("-memory-watching", Arg.Set(opt_memory_watching),
     " Pay attention to memory related issues");
    ("-basic-block-size", Arg.Set_int(opt_bb_size), "N Sets basic block size to N.  Default 1."); 
    ("-veritesting-style", Arg.String set_opt_veritesting, "String Sets veritesting strategy.  Default NoVeritesting.");     
    ("-record-random", Arg.String (fun s -> opt_log_random := (random_notice_of_string s)),
     "String Sets how loud to be about calls to cgc_random.  Defaults to never.");

    ("-addr-table-outloc", Arg.Set_string(Indirect_target_logger.output_loc),
     "String Sets output location of jump address association table.  Default ./addr_table.txt");
    ("-log-eip-outloc", Arg.Set_string(Eip_sequence_logger.output_loc),
     "String Sets output location of eip sequence logger.  Default ./eip_sequence.txt");
    ("-log-eip-sequence", Arg.Set(opt_log_eip_sequence),
     "Log eip coverage");
    ("-num-fd", Arg.Set_int(opt_num_fd), "N Number of file descriptors we consider open, from 0 to N.");
    ("-sanity-checks", Arg.Set(opt_sanity_checks),
     " Enable extra internal checking");
    ]

let trace_replay_cmdline_opts =
  [
    ("-solve-path-conditions", Arg.Set(opt_solve_path_conditions),
     " Solve conditions along a concrete path");
    ("-check-read-operands", Arg.Set(opt_check_read_operands),
     " Compare insn inputs against trace");
    ("-check-write-operands", Arg.Set(opt_check_write_operands),
     " Compare insn outputs against trace");
    ("-fix-write-operands", Arg.Set(opt_fix_write_operands),
     " Modify outputs to match trace");
    ("-trace-segments", Arg.Set(opt_trace_segments),
     " Print messages about non-default segments");
    ("-trace-taint", Arg.Set(opt_trace_taint),
     " Print messages about tainted values");
    ("-trace-unexpected", Arg.Set(opt_trace_unexpected),
     " Print when our execution doesn't match the trace");
    ("-progress-interval", Arg.String
       (fun s -> opt_progress_interval := Some (Int64.of_string s)),
     "insns Print every INSNsth instruction");
    ("-skip-untainted", Arg.Set(opt_skip_untainted),
     " Skip replaying instructions that are not tainted");
  ]

let set_program_name s =
  match !opt_program_name with 
    | None -> opt_program_name := Some s
    | Some prev ->
	Printf.eprintf "Multiple args: %s, %s\n" prev s;
	failwith "Multiple non-option args not allowed"

let default_on_missing = ref (fun fm -> fm#on_missing_zero)

let set_range_opts (fm : Fragment_machine.fragment_machine) opts_list value =
  let final_range_opts = ref [] in
  let set_range_opt (fm : Fragment_machine.fragment_machine) input_opt_str value
      eip1 eip2 =
    List.iter (
      fun (opt_str,spec,_) ->
	(match spec with
	| Arg.Set opt 
	| Arg.Clear opt ->
	   (* All option strings begin with a -, e.g., -trace-insns. 
	      But, -turn-opt-[on|off]-range takes the option name without 
	      the hyphen as the first argument.*)
	   if (String.equal opt_str ("-" ^ input_opt_str)) then (
	     opt := value;
	     fm#add_range_opt input_opt_str opt;
	     final_range_opts := !final_range_opts @ [(input_opt_str, eip1, eip2)])
	| Arg.Unit _ ->
	   (* -trace-basic expands into a list of options 
	      that should be turned on or off in the range of -trace-basic.
	      Ditto for -trace-detailed *)
	   if String.equal opt_str ("-" ^ input_opt_str) then (
	     let verbose_opts = ref [] in
	     if String.equal opt_str "-trace-basic" then 
	       verbose_opts := trace_basic_opts
	     else if String.equal opt_str "-trace-detailed" then
	       verbose_opts := trace_detailed_opts;
	     List.iter (fun (opt, v_opt_str) ->
	       opt := value;
	       fm#add_range_opt v_opt_str opt;
	       final_range_opts := !final_range_opts @
		 [(v_opt_str, eip1, eip2)];
	       ) !verbose_opts);
	| _ -> ());
	) (cmdline_opts @ Options_linux.linux_cmdline_opts @
	     State_loader.state_loader_cmdline_opts @
	     concrete_state_cmdline_opts @ symbolic_state_cmdline_opts @
	     concolic_state_cmdline_opts @ explore_cmdline_opts @ tags_cmdline_opts @
	     fuzzball_cmdline_opts @ Options_solver.solver_cmdline_opts @
	     influence_cmdline_opts) in
  List.iter ( fun (opt_str, eip1, eip2) ->
    set_range_opt fm opt_str value eip1 eip2
  ) opts_list;
  if (List.length opts_list) <> 0 && (List.length !final_range_opts) = 0 then
    Printf.printf "****Warning: an incorrect option was given in -turn-opt-%s-range\n"
      (if value then "off" else "on");
  !final_range_opts
  
let apply_cmdline_opts_early (fm : Fragment_machine.fragment_machine) dl =
  if (List.length !opt_turn_opt_off_range) > 0 then
    opt_turn_opt_off_range := set_range_opts fm !opt_turn_opt_off_range true;
  if (List.length !opt_turn_opt_on_range) > 0 then
    opt_turn_opt_on_range := set_range_opts fm !opt_turn_opt_on_range false;
  if !opt_random_memory then
    fm#on_missing_random
  else if !opt_zero_memory then
    fm#on_missing_zero
  else if !opt_symbolic_memory then
    fm#on_missing_symbol
  else
    (!default_on_missing fm);
  (match !opt_watch_expr_str with
     | Some s -> opt_watch_expr :=
	 Some (Vine_parser.parse_exp_from_string dl s)
     | None -> ());
  (match !opt_measure_expr_influence_at_strings with
     | Some (eip_s, expr_s) ->
	 opt_measure_expr_influence_at :=
	   Some ((Int64.of_string eip_s),
		 (Vine_parser.parse_exp_from_string dl expr_s))
     | None -> ());
  opt_check_condition_at :=
    List.map (fun (eip_s, expr_s) ->
		((Int64.of_string eip_s),
		 (Vine_parser.parse_exp_from_string dl expr_s)))
      !opt_check_condition_at_strings;
  opt_tracepoints := List.map
    (fun (eip, s) ->
       (eip, s, (Vine_parser.parse_exp_from_string dl s)))
    !opt_tracepoint_strings;
  opt_string_tracepoints := List.map
	(fun (eip, s) ->
	   (eip, s, (Vine_parser.parse_exp_from_string dl s)))
	!opt_string_tracepoint_strings;
  if !opt_symbolic_regs then
    fm#make_regs_symbolic
  else
    fm#make_regs_zero;
  fm#add_universal_special_handler
    ((new Special_handlers.vg_client_req_special_handler fm)
     :> Fragment_machine.special_handler);
  fm#add_universal_special_handler
    ((new Special_handlers.trap_special_nonhandler fm)
     :> Fragment_machine.special_handler);
  fm#add_universal_special_handler
    ((new Special_handlers.cpuid_special_handler fm)
     :> Fragment_machine.special_handler)

let apply_cmdline_opts_late (fm : Fragment_machine.fragment_machine) =
  (* If the user specified both a -state file and -symbolic-regs, we
     want the symbolic register values to override the concrete values
     from the state. It would be nice to find a more elegant way of
     achieving this. *)
  if !opt_symbolic_regs then
    fm#make_regs_symbolic;
  (match (!opt_initial_eax, !opt_arch) with
     | (Some v, X86) -> fm#set_word_var Fragment_machine.R_EAX v
     | (Some v, X64) -> fm#set_long_var Fragment_machine.R_RAX v
     | (Some v, ARM) -> failwith "ARM has no %eax or %rax"
     | (None, _) -> ());
  (match (!opt_initial_ebx, !opt_arch) with
     | (Some v, X86) -> fm#set_word_var Fragment_machine.R_EBX v
     | (Some v, X64) -> fm#set_long_var Fragment_machine.R_RBX v
     | (Some v, ARM) -> failwith "ARM has no %ebx or %rbx"
     | (None, _) -> ());
  (match (!opt_initial_ecx, !opt_arch) with
     | (Some v, X86) -> fm#set_word_var Fragment_machine.R_ECX v
     | (Some v, X64) -> fm#set_long_var Fragment_machine.R_RCX v
     | (Some v, ARM) -> failwith "ARM has no %ecx or %rcx"
     | (None, _) -> ());
  (match (!opt_initial_edx, !opt_arch) with
     | (Some v, X86) -> fm#set_word_var Fragment_machine.R_EDX v
     | (Some v, X64) -> fm#set_long_var Fragment_machine.R_RDX v
     | (Some v, ARM) -> failwith "ARM has no %edx or %rdx"
     | (None, _) -> ());
  (match (!opt_initial_esi, !opt_arch) with
     | (Some v, X86) -> fm#set_word_var Fragment_machine.R_ESI v
     | (Some v, X64) -> fm#set_long_var Fragment_machine.R_RSI v
     | (Some v, ARM) -> failwith "ARM has no %esi or %rsi"
     | (None, _) -> ());
  (match (!opt_initial_edi, !opt_arch) with
     | (Some v, X86) -> fm#set_word_var Fragment_machine.R_EDI v
     | (Some v, X64) -> fm#set_long_var Fragment_machine.R_RDI v
     | (Some v, ARM) -> failwith "ARM has no %edi or %rdi"
     | (None, _) -> ());
  (match (!opt_initial_esp, !opt_arch) with
     | (Some v, X86) -> fm#set_word_var Fragment_machine.R_ESP v
     | (Some v, X64) -> fm#set_long_var Fragment_machine.R_RSP v
     | (Some v, ARM) -> fm#set_word_var Fragment_machine.R13 v
     | (None, _) -> ());
  (match (!opt_initial_ebp, !opt_arch) with
     | (Some v, X86) -> fm#set_word_var Fragment_machine.R_EBP v
     | (Some v, X64) -> fm#set_long_var Fragment_machine.R_RBP v
     | (Some v, ARM) -> failwith "ARM has no %ebp or %rbp"
     | (None, _) -> ());
  (match !opt_initial_eflagsrest with
     | Some v -> fm#set_word_var Fragment_machine.EFLAGSREST v
     | None -> ());
  List.iter (fun (addr,v) -> fm#store_byte_conc addr 
	       (Int64.to_int v)) !opt_store_bytes;
  List.iter (fun (addr,v) -> fm#store_short_conc addr
	       (Int64.to_int v)) !opt_store_shorts;
  List.iter (fun (addr,v) -> fm#store_word_conc addr v) !opt_store_words;
  List.iter (fun (addr,v) -> fm#store_long_conc addr v) !opt_store_longs

let apply_cmdline_opts_nonlinux (fm : Fragment_machine.fragment_machine) =
  fm#add_special_handler
    ((new Special_handlers.linux_special_nonhandler fm)
     :> Fragment_machine.special_handler)

let make_symbolic_init (fm:Fragment_machine.fragment_machine) 
    (infl_man:Exec_no_influence.influence_manager) =
  (fun () ->
     let new_max i =
       max_input_string_length :=
	 max (!max_input_string_length) (Int64.to_int i)
     in
       opt_extra_conditions := [];
       List.iter (fun (base, len) ->
		    new_max len;
		    fm#make_symbolic_region base (Int64.to_int len))
	 !opt_symbolic_regions;
       List.iter (fun (base, len) ->
		    new_max len;
		    fm#store_symbolic_cstr base (Int64.to_int len) false false)
	 !opt_symbolic_strings;
       List.iter (fun (base, len) ->
		    new_max len;
		    fm#store_symbolic_cstr base (Int64.to_int len) false true)
	 !opt_symbolic_cstrings;
       List.iter (fun (base, len) ->
		    new_max len;
		    fm#store_symbolic_cstr base (Int64.to_int len) true true)
	 !opt_symbolic_cstrings_fulllen;
       List.iter (fun (base, str) ->
		    new_max (Int64.of_int (String.length str));
		    fm#store_concolic_cstr base str false)
	 !opt_concolic_strings;
       List.iter (fun (base, str) ->
		    new_max (Int64.of_int (String.length str));
		    fm#store_concolic_cstr base str true)
	 !opt_concolic_cstrings;
       if !opt_concolic_prob <> None then
	 opt_concrete_path_simulate := true;
       List.iter (fun (base, len) ->
		    new_max (Int64.mul 2L len);
		    fm#store_symbolic_wcstr base (Int64.to_int len))
	 !opt_symbolic_string16s;
       List.iter (fun (addr, varname) ->
		    fm#store_symbolic_byte addr varname)
	 !opt_symbolic_bytes;
       List.iter (fun (addr, varname) ->
		    infl_man#store_symbolic_byte_influence addr varname)
	 !opt_symbolic_bytes_influence;
       List.iter (fun (addr, varname) ->
		    fm#store_symbolic_short addr varname)
	 !opt_symbolic_shorts;
       List.iter (fun (addr, varname) ->
		    infl_man#store_symbolic_short_influence addr varname)
	 !opt_symbolic_shorts_influence;
       List.iter (fun (addr, varname) ->
		    fm#store_symbolic_word addr varname)
	 !opt_symbolic_words;
       List.iter (fun (addr, varname) ->
		    infl_man#store_symbolic_word_influence addr varname)
	 !opt_symbolic_words_influence;
       List.iter (fun (addr, varname) ->
		    fm#store_symbolic_long addr varname)
	 !opt_symbolic_longs;
       List.iter (fun (addr, varname) ->
		    infl_man#store_symbolic_long_influence addr varname)
	 !opt_symbolic_longs_influence;
       List.iter (fun (varname, size) ->
		    fm#make_sink_region varname size)
	 !opt_sink_regions;
       opt_target_region_formulas :=
	 List.map (fun s -> fm#parse_symbolic_expr s)
	   !opt_target_region_formula_strings;
       opt_extra_conditions := !opt_extra_conditions @ 
	 List.map (fun s -> fm#parse_symbolic_expr s)
	   !opt_extra_condition_strings)

let decide_start_addrs () =
  let (start_addr, fuzz_start) = match
    (!opt_start_addr, !opt_fuzz_start_addr,
     !state_start_addr) with
      | (None,     None,      None) ->
	  failwith "Missing starting address"
      | (None,     None,      Some ssa) -> (ssa,  ssa)
      | (None,     Some ofsa, Some ssa) -> (ssa,  ofsa)
      | (None,     Some ofsa, None    ) -> (ofsa, ofsa)
      | (Some osa, Some ofsa, _       ) -> (osa,  ofsa)
      | (Some osa, None,      _       ) -> (osa,  osa)
  in
    if !opt_trace_setup then
      Printf.eprintf "%s 0x%08Lx, fuzz start 0x%08Lx\n"
	"Starting address" start_addr fuzz_start;
    (start_addr, fuzz_start)<|MERGE_RESOLUTION|>--- conflicted
+++ resolved
@@ -496,24 +496,8 @@
     ("-read-write-ratio-warn", Arg.Set_int opt_read_write_warn_ratio,
      "Int Sets a threshold where, if we see more than X writes per read for a piece of memory, a warning is issued");
     ("-trace-basic",
-<<<<<<< HEAD
-     (Arg.Unit
-	(fun () ->
-	  opt_trace_basic := true;
-	  opt_trace_binary_paths := true;
-	  opt_trace_conditions := true;
-	  opt_trace_decisions := true;
-	  opt_trace_iterations := true;
-	  opt_trace_setup := true;
-	  opt_trace_stopping := true;
-	  opt_trace_sym_addrs := true;
-	  opt_trace_unexpected := true;
-	  opt_coverage_stats := true;
-	  opt_time_stats := true)),
-=======
      (Arg.Unit (fun () ->
-	  List.iter (fun (opt, _) -> opt := true) trace_basic_opts;)),
->>>>>>> 2827cc29
+		  List.iter (fun (opt, _) -> opt := true) trace_basic_opts)),
      " Enable several common trace and stats options");
     ("-trace-binary-paths", Arg.Set(opt_trace_binary_paths),
      " Print decision paths as bit strings");
@@ -524,22 +508,8 @@
     ("-trace-decisions", Arg.Set(opt_trace_decisions),
      " Print symbolic branch choices");
     ("-trace-detailed",
-<<<<<<< HEAD
-     (Arg.Unit
-	(fun () ->
-	  opt_trace_detailed := true;
-	  opt_trace_insns := true;
-	  opt_trace_loads := true;
-	  opt_trace_stores := true;
-	  opt_trace_temps := true;
-	  opt_trace_syscalls := true;
-	  opt_trace_registers := true;
-	  opt_trace_segments := true;
-	  opt_trace_taint := true)),
-=======
      (Arg.Unit (fun () ->
 	  List.iter (fun (opt, _) -> opt := true) trace_detailed_opts;)),
->>>>>>> 2827cc29
      " Enable several verbose tracing options");
     ("-trace-detailed-range", Arg.String
       (add_delimited_pair opt_trace_detailed_ranges '-'),
@@ -746,7 +716,7 @@
     set_range_opt fm opt_str value eip1 eip2
   ) opts_list;
   if (List.length opts_list) <> 0 && (List.length !final_range_opts) = 0 then
-    Printf.printf "****Warning: an incorrect option was given in -turn-opt-%s-range\n"
+    Printf.eprintf "****Warning: an incorrect option was given in -turn-opt-%s-range\n"
       (if value then "off" else "on");
   !final_range_opts
   
