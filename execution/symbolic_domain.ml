(*
  Copyright (C) BitBlaze, 2009-2010. All rights reserved.
*)

module V = Vine

open Exec_utils
open Exec_exceptions
open Frag_simplify
open Formula_manager

module SymbolicDomain : Exec_domain.DOMAIN = struct
  type t = V.exp

  let from_concrete_1 v  = assert(v = 0 || v = 1 || v = -1);    
    V.Constant(V.Int(V.REG_1,  (Int64.of_int (v land 1))))
  let from_concrete_8 v  = assert(v >= -128 && v <= 0xff);
    V.Constant(V.Int(V.REG_8,  (Int64.of_int (v land 0xff))))
  let from_concrete_16 v = assert(v >= -65536 && v <= 0xffff);
    V.Constant(V.Int(V.REG_16, (Int64.of_int (v land 0xffff))))
  let from_concrete_32 v = assert(v >= -4294967296L && v <= 0xffffffffL);
    V.Constant(V.Int(V.REG_32, (Int64.logand v 0xffffffffL)))
  let from_concrete_64 v = V.Constant(V.Int(V.REG_64, v))

  let to_concrete_1 e = match constant_fold_rec e with
    | V.Constant(V.Int(V.REG_1,  v)) -> (Int64.to_int v)
    | V.Constant(V.Int(_,  v)) -> failwith "bad type in to_concrete_1"
    | _ -> raise (NotConcrete e)

  let to_concrete_8 e = match constant_fold_rec e with
    | V.Constant(V.Int(V.REG_8,  v)) -> (Int64.to_int v)
    | V.Constant(V.Int(_,  v)) -> failwith "bad type in to_concrete_8"
    | _ -> raise (NotConcrete e)

  let to_concrete_16 e = match constant_fold_rec e with
    | V.Constant(V.Int(V.REG_16, v)) -> (Int64.to_int v)
    | V.Constant(V.Int(_,  v)) -> failwith "bad type in to_concrete_16"
    | _ -> raise (NotConcrete e)

  let to_concrete_32 e = match constant_fold_rec e with
    | V.Constant(V.Int(V.REG_32, v)) -> v
    | V.Constant(V.Int(_,  v)) -> failwith "bad type in to_concrete_32"
    | _ -> raise (NotConcrete e)

  let to_concrete_64 e = match constant_fold_rec e with
    | V.Constant(V.Int(V.REG_64, v)) -> v
    | V.Constant(V.Int(_,  v)) -> failwith "bad type in to_concrete_64"
    | _ -> raise (NotConcrete e)

  let to_symbolic_1  e = e
  let to_symbolic_8  e = e
  let to_symbolic_16 e = e
  let to_symbolic_32 e = e
  let to_symbolic_64 e = e

  let from_symbolic e = e

  let inside_symbolic fn e = (fn e)

  let measure_size e = expr_size e

  let make_extract t which e =
    V.Cast(V.CAST_LOW, t, 
	   V.BinOp(V.RSHIFT, e,
		   V.Constant(V.Int(V.REG_8,
				    (Int64.mul 8L (Int64.of_int which))))))
      
  let extract_8_from_64 e which =
    match e with
      | V.Lval(V.Mem(v1, V.Constant(V.Int(V.REG_32, addr)), V.REG_64)) ->
	  let addr' = Int64.add addr (Int64.of_int which) in
	    V.Lval(V.Mem(v1, V.Constant(V.Int(V.REG_32, addr')), V.REG_8))
      | _ ->
	  match which with
	    | 0 -> V.Cast(V.CAST_LOW, V.REG_8, e)
	    | 7 -> V.Cast(V.CAST_HIGH, V.REG_8, e)
	    | _ -> make_extract V.REG_8 which e

  let extract_8_from_32 e which =
    match e with
      | V.Lval(V.Mem(v1, V.Constant(V.Int(V.REG_32, addr)), V.REG_32)) ->
	  let addr' = Int64.add addr (Int64.of_int which) in
	    V.Lval(V.Mem(v1, V.Constant(V.Int(V.REG_32, addr')), V.REG_8))
      | _ ->
	  match which with
	    | 0 -> V.Cast(V.CAST_LOW, V.REG_8, e)
	    | 3 -> V.Cast(V.CAST_HIGH, V.REG_8, e)
	    | _ -> make_extract V.REG_8 which e

  let extract_8_from_16 e which =
    match e with
      | V.Lval(V.Mem(v1, V.Constant(V.Int(V.REG_32, addr)), V.REG_16)) ->
	  let addr' = Int64.add addr (Int64.of_int which) in
	    V.Lval(V.Mem(v1, V.Constant(V.Int(V.REG_32, addr')), V.REG_8))
      | _ ->
	  match which with
	    | 0 -> V.Cast(V.CAST_LOW, V.REG_8, e)
	    | 1 -> V.Cast(V.CAST_HIGH, V.REG_8, e)
	    | _ -> failwith "bad which in extract_8_from_16"
		
  let extract_16_from_64 e which =
    match e with
      | V.Lval(V.Mem(v1, V.Constant(V.Int(V.REG_32, addr)), V.REG_64)) ->
	  let addr' = Int64.add addr (Int64.of_int which) in
	    V.Lval(V.Mem(v1, V.Constant(V.Int(V.REG_32, addr')), V.REG_16))
      | _ ->
	  match which with
	    | 0 -> V.Cast(V.CAST_LOW, V.REG_16, e)
	    | 6 -> V.Cast(V.CAST_HIGH, V.REG_16, e)
	    | _ -> make_extract V.REG_16 which e

  let extract_16_from_32 e which =
    match e with
      | V.Lval(V.Mem(v1, V.Constant(V.Int(V.REG_32, addr)), V.REG_32)) ->
	  let addr' = Int64.add addr (Int64.of_int which) in
	    V.Lval(V.Mem(v1, V.Constant(V.Int(V.REG_32, addr')), V.REG_16))
      | _ ->
	  match which with
	    | 0 -> V.Cast(V.CAST_LOW, V.REG_16, e)
	    | 2 -> V.Cast(V.CAST_HIGH, V.REG_16, e)
	    | _ -> failwith "bad which in extract_16_from_32"

  let extract_32_from_64 e which =
    match e with
      | V.Lval(V.Mem(v1, V.Constant(V.Int(V.REG_32, addr)), V.REG_64)) ->
	  let addr' = Int64.add addr (Int64.of_int which) in
	    V.Lval(V.Mem(v1, V.Constant(V.Int(V.REG_32, addr')), V.REG_32))
      | _ ->
	  match which with
	    | 0 -> V.Cast(V.CAST_LOW, V.REG_32, e)
	    | 4 -> V.Cast(V.CAST_HIGH, V.REG_32, e)
	    | _ -> failwith "bad which in extract_32_from_64"

  let assemble16 e e2 =
    V.BinOp(V.BITOR,
	    V.Cast(V.CAST_UNSIGNED, V.REG_16, e),
	    V.BinOp(V.LSHIFT,
		    V.Cast(V.CAST_UNSIGNED, V.REG_16, e2),
		    (from_concrete_8 8)))
  let assemble32 e e2 =
    V.BinOp(V.BITOR,
	    V.Cast(V.CAST_UNSIGNED, V.REG_32, e),
	    V.BinOp(V.LSHIFT,
		    V.Cast(V.CAST_UNSIGNED, V.REG_32, e2),
		    (from_concrete_8 16)))

  let assemble64 e e2 =
    V.BinOp(V.BITOR,
	    V.Cast(V.CAST_UNSIGNED, V.REG_64, e),
	    V.BinOp(V.LSHIFT,
		    V.Cast(V.CAST_UNSIGNED, V.REG_64, e2),
		    (from_concrete_8 32)))

  let reassemble16 e e2 =
    match (e, e2) with
      | (V.Constant(V.Int(V.REG_8, v1)), V.Constant(V.Int(V.REG_8, v2)))
	-> constant_fold_rec (assemble16 e e2)
      | (V.Lval(V.Mem(v1, V.Constant(V.Int(V.REG_32, addr1)), V.REG_8)),
	 V.Lval(V.Mem(v2, V.Constant(V.Int(V.REG_32, addr2)), V.REG_8)))
	  when v1 = v2 && (Int64.sub addr2 addr1) = 1L
	    ->
	  V.Lval(V.Mem(v1, V.Constant(V.Int(V.REG_32, addr1)), V.REG_16))
<<<<<<< HEAD
      | (V.Cast(V.CAST_LOW, V.REG_8, x1), V.Cast(V.CAST_HIGH, V.REG_8, x2))
	  when x1 = x2 && (Vine_typecheck.infer_type_fast x1) = V.REG_16
	  ->
	  x1
=======
      | (V.Cast(V.CAST_LOW, V.REG_8, s1), (V.Cast(V.CAST_HIGH, V.REG_8, s2)))
	  when s1 = s2 && (Vine_typecheck.infer_type_fast s1) = V.REG_16
	    ->
	  s1
>>>>>>> 503f6809
      | _ -> assemble16 e e2

  let reassemble32 e e2 =
    match (e, e2) with
      | (V.Constant(V.Int(V.REG_16, v1)), V.Constant(V.Int(V.REG_16, v2)))
	-> constant_fold_rec (assemble32 e e2)
      | (V.Lval(V.Mem(v1, V.Constant(V.Int(V.REG_32, addr1)), V.REG_16)),
	 V.Lval(V.Mem(v2, V.Constant(V.Int(V.REG_32, addr2)), V.REG_16)))
	  when v1 = v2 && (Int64.sub addr2 addr1) = 2L
	    ->
	  V.Lval(V.Mem(v1, V.Constant(V.Int(V.REG_32, addr1)), V.REG_32))
<<<<<<< HEAD
      | (V.Cast(V.CAST_LOW, V.REG_16, x1), V.Cast(V.CAST_HIGH, V.REG_16, x2))
	  when x1 = x2 && (Vine_typecheck.infer_type_fast x1) = V.REG_32
	  ->
	  x1
=======
      | (V.Cast(V.CAST_LOW, V.REG_16, w1), (V.Cast(V.CAST_HIGH, V.REG_16, w2)))
	  when w1 = w2 && (Vine_typecheck.infer_type_fast w1) = V.REG_32
	    ->
	  w1
>>>>>>> 503f6809
      | _ -> assemble32 e e2

  let reassemble64 e e2 =
    match (e, e2) with
      | (V.Constant(V.Int(V.REG_32, v1)), V.Constant(V.Int(V.REG_32, v2)))
	-> constant_fold_rec (assemble64 e e2)
      | (V.Lval(V.Mem(v1, V.Constant(V.Int(V.REG_32, addr1)), V.REG_32)),
	 V.Lval(V.Mem(v2, V.Constant(V.Int(V.REG_32, addr2)), V.REG_32)))
	  when v1 = v2 && (Int64.sub addr2 addr1) = 4L
	    ->
	  V.Lval(V.Mem(v1, V.Constant(V.Int(V.REG_32, addr1)), V.REG_64))
<<<<<<< HEAD
      | (V.Cast(V.CAST_LOW, V.REG_32, x1), V.Cast(V.CAST_HIGH, V.REG_32, x2))
	  when x1 = x2 && (Vine_typecheck.infer_type_fast x1) = V.REG_64
	  ->
	  x1
=======
      | (V.Cast(V.CAST_LOW, V.REG_32, l1), (V.Cast(V.CAST_HIGH, V.REG_32, l2)))
	  when l1 = l2 && (Vine_typecheck.infer_type_fast l1) = V.REG_64
	    ->
	  l1
>>>>>>> 503f6809
      | _ -> assemble64 e e2

  let to_string e = V.exp_to_string e
  let to_string_1  = to_string
  let to_string_8  = to_string
  let to_string_16 = to_string
  let to_string_32 = to_string
  let to_string_64 = to_string

  let uninit = V.Unknown("uninit")

  let binop op e e2 = V.BinOp(op, e, e2)

  let plus1  = binop V.PLUS
  let plus8  = binop V.PLUS
  let plus16 = binop V.PLUS
  let plus32 = binop V.PLUS
  let plus64 = binop V.PLUS

  let minus1  = binop V.MINUS
  let minus8  = binop V.MINUS
  let minus16 = binop V.MINUS
  let minus32 = binop V.MINUS
  let minus64 = binop V.MINUS

  let times1  = binop V.TIMES
  let times8  = binop V.TIMES
  let times16 = binop V.TIMES
  let times32 = binop V.TIMES
  let times64 = binop V.TIMES

  let binop_zero_check op e e2 =
    let e2' = constant_fold_rec e2 in
    match e2' with
      | V.Constant(V.Int(ty, zero))
	  when (ty = V.REG_64 && zero = 0L) ||
	    (ty = V.REG_32 && (fix_u32 zero) = 0L) ||
	    (ty = V.REG_16 && (fix_u16 zero) = 0L) ||
	    (ty = V.REG_8  && (fix_u8  zero) = 0L) ||
	    (ty = V.REG_1  && (fix_u1  zero) = 0L)
	    -> 
	(match !Exec_options.opt_ignore_div_0 with
	| Exec_options.Raise -> raise DivideByZero
	| Exec_options.Warn -> V.exp_true (* also, print a warning on the logger *)
	| Exec_options.Ignore -> V.exp_true)
      | _ -> binop op e e2'

  let divide1  = binop_zero_check V.DIVIDE
  let divide8  = binop_zero_check V.DIVIDE
  let divide16 = binop_zero_check V.DIVIDE
  let divide32 = binop_zero_check V.DIVIDE
  let divide64 = binop_zero_check V.DIVIDE

  let sdivide1  = binop_zero_check V.SDIVIDE
  let sdivide8  = binop_zero_check V.SDIVIDE
  let sdivide16 = binop_zero_check V.SDIVIDE
  let sdivide32 = binop_zero_check V.SDIVIDE
  let sdivide64 = binop_zero_check V.SDIVIDE

  let mod1  = binop_zero_check V.MOD
  let mod8  = binop_zero_check V.MOD
  let mod16 = binop_zero_check V.MOD
  let mod32 = binop_zero_check V.MOD
  let mod64 = binop_zero_check V.MOD

  let smod1  = binop_zero_check V.SMOD
  let smod8  = binop_zero_check V.SMOD
  let smod16 = binop_zero_check V.SMOD
  let smod32 = binop_zero_check V.SMOD
  let smod64 = binop_zero_check V.SMOD

  let lshift1  = binop V.LSHIFT
  let lshift8  = binop V.LSHIFT
  let lshift16 = binop V.LSHIFT
  let lshift32 = binop V.LSHIFT
  let lshift64 = binop V.LSHIFT

  let rshift1  = binop V.RSHIFT
  let rshift8  = binop V.RSHIFT
  let rshift16 = binop V.RSHIFT
  let rshift32 = binop V.RSHIFT
  let rshift64 = binop V.RSHIFT

  let arshift1  = binop V.ARSHIFT
  let arshift8  = binop V.ARSHIFT
  let arshift16 = binop V.ARSHIFT
  let arshift32 = binop V.ARSHIFT
  let arshift64 = binop V.ARSHIFT

  let bitand1  = binop V.BITAND
  let bitand8  = binop V.BITAND
  let bitand16 = binop V.BITAND
  let bitand32 = binop V.BITAND
  let bitand64 = binop V.BITAND

  let bitor1  = binop V.BITOR
  let bitor8  = binop V.BITOR
  let bitor16 = binop V.BITOR
  let bitor32 = binop V.BITOR
  let bitor64 = binop V.BITOR

  let xor1  = binop V.XOR
  let xor8  = binop V.XOR
  let xor16 = binop V.XOR
  let xor32 = binop V.XOR
  let xor64 = binop V.XOR

  let eq1  = binop V.EQ
  let eq8  = binop V.EQ
  let eq16 = binop V.EQ
  let eq32 = binop V.EQ
  let eq64 = binop V.EQ

  let neq1  = binop V.NEQ
  let neq8  = binop V.NEQ
  let neq16 = binop V.NEQ
  let neq32 = binop V.NEQ
  let neq64 = binop V.NEQ

  let lt1  = binop V.LT
  let lt8  = binop V.LT
  let lt16 = binop V.LT
  let lt32 = binop V.LT
  let lt64 = binop V.LT

  let le1  = binop V.LE
  let le8  = binop V.LE
  let le16 = binop V.LE
  let le32 = binop V.LE
  let le64 = binop V.LE

  let slt1  = binop V.SLT
  let slt8  = binop V.SLT
  let slt16 = binop V.SLT
  let slt32 = binop V.SLT
  let slt64 = binop V.SLT

  let sle1  = binop V.SLE
  let sle8  = binop V.SLE
  let sle16 = binop V.SLE
  let sle32 = binop V.SLE
  let sle64 = binop V.SLE

  let unop op e = V.UnOp(op, e)

  let neg1  = unop V.NEG
  let neg8  = unop V.NEG
  let neg16 = unop V.NEG
  let neg32 = unop V.NEG
  let neg64 = unop V.NEG

  let not1  = unop V.NOT
  let not8  = unop V.NOT
  let not16 = unop V.NOT
  let not32 = unop V.NOT
  let not64 = unop V.NOT

  let cast kind ty e = V.Cast(kind, ty, e)

  let cast1u8   = cast V.CAST_UNSIGNED V.REG_8 
  let cast1u16  = cast V.CAST_UNSIGNED V.REG_16
  let cast1u32  = cast V.CAST_UNSIGNED V.REG_32
  let cast1u64  = cast V.CAST_UNSIGNED V.REG_64
  let cast8u16  = cast V.CAST_UNSIGNED V.REG_16
  let cast8u32  = cast V.CAST_UNSIGNED V.REG_32
  let cast8u64  = cast V.CAST_UNSIGNED V.REG_64
  let cast16u32 = cast V.CAST_UNSIGNED V.REG_32
  let cast16u64 = cast V.CAST_UNSIGNED V.REG_64
  let cast32u64 = cast V.CAST_UNSIGNED V.REG_64

  let cast1s8   = cast V.CAST_SIGNED V.REG_8
  let cast1s16  = cast V.CAST_SIGNED V.REG_16
  let cast1s32  = cast V.CAST_SIGNED V.REG_32
  let cast1s64  = cast V.CAST_SIGNED V.REG_64
  let cast8s16  = cast V.CAST_SIGNED V.REG_16
  let cast8s32  = cast V.CAST_SIGNED V.REG_32
  let cast8s64  = cast V.CAST_SIGNED V.REG_64
  let cast16s32 = cast V.CAST_SIGNED V.REG_32
  let cast16s64 = cast V.CAST_SIGNED V.REG_64
  let cast32s64 = cast V.CAST_SIGNED V.REG_64

  let cast8l1   = cast V.CAST_LOW V.REG_1 
  let cast16l1  = cast V.CAST_LOW V.REG_1 
  let cast32l1  = cast V.CAST_LOW V.REG_1 
  let cast64l1  = cast V.CAST_LOW V.REG_1 
  let cast16l8  = cast V.CAST_LOW V.REG_8 
  let cast32l8  = cast V.CAST_LOW V.REG_8 
  let cast64l8  = cast V.CAST_LOW V.REG_8 
  let cast32l16 = cast V.CAST_LOW V.REG_16
  let cast64l16 = cast V.CAST_LOW V.REG_16
  let cast64l32 = cast V.CAST_LOW V.REG_32

  let cast8h1   = cast V.CAST_HIGH V.REG_1 
  let cast16h1  = cast V.CAST_HIGH V.REG_1 
  let cast32h1  = cast V.CAST_HIGH V.REG_1 
  let cast64h1  = cast V.CAST_HIGH V.REG_1 
  let cast16h8  = cast V.CAST_HIGH V.REG_8 
  let cast32h8  = cast V.CAST_HIGH V.REG_8 
  let cast64h8  = cast V.CAST_HIGH V.REG_8 
  let cast32h16 = cast V.CAST_HIGH V.REG_16
  let cast64h16 = cast V.CAST_HIGH V.REG_16
  let cast64h32 = cast V.CAST_HIGH V.REG_32

  let ite cond t f = V.Ite(cond, t, f)

  let ite1  = ite
  let ite8  = ite
  let ite16 = ite
  let ite32 = ite
  let ite64 = ite

  let fbinop op rm v1 v2 = V.FBinOp(op, rm, v1, v2)

  let fplus32 = fbinop V.FPLUS
  let fplus64 = fbinop V.FPLUS

  let fminus32 = fbinop V.FMINUS
  let fminus64 = fbinop V.FMINUS

  let ftimes32 = fbinop V.FTIMES
  let ftimes64 = fbinop V.FTIMES

  let fdivide32 = fbinop V.FDIVIDE
  let fdivide64 = fbinop V.FDIVIDE

  let feq32 = fbinop V.FEQ
  let feq64 = fbinop V.FEQ

  let fneq32 = fbinop V.FNEQ
  let fneq64 = fbinop V.FNEQ

  let flt32 = fbinop V.FLT
  let flt64 = fbinop V.FLT

  let fle32 = fbinop V.FLE
  let fle64 = fbinop V.FLE

  let funop op rm v1 = V.FUnOp(op, rm, v1)

  let fneg32 = funop V.FNEG
  let fneg64 = funop V.FNEG

  let fcast op ty rm v = V.FCast(op, rm, ty, v)

  let float1s32  = fcast V.CAST_SFLOAT V.REG_32
  let float8s32  = fcast V.CAST_SFLOAT V.REG_32
  let float16s32 = fcast V.CAST_SFLOAT V.REG_32
  let float32s32 = fcast V.CAST_SFLOAT V.REG_32
  let float64s32 = fcast V.CAST_SFLOAT V.REG_32
  let float1s64  = fcast V.CAST_SFLOAT V.REG_64
  let float8s64  = fcast V.CAST_SFLOAT V.REG_64
  let float16s64 = fcast V.CAST_SFLOAT V.REG_64
  let float32s64 = fcast V.CAST_SFLOAT V.REG_64
  let float64s64 = fcast V.CAST_SFLOAT V.REG_64

  let float1u32  = fcast V.CAST_UFLOAT V.REG_32
  let float8u32  = fcast V.CAST_UFLOAT V.REG_32
  let float16u32 = fcast V.CAST_UFLOAT V.REG_32
  let float32u32 = fcast V.CAST_UFLOAT V.REG_32
  let float64u32 = fcast V.CAST_UFLOAT V.REG_32
  let float1u64  = fcast V.CAST_UFLOAT V.REG_64
  let float8u64  = fcast V.CAST_UFLOAT V.REG_64
  let float16u64 = fcast V.CAST_UFLOAT V.REG_64
  let float32u64 = fcast V.CAST_UFLOAT V.REG_64
  let float64u64 = fcast V.CAST_UFLOAT V.REG_64

  let fix32s1  = fcast V.CAST_SFIX V.REG_1
  let fix32s8  = fcast V.CAST_SFIX V.REG_8
  let fix32s16 = fcast V.CAST_SFIX V.REG_16
  let fix32s32 = fcast V.CAST_SFIX V.REG_32
  let fix32s64 = fcast V.CAST_SFIX V.REG_64
  let fix64s1  = fcast V.CAST_SFIX V.REG_1
  let fix64s8  = fcast V.CAST_SFIX V.REG_8
  let fix64s16 = fcast V.CAST_SFIX V.REG_16
  let fix64s32 = fcast V.CAST_SFIX V.REG_32
  let fix64s64 = fcast V.CAST_SFIX V.REG_64

  let fix32u1  = fcast V.CAST_UFIX V.REG_1
  let fix32u8  = fcast V.CAST_UFIX V.REG_8
  let fix32u16 = fcast V.CAST_UFIX V.REG_16
  let fix32u32 = fcast V.CAST_UFIX V.REG_32
  let fix32u64 = fcast V.CAST_UFIX V.REG_64
  let fix64u1  = fcast V.CAST_UFIX V.REG_1
  let fix64u8  = fcast V.CAST_UFIX V.REG_8
  let fix64u16 = fcast V.CAST_UFIX V.REG_16
  let fix64u32 = fcast V.CAST_UFIX V.REG_32
  let fix64u64 = fcast V.CAST_UFIX V.REG_64

  let fwiden32to64  = fcast V.CAST_FWIDEN  V.REG_64
  let fnarrow64to32 = fcast V.CAST_FNARROW V.REG_32

  let get_tag v = 0L
end<|MERGE_RESOLUTION|>--- conflicted
+++ resolved
@@ -160,17 +160,10 @@
 	  when v1 = v2 && (Int64.sub addr2 addr1) = 1L
 	    ->
 	  V.Lval(V.Mem(v1, V.Constant(V.Int(V.REG_32, addr1)), V.REG_16))
-<<<<<<< HEAD
-      | (V.Cast(V.CAST_LOW, V.REG_8, x1), V.Cast(V.CAST_HIGH, V.REG_8, x2))
-	  when x1 = x2 && (Vine_typecheck.infer_type_fast x1) = V.REG_16
-	  ->
-	  x1
-=======
       | (V.Cast(V.CAST_LOW, V.REG_8, s1), (V.Cast(V.CAST_HIGH, V.REG_8, s2)))
 	  when s1 = s2 && (Vine_typecheck.infer_type_fast s1) = V.REG_16
 	    ->
 	  s1
->>>>>>> 503f6809
       | _ -> assemble16 e e2
 
   let reassemble32 e e2 =
@@ -182,17 +175,10 @@
 	  when v1 = v2 && (Int64.sub addr2 addr1) = 2L
 	    ->
 	  V.Lval(V.Mem(v1, V.Constant(V.Int(V.REG_32, addr1)), V.REG_32))
-<<<<<<< HEAD
-      | (V.Cast(V.CAST_LOW, V.REG_16, x1), V.Cast(V.CAST_HIGH, V.REG_16, x2))
-	  when x1 = x2 && (Vine_typecheck.infer_type_fast x1) = V.REG_32
-	  ->
-	  x1
-=======
       | (V.Cast(V.CAST_LOW, V.REG_16, w1), (V.Cast(V.CAST_HIGH, V.REG_16, w2)))
 	  when w1 = w2 && (Vine_typecheck.infer_type_fast w1) = V.REG_32
 	    ->
 	  w1
->>>>>>> 503f6809
       | _ -> assemble32 e e2
 
   let reassemble64 e e2 =
@@ -204,17 +190,10 @@
 	  when v1 = v2 && (Int64.sub addr2 addr1) = 4L
 	    ->
 	  V.Lval(V.Mem(v1, V.Constant(V.Int(V.REG_32, addr1)), V.REG_64))
-<<<<<<< HEAD
-      | (V.Cast(V.CAST_LOW, V.REG_32, x1), V.Cast(V.CAST_HIGH, V.REG_32, x2))
-	  when x1 = x2 && (Vine_typecheck.infer_type_fast x1) = V.REG_64
-	  ->
-	  x1
-=======
       | (V.Cast(V.CAST_LOW, V.REG_32, l1), (V.Cast(V.CAST_HIGH, V.REG_32, l2)))
 	  when l1 = l2 && (Vine_typecheck.infer_type_fast l1) = V.REG_64
 	    ->
 	  l1
->>>>>>> 503f6809
       | _ -> assemble64 e e2
 
   let to_string e = V.exp_to_string e
