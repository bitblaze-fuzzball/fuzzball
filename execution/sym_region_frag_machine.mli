--- conflicted
+++ resolved
@@ -102,13 +102,10 @@
     method finish_path : bool
     method print_tree : out_channel -> unit
     method set_iter_seed : int -> unit
-<<<<<<< HEAD
+    method random_byte : int
     method random_word : int64
     method set_pointer_management : Pointer_management.pointer_management -> unit
     method get_pointer_management : unit -> Pointer_management.pointer_management option
-=======
-    method random_byte : int
->>>>>>> 495b4754
     method init_prog : Vine.program -> unit
     method set_frag : Vine.program -> unit
     method get_esp : int64
