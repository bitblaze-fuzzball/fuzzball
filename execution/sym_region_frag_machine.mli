(*
  Copyright (C) BitBlaze, 2009-2013, and copyright (C) 2010 Ensighta
  Security Inc.  All rights reserved.
*)

module SymRegionFragMachineFunctor :
  functor (D : Exec_domain.DOMAIN) ->
sig
  val is_high_mask : Vine.typ -> int64 -> bool

  val floor_log2 : int64 -> int

  val narrow_bitwidth :
    Formula_manager.FormulaManagerFunctor(D).formula_manager ->
    Vine.exp -> int

  val split_terms : Vine.exp ->
    Formula_manager.FormulaManagerFunctor(D).formula_manager ->
    Vine.exp list

  val select_one : 'a list -> (unit -> bool) -> ('a * 'a list)

  val sum_list : Vine.exp list -> Vine.exp 

  class sym_region_frag_machine : Decision_tree.decision_tree -> object
    method get_eip : int64
    method set_eip : int64 -> unit

    method eval_addr_exp : Vine.exp -> int64

    method get_word_var_concretize : Fragment_machine.register_name ->
      bool -> string -> int64

    method get_long_var_concretize : Fragment_machine.register_name ->
      bool -> string -> int64

    method load_long_concretize  : int64 -> bool -> string -> int64
    method load_word_concretize  : int64 -> bool -> string -> int64
    method load_byte_concretize  : int64 -> bool -> string -> int
    method load_short_concretize : int64 -> bool -> string -> int

    method make_sink_region : string -> int64 -> unit

    method private maybe_concretize_binop : 
      Vine.binop_type -> D.t -> D.t -> Vine.typ -> Vine.typ ->
      (D.t * D.t)

    method private handle_load : Vine.exp -> Vine.typ -> (D.t * Vine.typ)

    method private handle_store : Vine.exp -> Vine.typ -> Vine.exp -> unit

    method concretize_misc : unit

    method make_sink_region : string -> int64 -> unit

    method add_extra_store_hook : (int64 -> int -> unit) -> unit
    method run_store_hooks  : int64 -> int -> unit
    method note_first_branch : unit
    method before_first_branch : bool
    method get_start_eip : int64
    method set_start_eip : int64 -> unit

    method make_x86_segtables_symbolic : unit

    method store_word_special_region :
      Fragment_machine.register_name -> int64 -> int64 -> unit

    method reset : unit -> unit

    method after_exploration : unit

    method get_depth : int
    method get_hist_str : string
    method set_influence_manager : Exec_no_influence.influence_manager -> unit
    method get_path_cond : Vine.exp list
    method add_to_path_cond : Vine.exp -> unit
    method restore_path_cond : (unit -> unit) -> unit
    method set_query_engine : Query_engine.query_engine -> unit
    method match_input_var : string -> int option
    method print_ce : Query_engine.sat_assign -> unit
    method input_depth : int
    method query_with_path_cond : Vine.exp -> bool
      -> (bool * Query_engine.sat_assign)
    method query_unique_value : Vine.exp -> Vine.typ -> int64 option
    method follow_or_random : bool 
    method query_with_pc_choice : Vine.exp -> bool -> int -> (unit -> bool)
      -> (bool * Vine.exp)
    method extend_pc_random : Vine.exp -> bool -> int -> bool
    method extend_pc_known : Vine.exp -> bool -> int -> bool -> bool
    method extend_pc_pref : Vine.exp -> bool -> int -> bool -> bool
    method random_case_split : bool -> int -> bool
    method set_cjmp_heuristic :
      (int64 -> int64 -> int64 -> float -> bool option -> bool option) -> unit
    method eval_cjmp : Vine.exp -> int64 -> int64 -> bool
    method eval_bool_exp : Vine.exp -> bool
    method eval_ite : D.t -> D.t -> D.t -> Vine.typ -> (D.t * Vine.typ)
    method on_missing_random : unit
    method on_missing_zero : unit
    method add_extra_eip_hook :
      (Fragment_machine.fragment_machine -> int64 -> unit) -> unit
    method add_range_opt : string -> bool ref -> unit
    method eip_hook : int64 -> unit	  
    method finish_path : bool
    method print_tree : out_channel -> unit
    method set_iter_seed : int -> unit
    method random_byte : int
    method random_word : int64
    method set_pointer_management : Pointer_management.pointer_management -> unit
    method get_pointer_management : unit -> Pointer_management.pointer_management option
    method init_prog : Vine.program -> unit
    method set_frag : Vine.program -> unit
    method get_esp : int64
    method run_eip_hooks : unit
    method jump_hook : string -> int64 -> int64 -> unit
    method run_jump_hooks : string -> int64 -> int64 -> unit
    method on_missing_symbol : unit
    method private on_missing_zero_m :
      Granular_memory.GranularMemoryFunctor(D).granular_memory -> unit
    method private on_missing_symbol_m :
      Granular_memory.GranularMemoryFunctor(D).granular_memory
      -> string -> unit
    method make_regs_zero : unit
    method make_regs_symbolic : unit
    method load_x86_user_regs : Temu_state.userRegs -> unit
    method print_regs : unit
    method printable_word_reg : Fragment_machine.register_name -> string
    method printable_long_reg : Fragment_machine.register_name -> string
    method store_byte  : ?prov:Interval_tree.provenance -> int64 -> D.t -> unit
    method store_short : ?prov:Interval_tree.provenance -> int64 -> D.t -> unit
    method store_word  : ?prov:Interval_tree.provenance -> int64 -> D.t -> unit
    method store_long  : ?prov:Interval_tree.provenance -> int64 -> D.t -> unit
    method store_byte_conc  : ?prov:Interval_tree.provenance -> int64 -> int   -> unit
    method store_short_conc : ?prov:Interval_tree.provenance -> int64 -> int   -> unit
    method store_word_conc  : ?prov:Interval_tree.provenance -> int64 -> int64 -> unit
    method store_long_conc  : ?prov:Interval_tree.provenance -> int64 -> int64 -> unit
    method store_page_conc  : int64 -> string -> unit
    method private load_byte  : int64 -> D.t
    method private load_short : int64 -> D.t
    method private load_word  : int64 -> D.t
    method private load_long  : int64 -> D.t
    method load_byte_conc  : int64 -> int
    method load_short_conc : int64 -> int
    method load_word_conc  : int64 -> int64
    method load_long_conc  : int64 -> int64
    method load_byte_concolic  : int64 -> int
    method load_short_concolic : int64 -> int
    method load_word_concolic  : int64 -> int64
    method load_long_concolic  : int64 -> int64
    method started_symbolic : bool
    method maybe_start_symbolic : (unit -> unit) -> unit
    method start_symbolic : unit
    method finish_fuzz : string -> unit
    method unfinish_fuzz : string -> unit
    method finish_reasons : string list
    method add_event_detail : string -> Yojson.Safe.json -> unit
    method get_event_details : (string, Yojson.Safe.json) Hashtbl.t
    method get_event_history : (string * Yojson.Safe.json) list
    method finalize_event : unit
    method make_snap : unit -> unit
    method add_special_handler : Fragment_machine.special_handler -> unit
    method add_universal_special_handler
      : Fragment_machine.special_handler -> unit
    method special_handlers_state_json : Yojson.Safe.json
    method handle_special : string -> Vine.stmt list option
    method private get_int_var : Vine.var -> D.t
    method get_bit_var_d   : Fragment_machine.register_name -> D.t
    method get_byte_var_d  : Fragment_machine.register_name -> D.t
    method get_short_var_d : Fragment_machine.register_name -> D.t
    method get_word_var_d  : Fragment_machine.register_name -> D.t
    method get_long_var_d  : Fragment_machine.register_name -> D.t
    method get_bit_var   : Fragment_machine.register_name -> int
    method get_byte_var  : Fragment_machine.register_name -> int
    method get_short_var : Fragment_machine.register_name -> int
    method get_word_var  : Fragment_machine.register_name -> int64
    method get_long_var  : Fragment_machine.register_name -> int64
    method get_bit_var_concolic   : Fragment_machine.register_name -> int
    method get_byte_var_concolic  : Fragment_machine.register_name -> int
    method get_short_var_concolic : Fragment_machine.register_name -> int
    method get_word_var_concolic  : Fragment_machine.register_name -> int64
    method get_long_var_concolic  : Fragment_machine.register_name -> int64
    method private set_int_var : Vine.var -> D.t -> unit
    method set_bit_var   : Fragment_machine.register_name -> int   -> unit
    method set_byte_var  : Fragment_machine.register_name -> int   -> unit
    method set_short_var : Fragment_machine.register_name -> int   -> unit
    method set_word_var  : Fragment_machine.register_name -> int64 -> unit
    method set_long_var  : Fragment_machine.register_name -> int64 -> unit
    method set_word_var_low_short   : 
      Fragment_machine.register_name -> int -> unit
    method set_word_var_low_byte    :
      Fragment_machine.register_name -> int -> unit
    method set_word_var_second_byte :
      Fragment_machine.register_name -> int -> unit
    method set_word_reg_symbolic :
      Fragment_machine.register_name -> string -> unit
    method set_word_reg_concolic :
      Fragment_machine.register_name -> string -> int64 -> unit
    method set_word_reg_fresh_symbolic :
      Fragment_machine.register_name -> string -> string
    method set_reg_fresh_region :
      Fragment_machine.register_name -> string -> unit
    method set_long_reg_symbolic :
      Fragment_machine.register_name -> string -> unit
    method set_long_reg_fresh_symbolic :
      Fragment_machine.register_name -> string -> string
    method eval_int_exp_ty : Vine.exp -> (D.t * Vine.typ)	    
    method private eval_int_exp : Vine.exp -> D.t
    method eval_int_exp_simplify : Vine.exp -> D.t
    method eval_int_exp_tempify : Vine.exp -> D.t
    method eval_label_exp : Vine.exp -> string
    method jump : (string -> bool) -> string -> string
    method run_sl : (string -> bool) -> Vine.stmt list -> string
    method run : unit -> string
    method run_to_jump : unit -> string
    method fake_call_to_from : int64 -> int64 -> Vine.stmt list
    method disasm_insn_at : int64 -> string
    method measure_mem_size : int * int * int
    method measure_form_man_size : int * int
    method measure_dt_size : int
    method measure_size : int * int
    method store_byte_idx : int64 -> int -> int -> unit
    method store_str : int64 -> int64 -> string -> unit
<<<<<<< HEAD
    method populate_symbolic_region : ?prov:Interval_tree.provenance -> string -> int -> int64 -> int -> Vine.exp array
    method make_symbolic_region : int64 -> int -> unit
    method store_symbolic_cstr : int64 -> int -> bool -> bool -> unit
    method store_concolic_cstr : int64 -> string -> bool -> unit
    method populate_concolic_string : ?prov:Interval_tree.provenance -> string -> int -> int64 -> string -> unit
=======
    method make_symbolic_region : int64 -> int -> string -> int -> unit
    method make_fresh_symbolic_region : int64 -> int -> unit
    method store_symbolic_cstr : int64 -> int -> bool -> bool -> unit
    method store_concolic_cstr : int64 -> string -> bool -> unit
    method store_concolic_name_str :
             int64 -> string -> string -> int -> unit
>>>>>>> 29fc218b
    method store_symbolic_wcstr : int64 -> int -> unit
    method store_symbolic_byte  : ?prov:Interval_tree.provenance -> int64 -> string -> unit
    method store_symbolic_short : ?prov:Interval_tree.provenance -> int64 -> string -> unit
    method store_symbolic_word  : ?prov:Interval_tree.provenance -> int64 -> string -> unit
    method store_symbolic_long  : ?prov:Interval_tree.provenance -> int64 -> string -> unit
    method store_concolic_mem_byte : ?prov:Interval_tree.provenance -> int64 -> string -> int64 -> int -> unit
    method store_concolic_byte  : ?prov:Interval_tree.provenance -> int64 -> string -> int   -> unit
    method store_concolic_short : ?prov:Interval_tree.provenance -> int64 -> string -> int   -> unit
    method store_concolic_word  : ?prov:Interval_tree.provenance -> int64 -> string -> int64 -> unit
    method store_concolic_long  : ?prov:Interval_tree.provenance -> int64 -> string -> int64 -> unit
    method set_reg_conc_bytes : Fragment_machine.register_name 
      -> (int option array) -> unit
    method set_reg_concolic_mem_bytes : Fragment_machine.register_name 
      -> ((string * int64 * int) option array) -> unit
    method store_concolic_exp : int64 -> Vine.exp ->
      (string * int) list -> (string * int) list ->
      (string * int64) list -> (string * int64) list -> unit
    method set_word_reg_concolic_exp : Fragment_machine.register_name ->
      Vine.exp -> (string * int) list -> (string * int) list ->
      (string * int64) list -> (string * int64) list -> unit
    method mem_byte_has_loop_var  : int64 -> bool
    method mem_short_has_loop_var : int64 -> bool
    method mem_word_has_loop_var  : int64 -> bool
    method mem_long_has_loop_var  : int64 -> bool
    method word_reg_has_loop_var : Fragment_machine.register_name -> bool
    method parse_symbolic_expr : string -> Vine.exp
    method store_cstr : int64 -> int64 -> string -> unit
    method read_buf : int64 -> int -> char array
    method read_cstr : int64 -> string
    method zero_fill : int64 -> int -> unit
    method print_backtrace : unit
    method private eval_expr_to_string : Vine.exp -> string
    method eval_expr_to_int64 : Vine.exp -> int64
    method eval_expr_to_symbolic_expr : Vine.exp -> Vine.exp
    method eval_expr_from_ce : Query_engine.sat_assign -> Vine.exp -> int64
    method watchpoint : unit
    method mem_val_as_string : int64 -> Vine.typ -> string
    method schedule_proc : unit
    method alloc_proc : (unit -> unit) -> unit
    method maybe_switch_proc : int64 -> int64 option
    method get_loop_cnt : int64
    method private get_stmt_num : int
    val form_man : Formula_manager.FormulaManagerFunctor(D).formula_manager
    method get_form_man :
      Formula_manager.FormulaManagerFunctor(D).formula_manager
    val reg_to_var :(Fragment_machine.register_name, Vine.var) Hashtbl.t
    val mem :
      Granular_memory.GranularMemoryFunctor(D).granular_second_snapshot_memory
  end
end<|MERGE_RESOLUTION|>--- conflicted
+++ resolved
@@ -219,20 +219,14 @@
     method measure_size : int * int
     method store_byte_idx : int64 -> int -> int -> unit
     method store_str : int64 -> int64 -> string -> unit
-<<<<<<< HEAD
     method populate_symbolic_region : ?prov:Interval_tree.provenance -> string -> int -> int64 -> int -> Vine.exp array
-    method make_symbolic_region : int64 -> int -> unit
-    method store_symbolic_cstr : int64 -> int -> bool -> bool -> unit
-    method store_concolic_cstr : int64 -> string -> bool -> unit
-    method populate_concolic_string : ?prov:Interval_tree.provenance -> string -> int -> int64 -> string -> unit
-=======
     method make_symbolic_region : int64 -> int -> string -> int -> unit
     method make_fresh_symbolic_region : int64 -> int -> unit
     method store_symbolic_cstr : int64 -> int -> bool -> bool -> unit
     method store_concolic_cstr : int64 -> string -> bool -> unit
+    method populate_concolic_string : ?prov:Interval_tree.provenance -> string -> int -> int64 -> string -> unit
     method store_concolic_name_str :
              int64 -> string -> string -> int -> unit
->>>>>>> 29fc218b
     method store_symbolic_wcstr : int64 -> int -> unit
     method store_symbolic_byte  : ?prov:Interval_tree.provenance -> int64 -> string -> unit
     method store_symbolic_short : ?prov:Interval_tree.provenance -> int64 -> string -> unit
