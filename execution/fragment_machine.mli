--- conflicted
+++ resolved
@@ -21,14 +21,11 @@
   | R_DFLAG | R_IDFLAG | R_ACFLAG
   | R_CS | R_DS| R_ES | R_FS | R_GS | R_SS
   | R_FTOP | R_FPROUND | R_FC3210 | R_SSEROUND 
-<<<<<<< HEAD
-=======
   (* x87 FP, currently only supported on x86: *)
   | R_FPREG0 | R_FPREG1 | R_FPREG2 | R_FPREG3
   | R_FPREG4 | R_FPREG5 | R_FPREG6 | R_FPREG7
   | R_FPTAG0 | R_FPTAG1 | R_FPTAG2 | R_FPTAG3
   | R_FPTAG4 | R_FPTAG5 | R_FPTAG6 | R_FPTAG7
->>>>>>> 9d442608
   (* SSE, currently only supported on x86: *)
   | R_XMM0L | R_XMM0H | R_XMM1L | R_XMM1H | R_XMM2L | R_XMM2H
   | R_XMM3L | R_XMM3H | R_XMM4L | R_XMM4H | R_XMM5L | R_XMM5H
