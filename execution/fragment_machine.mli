(*
  Copyright (C) BitBlaze, 2009-2013, and copyright (C) 2010 Ensighta
  Security Inc.  All rights reserved.
*)

class virtual special_handler : object
  method virtual handle_special : string -> Vine.stmt list option
  method virtual make_snap : unit
  method virtual reset : unit
  method virtual state_json : Yojson.Safe.json option
end

type register_name = 
  (* VEX generic *)
  | R_CC_OP | R_CC_DEP1 | R_CC_DEP2 | R_CC_NDEP
  | R_IP_AT_SYSCALL | R_EMWARN | R_EMNOTE
  (* Common to x86, x64, and ARM: *)
  | R_CF | R_ZF
  (* Common to x86 and x64: *)
  | R_PF | R_AF | R_SF | R_OF
  | R_DFLAG | R_IDFLAG | R_ACFLAG
  | R_CS | R_DS| R_ES | R_FS | R_GS | R_SS
  | R_FTOP | R_FPROUND | R_FC3210 | R_SSEROUND 
  (* x87 FP, currently only supported on x86: *)
  | R_FPREG0 | R_FPREG1 | R_FPREG2 | R_FPREG3
  | R_FPREG4 | R_FPREG5 | R_FPREG6 | R_FPREG7
  | R_FPTAG0 | R_FPTAG1 | R_FPTAG2 | R_FPTAG3
  | R_FPTAG4 | R_FPTAG5 | R_FPTAG6 | R_FPTAG7
  (* SSE, 32-bit-x86-style 128 bit: *)
  | R_XMM0L | R_XMM0H | R_XMM1L | R_XMM1H | R_XMM2L | R_XMM2H
  | R_XMM3L | R_XMM3H | R_XMM4L | R_XMM4H | R_XMM5L | R_XMM5H
  | R_XMM6L | R_XMM6H | R_XMM7L | R_XMM7H
  (* x86 *)
  | R_EBP | R_ESP | R_ESI | R_EDI | R_EIP | R_EAX | R_EBX | R_ECX | R_EDX
  | EFLAGSREST | R_LDT | R_GDT 
  (* x64 *)
  | R_RBP | R_RSP | R_RSI | R_RDI | R_RIP | R_RAX | R_RBX | R_RCX | R_RDX
  | R_R8 | R_R9 | R_R10 | R_R11 | R_R12 | R_R13 | R_R14 | R_R15
  | R_RFLAGSREST
  | R_FS_BASE | R_GS_BASE
  (* SSE, x64-style expanded: *)
  | R_YMM0_0 | R_YMM0_1 | R_YMM0_2 | R_YMM0_3
  | R_YMM1_0 | R_YMM1_1 | R_YMM1_2 | R_YMM1_3
  | R_YMM2_0 | R_YMM2_1 | R_YMM2_2 | R_YMM2_3
  | R_YMM3_0 | R_YMM3_1 | R_YMM3_2 | R_YMM3_3
  | R_YMM4_0 | R_YMM4_1 | R_YMM4_2 | R_YMM4_3
  | R_YMM5_0 | R_YMM5_1 | R_YMM5_2 | R_YMM5_3
  | R_YMM6_0 | R_YMM6_1 | R_YMM6_2 | R_YMM6_3
  | R_YMM7_0 | R_YMM7_1 | R_YMM7_2 | R_YMM7_3
  | R_YMM8_0 | R_YMM8_1 | R_YMM8_2 | R_YMM8_3
  | R_YMM9_0 | R_YMM9_1 | R_YMM9_2 | R_YMM9_3
  | R_YMM10_0 | R_YMM10_1 | R_YMM10_2 | R_YMM10_3
  | R_YMM11_0 | R_YMM11_1 | R_YMM11_2 | R_YMM11_3
  | R_YMM12_0 | R_YMM12_1 | R_YMM12_2 | R_YMM12_3
  | R_YMM13_0 | R_YMM13_1 | R_YMM13_2 | R_YMM13_3
  | R_YMM14_0 | R_YMM14_1 | R_YMM14_2 | R_YMM14_3
  | R_YMM15_0 | R_YMM15_1 | R_YMM15_2 | R_YMM15_3
  (* ARM *)
  | R0 | R1 |  R2 |  R3 |  R4 |  R5 |  R6 |  R7
  | R8 | R9 | R10 | R11 | R12 | R13 | R14 | R15 | R15T
  |  R_D0 |  R_D1 |  R_D2 |  R_D3 |  R_D4 |  R_D5 |  R_D6 |  R_D7
  |  R_D8 |  R_D9 | R_D10 | R_D11 | R_D12 | R_D13 | R_D14 | R_D15
  | R_D16 | R_D17 | R_D18 | R_D19 | R_D20 | R_D21 | R_D22 | R_D23
  | R_D24 | R_D25 | R_D26 | R_D27 | R_D28 | R_D29 | R_D30 | R_D31
  | R_CC | R_NF | R_VF
  | R_QFLAG32 | R_GEFLAG0 | R_GEFLAG1 | R_GEFLAG2 | R_GEFLAG3
  | R_TISTART | R_TILEN | R_NRADDR
  | R_FPSCR | R_TPIDRURO | R_ITSTATE

val reg_to_regstr : register_name -> string
val regstr_to_reg : string -> register_name

val comment_is_insn : string -> bool

(* This virtual class is the outside interface to a fragment machine,
   hiding internal methods. It's also convenient that it hides the domain
   functors. *)
class virtual fragment_machine : object
  method virtual get_depth : int
  method virtual set_pointer_management : Pointer_management.pointer_management -> unit
  method virtual get_pointer_management : unit -> Pointer_management.pointer_management option
  method virtual init_prog : Vine.program -> unit
  method virtual set_frag : Vine.program -> unit
  method virtual concretize_misc : unit
  method virtual add_extra_eip_hook :
    (fragment_machine -> int64 -> unit) -> unit
  method virtual eip_hook : int64 -> unit
  method virtual get_eip : int64
  method virtual set_eip : int64 -> unit
  method virtual run_eip_hooks : unit
  method virtual get_esp : int64
  method virtual jump_hook : string -> int64 -> int64 -> unit
  method virtual run_jump_hooks : string -> int64 -> int64 -> unit
  
  method virtual set_cjmp_heuristic :
    (int64 -> int64 -> int64 -> float -> bool option -> bool option) -> unit

  method virtual on_missing_zero : unit
  method virtual on_missing_random : unit
  method virtual on_missing_symbol : unit

  method virtual make_regs_zero : unit
  method virtual make_regs_symbolic : unit
  method virtual load_x86_user_regs : Temu_state.userRegs -> unit
  method virtual print_regs : unit
  method virtual printable_word_reg : register_name -> string
  method virtual printable_long_reg : register_name -> string

  method virtual store_byte_conc  : ?prov:Interval_tree.provenance -> int64 -> int   -> unit
  method virtual store_short_conc : ?prov:Interval_tree.provenance -> int64 -> int   -> unit
  method virtual store_word_conc  : ?prov:Interval_tree.provenance -> int64 -> int64 -> unit
  method virtual store_long_conc  : ?prov:Interval_tree.provenance -> int64 -> int64 -> unit

  method virtual store_page_conc  : int64 -> string -> unit

  method virtual load_byte_conc  : int64 -> int
  method virtual load_short_conc : int64 -> int
  method virtual load_word_conc  : int64 -> int64
  method virtual load_long_conc  : int64 -> int64

  method virtual load_byte_concolic  : int64 -> int
  method virtual load_short_concolic : int64 -> int
  method virtual load_word_concolic  : int64 -> int64
  method virtual load_long_concolic  : int64 -> int64

  method virtual started_symbolic : bool
  method virtual maybe_start_symbolic : (unit -> unit) -> unit
  method virtual start_symbolic : unit

  method virtual finish_fuzz : string -> unit
  method virtual unfinish_fuzz : string -> unit
  method virtual finish_reasons : string list

  method virtual add_event_detail : string -> Yojson.Safe.json -> unit
  method virtual get_event_details : (string, Yojson.Safe.json) Hashtbl.t
  method virtual get_event_history : (string * Yojson.Safe.json) list
  method virtual finalize_event : unit

  method virtual make_snap : unit -> unit
  method virtual reset : unit -> unit

  method virtual add_special_handler : special_handler -> unit
  method virtual add_universal_special_handler : special_handler -> unit
  method virtual special_handlers_state_json : Yojson.Safe.json

  method virtual get_bit_var   : register_name -> int
  method virtual get_byte_var  : register_name -> int
  method virtual get_short_var : register_name -> int
  method virtual get_word_var  : register_name -> int64
  method virtual get_long_var  : register_name -> int64

  method virtual get_bit_var_concolic   : register_name -> int
  method virtual get_byte_var_concolic  : register_name -> int
  method virtual get_short_var_concolic : register_name -> int
  method virtual get_word_var_concolic  : register_name -> int64
  method virtual get_long_var_concolic  : register_name -> int64

  method virtual set_bit_var   : register_name -> int   -> unit
  method virtual set_byte_var  : register_name -> int   -> unit
  method virtual set_short_var : register_name -> int   -> unit
  method virtual set_word_var  : register_name -> int64 -> unit
  method virtual set_long_var  : register_name -> int64 -> unit

  method virtual set_word_var_low_short   : register_name -> int -> unit
  method virtual set_word_var_low_byte    : register_name -> int -> unit
  method virtual set_word_var_second_byte : register_name -> int -> unit

  method virtual set_word_reg_symbolic : register_name -> string -> unit
  method virtual set_word_reg_concolic :
    register_name -> string -> int64 -> unit
  method virtual set_word_reg_fresh_symbolic : register_name -> string
    -> string
  method virtual set_reg_fresh_region : register_name -> string -> unit

  method virtual set_long_reg_symbolic : register_name -> string -> unit
  method virtual set_long_reg_fresh_symbolic : register_name -> string
    -> string

  method virtual run_sl : (string -> bool) -> Vine.stmt list -> string
		  
  method virtual run : unit -> string
  method virtual run_to_jump : unit -> string 
  method virtual fake_call_to_from : int64 -> int64 -> Vine.stmt list
  method virtual disasm_insn_at : int64 -> string

  method virtual measure_mem_size : int * int * int
  method virtual measure_form_man_size : int * int
  method virtual measure_dt_size : int
  method virtual measure_size : int * int

  method virtual store_byte_idx : int64 -> int -> int -> unit

  method virtual store_str : int64 -> int64 -> string -> unit

  method virtual populate_symbolic_region :
    ?prov:Interval_tree.provenance -> string -> int -> int64 -> int -> Vine.exp array
  method virtual make_symbolic_region : int64 -> int -> unit

  method virtual store_symbolic_cstr : int64 -> int -> bool -> bool -> unit
  method virtual store_concolic_cstr : int64 -> string -> bool -> unit
  method virtual populate_concolic_string :
      ?prov:Interval_tree.provenance -> string -> int -> int64 -> string -> unit

  method virtual store_symbolic_wcstr : int64 -> int -> unit

  method virtual store_symbolic_byte  : ?prov:Interval_tree.provenance -> int64 -> string -> unit
  method virtual store_symbolic_short : ?prov:Interval_tree.provenance -> int64 -> string -> unit
  method virtual store_symbolic_word  : ?prov:Interval_tree.provenance -> int64 -> string -> unit
  method virtual store_symbolic_long  : ?prov:Interval_tree.provenance -> int64 -> string -> unit

  method virtual store_concolic_mem_byte : ?prov:Interval_tree.provenance -> int64 -> string -> int64 -> int -> unit

  method virtual store_concolic_byte  : ?prov:Interval_tree.provenance -> int64 -> string -> int   -> unit
  method virtual store_concolic_short : ?prov:Interval_tree.provenance -> int64 -> string -> int   -> unit
  method virtual store_concolic_word  : ?prov:Interval_tree.provenance -> int64 -> string -> int64 -> unit
  method virtual store_concolic_long  : ?prov:Interval_tree.provenance -> int64 -> string -> int64 -> unit

  method virtual set_reg_conc_bytes : register_name 
    -> (int option array) -> unit
  method virtual set_reg_concolic_mem_bytes : register_name 
    -> ((string * int64 * int) option array) -> unit

  method virtual store_concolic_exp : int64 -> Vine.exp ->
    (string * int) list -> (string * int) list ->
    (string * int64) list -> (string * int64) list -> unit
  method virtual set_word_reg_concolic_exp : register_name -> Vine.exp ->
    (string * int) list -> (string * int) list ->
    (string * int64) list -> (string * int64) list -> unit

  method virtual mem_byte_has_loop_var  : int64 -> bool
  method virtual mem_short_has_loop_var : int64 -> bool
  method virtual mem_word_has_loop_var  : int64 -> bool
  method virtual mem_long_has_loop_var  : int64 -> bool
  method virtual word_reg_has_loop_var : register_name -> bool

  method virtual parse_symbolic_expr : string -> Vine.exp

  method virtual store_cstr : int64 -> int64 -> string -> unit

  method virtual read_buf : int64 -> int -> char array

  method virtual read_cstr : int64 -> string

  method virtual zero_fill : int64 -> int -> unit

  method virtual print_backtrace : unit

  method virtual eval_expr_to_int64 : Vine.exp -> int64

  method virtual eval_expr_to_symbolic_expr : Vine.exp -> Vine.exp

  method virtual eval_expr_from_ce : Query_engine.sat_assign -> Vine.exp -> int64

  method virtual watchpoint : unit

  method virtual mem_val_as_string : int64 -> Vine.typ -> string

  method virtual get_path_cond : Vine.exp list

  method virtual set_query_engine : Query_engine.query_engine -> unit

  method virtual query_with_path_cond : Vine.exp -> bool
    -> (bool * Query_engine.sat_assign)

  method virtual match_input_var : string -> int option

  method virtual print_tree : out_channel -> unit

  method virtual set_iter_seed : int -> unit

<<<<<<< HEAD
  method virtual random_word : int64
=======
  method virtual random_byte : int
>>>>>>> 495b4754

  method virtual finish_path : bool

  method virtual after_exploration : unit

  method virtual make_x86_segtables_symbolic : unit
  method virtual store_word_special_region :
    register_name -> int64 -> int64 -> unit

  method virtual get_word_var_concretize :
    register_name -> bool -> string -> int64
  method virtual get_long_var_concretize :
    register_name -> bool -> string -> int64

  method virtual load_byte_concretize  : int64 -> bool -> string -> int
  method virtual load_short_concretize : int64 -> bool -> string -> int
  method virtual load_word_concretize  : int64 -> bool -> string -> int64
  method virtual load_long_concretize  : int64 -> bool -> string -> int64

  method virtual make_sink_region : string -> int64 -> unit

  method virtual add_extra_store_hook : (int64 -> int -> unit) -> unit
  method virtual run_store_hooks  : int64 -> int -> unit
  method virtual note_first_branch : unit
  method virtual before_first_branch : bool
  method virtual get_start_eip : int64
  method virtual set_start_eip : int64 -> unit
	
  method virtual schedule_proc : unit
  method virtual alloc_proc : (unit -> unit) -> unit
  method virtual maybe_switch_proc : int64 -> int64 option
end

module FragmentMachineFunctor :
  functor (D : Exec_domain.DOMAIN) ->
sig
  class frag_machine : object
    method get_depth : int
    method set_pointer_management : Pointer_management.pointer_management -> unit
    method get_pointer_management : unit -> Pointer_management.pointer_management option
    method init_prog : Vine.program -> unit
    method set_frag : Vine.program -> unit
    method concretize_misc : unit
    method add_extra_eip_hook : (fragment_machine -> int64 -> unit) -> unit
    method eip_hook : int64 -> unit
    method get_eip : int64
    method set_eip : int64 -> unit
    method run_eip_hooks : unit
    method get_esp : int64
    method jump_hook : string -> int64 -> int64 -> unit
    method run_jump_hooks : string -> int64 -> int64 -> unit

    method set_cjmp_heuristic :
      (int64 -> int64 -> int64 -> float -> bool option -> bool option) -> unit

    method private on_missing_zero_m :
      Granular_memory.GranularMemoryFunctor(D).granular_memory -> unit
    method private on_missing_symbol_m :
      Granular_memory.GranularMemoryFunctor(D).granular_memory
      -> string -> unit
    method on_missing_zero : unit
    method on_missing_random : unit
    method on_missing_symbol : unit

    method make_regs_zero : unit
    method make_regs_symbolic : unit
    method load_x86_user_regs : Temu_state.userRegs -> unit
    method print_regs : unit
    method printable_word_reg : register_name -> string
    method printable_long_reg : register_name -> string

    method store_byte  : ?prov:Interval_tree.provenance -> int64 -> D.t -> unit
    method store_short : ?prov:Interval_tree.provenance ->  int64 -> D.t -> unit
    method store_word  : ?prov:Interval_tree.provenance -> int64 -> D.t -> unit
    method store_long  : ?prov:Interval_tree.provenance -> int64 -> D.t -> unit

    method store_byte_conc  : ?prov:Interval_tree.provenance -> int64 -> int   -> unit
    method store_short_conc : ?prov:Interval_tree.provenance -> int64 -> int   -> unit
    method store_word_conc  : ?prov:Interval_tree.provenance -> int64 -> int64 -> unit
    method store_long_conc  : ?prov:Interval_tree.provenance -> int64 -> int64 -> unit

    method store_page_conc  : int64 -> string -> unit

    method private load_byte  : int64 -> D.t
    method private load_short : int64 -> D.t
    method private load_word  : int64 -> D.t
    method private load_long  : int64 -> D.t

    method load_byte_conc  : int64 -> int
    method load_short_conc : int64 -> int
    method load_word_conc  : int64 -> int64
    method load_long_conc  : int64 -> int64

    method load_byte_concolic  : int64 -> int
    method load_short_concolic : int64 -> int
    method load_word_concolic  : int64 -> int64
    method load_long_concolic  : int64 -> int64

    method started_symbolic : bool
    method maybe_start_symbolic : (unit -> unit) -> unit
    method start_symbolic : unit

    method finish_fuzz : string -> unit
    method unfinish_fuzz : string -> unit
    method finish_reasons : string list

    method add_event_detail : string -> Yojson.Safe.json -> unit
    method get_event_details : (string, Yojson.Safe.json) Hashtbl.t
    method get_event_history : (string * Yojson.Safe.json) list
    method finalize_event : unit

    method make_snap : unit -> unit
    method reset : unit -> unit

    method add_special_handler : special_handler -> unit
    method add_universal_special_handler : special_handler -> unit
    method special_handlers_state_json : Yojson.Safe.json

    method handle_special : string -> Vine.stmt list option

    method private get_int_var : Vine.var -> D.t

    method get_bit_var_d   : register_name -> D.t
    method get_byte_var_d  : register_name -> D.t
    method get_short_var_d : register_name -> D.t
    method get_word_var_d  : register_name -> D.t
    method get_long_var_d  : register_name -> D.t

    method get_bit_var   : register_name -> int
    method get_byte_var  : register_name -> int
    method get_short_var : register_name -> int
    method get_word_var  : register_name -> int64
    method get_long_var  : register_name -> int64

    method get_bit_var_concolic   : register_name -> int
    method get_byte_var_concolic  : register_name -> int
    method get_short_var_concolic : register_name -> int
    method get_word_var_concolic  : register_name -> int64
    method get_long_var_concolic  : register_name -> int64

    method private set_int_var : Vine.var -> D.t -> unit

    method set_bit_var   : register_name -> int   -> unit
    method set_byte_var  : register_name -> int   -> unit
    method set_short_var : register_name -> int   -> unit
    method set_word_var  : register_name -> int64 -> unit
    method set_long_var  : register_name -> int64 -> unit

    method set_word_var_low_short   : register_name -> int -> unit
    method set_word_var_low_byte    : register_name -> int -> unit
    method set_word_var_second_byte : register_name -> int -> unit

    method set_word_reg_symbolic : register_name -> string -> unit
    method set_word_reg_concolic : register_name -> string -> int64 -> unit
    method set_word_reg_fresh_symbolic : register_name -> string -> string
    method set_reg_fresh_region : register_name -> string -> unit

    method set_long_reg_symbolic : register_name -> string -> unit
    method set_long_reg_fresh_symbolic : register_name -> string -> string

    method private handle_load : Vine.exp -> Vine.typ -> (D.t * Vine.typ)
    method private handle_store : Vine.exp -> Vine.typ -> Vine.exp -> unit

    method private maybe_concretize_binop :
      Vine.binop_type -> D.t -> D.t -> Vine.typ -> Vine.typ ->
      (D.t * D.t)

    method eval_int_exp_ty : Vine.exp -> (D.t * Vine.typ)
	    
    method private eval_int_exp : Vine.exp -> D.t

    method eval_int_exp_simplify : Vine.exp -> D.t
    method eval_int_exp_tempify : Vine.exp -> D.t

    method eval_cjmp : Vine.exp -> int64 -> int64 -> bool
    method eval_bool_exp : Vine.exp -> bool
    method eval_addr_exp : Vine.exp -> int64
    method eval_label_exp : Vine.exp -> string
    method eval_ite : D.t -> D.t -> D.t -> Vine.typ -> (D.t * Vine.typ)

    method jump : (string -> bool) -> string -> string

    method run_sl : (string -> bool) -> Vine.stmt list -> string
		  
    method run : unit -> string
    method run_to_jump : unit -> string
    method fake_call_to_from : int64 -> int64 -> Vine.stmt list
    method disasm_insn_at : int64 -> string

    method measure_mem_size : int * int * int
    method measure_form_man_size : int * int
    method measure_dt_size : int
    method measure_size : int * int

    method store_byte_idx : int64 -> int -> int -> unit

    method store_str : int64 -> int64 -> string -> unit

    method populate_symbolic_region : ?prov:Interval_tree.provenance -> string -> int -> int64 -> int -> Vine.exp array
    method make_symbolic_region : int64 -> int -> unit

    method store_symbolic_cstr : int64 -> int -> bool -> bool -> unit
    method store_concolic_cstr : int64 -> string -> bool -> unit
    method populate_concolic_string : ?prov:Interval_tree.provenance -> string -> int -> int64 -> string -> unit

    method store_symbolic_wcstr : int64 -> int -> unit

    method store_symbolic_byte  : ?prov:Interval_tree.provenance -> int64 -> string -> unit
    method store_symbolic_short : ?prov:Interval_tree.provenance -> int64 -> string -> unit
    method store_symbolic_word  : ?prov:Interval_tree.provenance -> int64 -> string -> unit
    method store_symbolic_long  : ?prov:Interval_tree.provenance -> int64 -> string -> unit

    method store_concolic_mem_byte : ?prov:Interval_tree.provenance -> int64 -> string -> int64 -> int -> unit

    method store_concolic_byte  : ?prov:Interval_tree.provenance -> int64 -> string -> int   -> unit
    method store_concolic_short : ?prov:Interval_tree.provenance -> int64 -> string -> int   -> unit
    method store_concolic_word  : ?prov:Interval_tree.provenance -> int64 -> string -> int64 -> unit
    method store_concolic_long  : ?prov:Interval_tree.provenance ->int64 -> string -> int64 -> unit

    method set_reg_conc_bytes : register_name 
      -> (int option array) -> unit
    method set_reg_concolic_mem_bytes : register_name 
      -> ((string * int64 * int) option array) -> unit

    method store_concolic_exp : int64 -> Vine.exp ->
      (string * int) list -> (string * int) list ->
      (string * int64) list -> (string * int64) list -> unit
    method set_word_reg_concolic_exp : register_name -> Vine.exp ->
      (string * int) list -> (string * int) list ->
      (string * int64) list -> (string * int64) list -> unit

    method mem_byte_has_loop_var  : int64 -> bool
    method mem_short_has_loop_var : int64 -> bool
    method mem_word_has_loop_var  : int64 -> bool
    method mem_long_has_loop_var  : int64 -> bool
    method word_reg_has_loop_var : register_name -> bool

    method parse_symbolic_expr : string -> Vine.exp

    method store_cstr : int64 -> int64 -> string -> unit

    method read_buf : int64 -> int -> char array

    method read_cstr : int64 -> string
		
    method zero_fill : int64 -> int -> unit

    method print_backtrace : unit

    method private eval_expr_to_string : Vine.exp -> string

    method eval_expr_to_int64 : Vine.exp -> int64

    method eval_expr_to_symbolic_expr : Vine.exp -> Vine.exp

    method eval_expr_from_ce : Query_engine.sat_assign -> Vine.exp -> int64

    method watchpoint : unit

    method mem_val_as_string : int64 -> Vine.typ -> string

    method get_loop_cnt : int64

    method private get_stmt_num : int

    val form_man : Formula_manager.FormulaManagerFunctor(D).formula_manager
    method get_form_man :
      Formula_manager.FormulaManagerFunctor(D).formula_manager
    val reg_to_var : (register_name, Vine.var) Hashtbl.t
    val mem :
      Granular_memory.GranularMemoryFunctor(D).granular_second_snapshot_memory

    method get_path_cond : Vine.exp list
    method set_query_engine : Query_engine.query_engine -> unit
    method query_with_path_cond : Vine.exp -> bool
      -> (bool * Query_engine.sat_assign)
    method match_input_var : string -> int option
    method print_tree : out_channel -> unit
    method set_iter_seed : int -> unit
<<<<<<< HEAD
    method random_word : int64
=======
    method random_byte : int
>>>>>>> 495b4754
    method finish_path : bool
    method after_exploration : unit
    method make_x86_segtables_symbolic : unit
    method store_word_special_region :
      register_name -> int64 -> int64 -> unit
    method get_word_var_concretize :
      register_name -> bool -> string -> int64
    method get_long_var_concretize :
      register_name -> bool -> string -> int64
    method load_byte_concretize  : int64 -> bool -> string -> int
    method load_short_concretize : int64 -> bool -> string -> int
    method load_word_concretize  : int64 -> bool -> string -> int64
    method load_long_concretize  : int64 -> bool -> string -> int64
    method make_sink_region : string -> int64 -> unit

    method add_extra_store_hook : (int64 -> int -> unit) -> unit
    method run_store_hooks  : int64 -> int -> unit
    method note_first_branch : unit
    method before_first_branch : bool
    method get_start_eip : int64
    method set_start_eip : int64 -> unit
		
    method schedule_proc : unit
    method alloc_proc : (unit -> unit) -> unit
    method maybe_switch_proc : int64 -> int64 option
  end
end<|MERGE_RESOLUTION|>--- conflicted
+++ resolved
@@ -268,11 +268,9 @@
 
   method virtual set_iter_seed : int -> unit
 
-<<<<<<< HEAD
+  method virtual random_byte : int
+
   method virtual random_word : int64
-=======
-  method virtual random_byte : int
->>>>>>> 495b4754
 
   method virtual finish_path : bool
 
@@ -552,11 +550,8 @@
     method match_input_var : string -> int option
     method print_tree : out_channel -> unit
     method set_iter_seed : int -> unit
-<<<<<<< HEAD
+    method random_byte : int
     method random_word : int64
-=======
-    method random_byte : int
->>>>>>> 495b4754
     method finish_path : bool
     method after_exploration : unit
     method make_x86_segtables_symbolic : unit
