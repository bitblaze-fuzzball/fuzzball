--- conflicted
+++ resolved
@@ -91,11 +91,7 @@
   | R_FPREG4 | R_FPREG5 | R_FPREG6 | R_FPREG7
   | R_FPTAG0 | R_FPTAG1 | R_FPTAG2 | R_FPTAG3
   | R_FPTAG4 | R_FPTAG5 | R_FPTAG6 | R_FPTAG7
-<<<<<<< HEAD
-  (* SSE, currently only supported on x86: *)
-=======
   (* SSE, 32-bit-x86-style 128 bit: *)
->>>>>>> d46bcb6b
   | R_XMM0L | R_XMM0H | R_XMM1L | R_XMM1H | R_XMM2L | R_XMM2H
   | R_XMM3L | R_XMM3H | R_XMM4L | R_XMM4H | R_XMM5L | R_XMM5H
   | R_XMM6L | R_XMM6H | R_XMM7L | R_XMM7H
@@ -173,8 +169,6 @@
   | R_XMM5L -> "R_XMM5L" | R_XMM5H -> "R_XMM5H"
   | R_XMM6L -> "R_XMM6L" | R_XMM6H -> "R_XMM6H"
   | R_XMM7L -> "R_XMM7L" | R_XMM7H -> "R_XMM7H"
-<<<<<<< HEAD
-=======
   | R_YMM0_0 -> "R_YMM0_0" | R_YMM0_1 -> "R_YMM0_1"
   | R_YMM0_2 -> "R_YMM0_2" | R_YMM0_3 -> "R_YMM0_3"
   | R_YMM1_0 -> "R_YMM1_0" | R_YMM1_1 -> "R_YMM1_1"
@@ -207,7 +201,6 @@
   | R_YMM14_2 -> "R_YMM14_2" | R_YMM14_3 -> "R_YMM14_3"
   | R_YMM15_0 -> "R_YMM15_0" | R_YMM15_1 -> "R_YMM15_1"
   | R_YMM15_2 -> "R_YMM15_2" | R_YMM15_3 -> "R_YMM15_3"
->>>>>>> d46bcb6b
   | R0  ->  "R0" | R1  ->  "R1" |  R2 ->  "R2" | R3  -> "R3"
   | R4  ->  "R4" | R5  ->  "R5" |  R6 ->  "R6" | R7  -> "R7"
   | R8  ->  "R8" | R9  ->  "R9" | R10 -> "R10" | R11 -> "R11"
@@ -266,8 +259,6 @@
   | "R_XMM5L" -> R_XMM5L | "R_XMM5H" -> R_XMM5H
   | "R_XMM6L" -> R_XMM6L | "R_XMM6H" -> R_XMM6H
   | "R_XMM7L" -> R_XMM7L | "R_XMM7H" -> R_XMM7H
-<<<<<<< HEAD
-=======
   | "R_YMM0_0" -> R_YMM0_0 | "R_YMM0_1" -> R_YMM0_1
   | "R_YMM0_2" -> R_YMM0_2 | "R_YMM0_3" -> R_YMM0_3
   | "R_YMM1_0" -> R_YMM1_0 | "R_YMM1_1" -> R_YMM1_1
@@ -300,7 +291,6 @@
   | "R_YMM14_2" -> R_YMM14_2 | "R_YMM14_3" -> R_YMM14_3
   | "R_YMM15_0" -> R_YMM15_0 | "R_YMM15_1" -> R_YMM15_1
   | "R_YMM15_2" -> R_YMM15_2 | "R_YMM15_3" -> R_YMM15_3
->>>>>>> d46bcb6b
   | "R0"  ->  R0 | "R1"  ->  R1 |  "R2" ->  R2 | "R3"  -> R3
   | "R4"  ->  R4 | "R5"  ->  R5 |  "R6" ->  R6 | "R7"  -> R7
   | "R8"  ->  R8 | "R9"  ->  R9 | "R10" -> R10 | "R11" -> R11
@@ -490,7 +480,7 @@
       
   method virtual eval_expr_to_symbolic_expr : Vine.exp -> Vine.exp
 
-  method virtual eval_expr_from_ce : (string * int64) list -> Vine.exp -> int64
+  method virtual eval_expr_from_ce : Query_engine.sat_assign -> Vine.exp -> int64
 
   method virtual watchpoint : unit
 
@@ -1389,13 +1379,8 @@
 	   (D.to_string_64 val_d)) as_float
 
     method private print_reg128 str rh rl =
-<<<<<<< HEAD
       Printf.eprintf "%s: " str;
       Printf.eprintf "%s %s\n"
-=======
-      Printf.printf "%s: " str;
-      Printf.printf "%s %s\n"
->>>>>>> d46bcb6b
 	(D.to_string_64
 	   (self#get_int_var (Hashtbl.find reg_to_var rh)))
 	(D.to_string_64
@@ -1752,26 +1737,15 @@
       universal_special_handlers <- h :: universal_special_handlers
 
     method handle_special str =
-<<<<<<< HEAD
-      (* We don't care about the return value, but we need the side effect. *)
-      let rec find_some_sl = function
-	| [] -> None
-	| hd::tl ->
-	  match hd#handle_special str with
-	  | Some sl -> Some sl
-	  | _ -> find_some_sl tl in
-      find_some_sl (!special_handler_list_ref @ universal_special_handlers)
-=======
-      let rec loop =
+      let rec find_some_sl =
 	function
 	  | h :: rest ->
 	      (match h#handle_special str with
 		 | (Some sl) as slr -> slr
-		 | None -> loop rest)
+		 | None -> find_some_sl rest)
 	  | [] -> None
       in
-	loop special_handler_list
->>>>>>> d46bcb6b
+        find_some_sl (!special_handler_list_ref @ universal_special_handlers)
 
     method private get_int_var ((_,vname,ty) as var) =
       try
