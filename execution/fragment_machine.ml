(*
  Copyright (C) BitBlaze, 2009-2013, and copyright (C) 2010 Ensighta
  Security Inc.  All rights reserved.
*)

module V = Vine;;

open Exec_domain;;
open Exec_exceptions;;
open Exec_utils;;
open Exec_options;;
open Formula_manager;;
open Query_engine;;
open Stpvc_engine;;
open Stp_external_engine;;
open Concrete_memory;;
open Granular_memory;;
open Exec_assert_minder;;

let bool64 f a b =
  if (f a b)
  then 1L
  else 0L

let is_true _ = true

(* Like String.trim, but compatible with OCaml 3.12 *)
let str_trim s =
  let is_space = function
    | ' ' | '\012' | '\n' | '\r' | '\t' -> true
    | _ -> false
  in
  let len = String.length s in
  let i = ref 0 in
  while !i < len && is_space s.[!i] do incr i done;
  let j = ref (len - 1) in
  while !j >= !i && is_space s.[!j] do decr j done;
  if !i = 0 && !j = len - 1 then
    s
  else if !j >= !i then
    String.sub s !i (!j - !i + 1)
  else
    ""

(* It's a bit inefficient to use the pretty-printer when the whole
   point is that we don't want extra whitespace. *)
let stmt_to_string_compact st =
  str_trim (V.stmt_to_string st)

let move_hash src dest =
  let add a b = V.VarHash.add dest a b in
  V.VarHash.clear dest;
  V.VarHash.iter add src

let skip_strings =
  (let h = Hashtbl.create 2 in
     Hashtbl.replace h "NoOp" ();
     Hashtbl.replace h "x86g_use_seg_selector" ();
     Hashtbl.replace h "Skipped: AbiHint" ();
     h)

(* The interface for Vine to give us the disassembly of an instruction
   is to put it in a comment, but it uses comments for other things as
   well. So this code tries to filter out all the things that are not
   instruction disassemblies. It would be cleaner to have a special
   syntax. *)
let comment_is_insn s =
  (not (Hashtbl.mem skip_strings s))
  && ((String.length s < 13) || (String.sub s 0 13) <> "eflags thunk:")

class virtual special_handler = object(self)
  method virtual handle_special : string -> V.stmt list option
  method virtual make_snap : unit
  method virtual reset : unit
  method virtual state_json : Yojson.Safe.json option
end

type register_name = 
  (* VEX generic *)
  | R_CC_OP | R_CC_DEP1 | R_CC_DEP2 | R_CC_NDEP
  | R_IP_AT_SYSCALL | R_EMWARN | R_EMNOTE
  (* Common to x86, x64, and ARM: *)
  | R_CF | R_ZF
  (* Common to x86 and x64: *)
  | R_PF | R_AF | R_SF | R_OF
  | R_DFLAG | R_IDFLAG | R_ACFLAG
  | R_CS | R_DS| R_ES | R_FS | R_GS | R_SS
  | R_FTOP | R_FPROUND | R_FC3210 | R_SSEROUND 
  (* x87 FP, currently only supported on x86: *)
  | R_FPREG0 | R_FPREG1 | R_FPREG2 | R_FPREG3
  | R_FPREG4 | R_FPREG5 | R_FPREG6 | R_FPREG7
  | R_FPTAG0 | R_FPTAG1 | R_FPTAG2 | R_FPTAG3
  | R_FPTAG4 | R_FPTAG5 | R_FPTAG6 | R_FPTAG7
  (* SSE, 32-bit-x86-style 128 bit: *)
  | R_XMM0L | R_XMM0H | R_XMM1L | R_XMM1H | R_XMM2L | R_XMM2H
  | R_XMM3L | R_XMM3H | R_XMM4L | R_XMM4H | R_XMM5L | R_XMM5H
  | R_XMM6L | R_XMM6H | R_XMM7L | R_XMM7H
  (* x86 *)
  | R_EBP | R_ESP | R_ESI | R_EDI | R_EIP | R_EAX | R_EBX | R_ECX | R_EDX
  | EFLAGSREST | R_LDT | R_GDT 
  (* x64 *)
  | R_RBP | R_RSP | R_RSI | R_RDI | R_RIP | R_RAX | R_RBX | R_RCX | R_RDX
  | R_R8 | R_R9 | R_R10 | R_R11 | R_R12 | R_R13 | R_R14 | R_R15
  | R_RFLAGSREST
  | R_FS_BASE | R_GS_BASE
  (* SSE, x64-style expanded: *)
  | R_YMM0_0 | R_YMM0_1 | R_YMM0_2 | R_YMM0_3
  | R_YMM1_0 | R_YMM1_1 | R_YMM1_2 | R_YMM1_3
  | R_YMM2_0 | R_YMM2_1 | R_YMM2_2 | R_YMM2_3
  | R_YMM3_0 | R_YMM3_1 | R_YMM3_2 | R_YMM3_3
  | R_YMM4_0 | R_YMM4_1 | R_YMM4_2 | R_YMM4_3
  | R_YMM5_0 | R_YMM5_1 | R_YMM5_2 | R_YMM5_3
  | R_YMM6_0 | R_YMM6_1 | R_YMM6_2 | R_YMM6_3
  | R_YMM7_0 | R_YMM7_1 | R_YMM7_2 | R_YMM7_3
  | R_YMM8_0 | R_YMM8_1 | R_YMM8_2 | R_YMM8_3
  | R_YMM9_0 | R_YMM9_1 | R_YMM9_2 | R_YMM9_3
  | R_YMM10_0 | R_YMM10_1 | R_YMM10_2 | R_YMM10_3
  | R_YMM11_0 | R_YMM11_1 | R_YMM11_2 | R_YMM11_3
  | R_YMM12_0 | R_YMM12_1 | R_YMM12_2 | R_YMM12_3
  | R_YMM13_0 | R_YMM13_1 | R_YMM13_2 | R_YMM13_3
  | R_YMM14_0 | R_YMM14_1 | R_YMM14_2 | R_YMM14_3
  | R_YMM15_0 | R_YMM15_1 | R_YMM15_2 | R_YMM15_3
  (* ARM *)
  | R0 | R1 |  R2 |  R3 |  R4 |  R5 |  R6 |  R7
  | R8 | R9 | R10 | R11 | R12 | R13 | R14 | R15 | R15T
  |  R_D0 |  R_D1 |  R_D2 |  R_D3 |  R_D4 |  R_D5 |  R_D6 |  R_D7
  |  R_D8 |  R_D9 | R_D10 | R_D11 | R_D12 | R_D13 | R_D14 | R_D15
  | R_D16 | R_D17 | R_D18 | R_D19 | R_D20 | R_D21 | R_D22 | R_D23
  | R_D24 | R_D25 | R_D26 | R_D27 | R_D28 | R_D29 | R_D30 | R_D31
  | R_CC | R_NF | R_VF
  | R_QFLAG32 | R_GEFLAG0 | R_GEFLAG1 | R_GEFLAG2 | R_GEFLAG3
  | R_TISTART | R_TILEN | R_NRADDR
  | R_FPSCR | R_TPIDRURO | R_ITSTATE

let reg_to_regstr reg = match reg with
  | R_EBP -> "R_EBP" | R_ESP -> "R_ESP" | R_ESI -> "R_ESI"
  | R_EDI -> "R_EDI" | R_EIP -> "R_EIP" | R_EAX -> "R_EAX" | R_EBX -> "R_EBX"
  | R_ECX -> "R_ECX" | R_EDX -> "R_EDX"
  | R_RBP -> "R_RBP" | R_RSP -> "R_RSP" | R_RSI -> "R_RSI"
  | R_RDI -> "R_RDI" | R_RIP -> "R_RIP" | R_RAX -> "R_RAX" | R_RBX -> "R_EBX"
  | R_RCX -> "R_RCX" | R_RDX -> "R_RDX"
  | R_R8 -> "R_R8" | R_R9 -> "R_R9" | R_R10 -> "R_R10" | R_R11 -> "R_R11"
  | R_R12 -> "R_R12" | R_R13 -> "R_R13" | R_R14 -> "R_R14" | R_R15 -> "R_R15"
  | R_RFLAGSREST -> "R_RFLAGSREST"
  | R_FS_BASE -> "R_FS_BASE" | R_GS_BASE -> "R_GS_BASE"
  | EFLAGSREST -> "EFLAGSREST" | R_CF -> "R_CF" | R_PF -> "R_PF"
  | R_AF -> "R_AF"| R_ZF -> "R_ZF" | R_SF -> "R_SF" | R_OF -> "R_OF"
  | R_CC_OP -> "R_CC_OP" | R_CC_DEP1 -> "R_CC_DEP1"
  | R_CC_DEP2 -> "R_CC_DEP2" | R_CC_NDEP -> "R_CC_NDEP"
  | R_DFLAG -> "R_DFLAG" | R_IDFLAG -> "R_IDFLAG" | R_ACFLAG -> "R_ACFLAG"
  | R_EMWARN -> "R_EMWARN" | R_EMNOTE -> "R_EMNOTE"
  | R_LDT -> "R_LDT" | R_GDT -> "R_GDT" | R_CS -> "R_CS" | R_DS -> "R_DS"
  | R_ES -> "R_ES" | R_FS -> "R_FS" | R_GS -> "R_GS"| R_SS -> "R_SS"
  | R_FTOP -> "R_FTOP" | R_FPROUND -> "R_FPROUND" | R_FC3210  -> "R_FC3210"
  | R_FPREG0 -> "R_FPREG0" | R_FPREG1 -> "R_FPREG1"
  | R_FPREG2 -> "R_FPREG2" | R_FPREG3 -> "R_FPREG3"
  | R_FPREG4 -> "R_FPREG4" | R_FPREG5 -> "R_FPREG5"
  | R_FPREG6 -> "R_FPREG6" | R_FPREG7 -> "R_FPREG7"
  | R_FPTAG0 -> "R_FPTAG0" | R_FPTAG1 -> "R_FPTAG1"
  | R_FPTAG2 -> "R_FPTAG2" | R_FPTAG3 -> "R_FPTAG3"
  | R_FPTAG4 -> "R_FPTAG4" | R_FPTAG5 -> "R_FPTAG5"
  | R_FPTAG6 -> "R_FPTAG6" | R_FPTAG7 -> "R_FPTAG7"
  | R_SSEROUND -> "R_SSEROUND" | R_IP_AT_SYSCALL -> "R_IP_AT_SYSCALL"
  | R_XMM0L -> "R_XMM0L" | R_XMM0H -> "R_XMM0H"
  | R_XMM1L -> "R_XMM1L" | R_XMM1H -> "R_XMM1H"
  | R_XMM2L -> "R_XMM2L" | R_XMM2H -> "R_XMM2H"
  | R_XMM3L -> "R_XMM3L" | R_XMM3H -> "R_XMM3H"
  | R_XMM4L -> "R_XMM4L" | R_XMM4H -> "R_XMM4H"
  | R_XMM5L -> "R_XMM5L" | R_XMM5H -> "R_XMM5H"
  | R_XMM6L -> "R_XMM6L" | R_XMM6H -> "R_XMM6H"
  | R_XMM7L -> "R_XMM7L" | R_XMM7H -> "R_XMM7H"
  | R_YMM0_0 -> "R_YMM0_0" | R_YMM0_1 -> "R_YMM0_1"
  | R_YMM0_2 -> "R_YMM0_2" | R_YMM0_3 -> "R_YMM0_3"
  | R_YMM1_0 -> "R_YMM1_0" | R_YMM1_1 -> "R_YMM1_1"
  | R_YMM1_2 -> "R_YMM1_2" | R_YMM1_3 -> "R_YMM1_3"
  | R_YMM2_0 -> "R_YMM2_0" | R_YMM2_1 -> "R_YMM2_1"
  | R_YMM2_2 -> "R_YMM2_2" | R_YMM2_3 -> "R_YMM2_3"
  | R_YMM3_0 -> "R_YMM3_0" | R_YMM3_1 -> "R_YMM3_1"
  | R_YMM3_2 -> "R_YMM3_2" | R_YMM3_3 -> "R_YMM3_3"
  | R_YMM4_0 -> "R_YMM4_0" | R_YMM4_1 -> "R_YMM4_1"
  | R_YMM4_2 -> "R_YMM4_2" | R_YMM4_3 -> "R_YMM4_3"
  | R_YMM5_0 -> "R_YMM5_0" | R_YMM5_1 -> "R_YMM5_1"
  | R_YMM5_2 -> "R_YMM5_2" | R_YMM5_3 -> "R_YMM5_3"
  | R_YMM6_0 -> "R_YMM6_0" | R_YMM6_1 -> "R_YMM6_1"
  | R_YMM6_2 -> "R_YMM6_2" | R_YMM6_3 -> "R_YMM6_3"
  | R_YMM7_0 -> "R_YMM7_0" | R_YMM7_1 -> "R_YMM7_1"
  | R_YMM7_2 -> "R_YMM7_2" | R_YMM7_3 -> "R_YMM7_3"
  | R_YMM8_0 -> "R_YMM8_0" | R_YMM8_1 -> "R_YMM8_1"
  | R_YMM8_2 -> "R_YMM8_2" | R_YMM8_3 -> "R_YMM8_3"
  | R_YMM9_0 -> "R_YMM9_0" | R_YMM9_1 -> "R_YMM9_1"
  | R_YMM9_2 -> "R_YMM9_2" | R_YMM9_3 -> "R_YMM9_3"
  | R_YMM10_0 -> "R_YMM10_0" | R_YMM10_1 -> "R_YMM10_1"
  | R_YMM10_2 -> "R_YMM10_2" | R_YMM10_3 -> "R_YMM10_3"
  | R_YMM11_0 -> "R_YMM11_0" | R_YMM11_1 -> "R_YMM11_1"
  | R_YMM11_2 -> "R_YMM11_2" | R_YMM11_3 -> "R_YMM11_3"
  | R_YMM12_0 -> "R_YMM12_0" | R_YMM12_1 -> "R_YMM12_1"
  | R_YMM12_2 -> "R_YMM12_2" | R_YMM12_3 -> "R_YMM12_3"
  | R_YMM13_0 -> "R_YMM13_0" | R_YMM13_1 -> "R_YMM13_1"
  | R_YMM13_2 -> "R_YMM13_2" | R_YMM13_3 -> "R_YMM13_3"
  | R_YMM14_0 -> "R_YMM14_0" | R_YMM14_1 -> "R_YMM14_1"
  | R_YMM14_2 -> "R_YMM14_2" | R_YMM14_3 -> "R_YMM14_3"
  | R_YMM15_0 -> "R_YMM15_0" | R_YMM15_1 -> "R_YMM15_1"
  | R_YMM15_2 -> "R_YMM15_2" | R_YMM15_3 -> "R_YMM15_3"
  | R0  ->  "R0" | R1  ->  "R1" |  R2 ->  "R2" | R3  -> "R3"
  | R4  ->  "R4" | R5  ->  "R5" |  R6 ->  "R6" | R7  -> "R7"
  | R8  ->  "R8" | R9  ->  "R9" | R10 -> "R10" | R11 -> "R11"
  | R12 -> "R12" | R13 -> "R13" | R14 -> "R14" | R15 -> "R15"
  | R15T -> "R15T"
  | R_D0  -> "R_D0"  | R_D1  -> "R_D1"  | R_D2  -> "R_D2"  | R_D3  ->  "R_D3"
  | R_D4  -> "R_D4"  | R_D5  -> "R_D5"  | R_D6  -> "R_D6"  | R_D7  ->  "R_D7"
  | R_D8  -> "R_D8"  | R_D9  -> "R_D9"  | R_D10 -> "R_D10" | R_D11 -> "R_D11"
  | R_D12 -> "R_D12" | R_D13 -> "R_D13" | R_D14 -> "R_D14" | R_D15 -> "R_D15"
  | R_D16 -> "R_D16" | R_D17 -> "R_D17" | R_D18 -> "R_D18" | R_D19 -> "R_D19"
  | R_D20 -> "R_D20" | R_D21 -> "R_D21" | R_D22 -> "R_D22" | R_D23 -> "R_D23"
  | R_D24 -> "R_D24" | R_D25 -> "R_D25" | R_D26 -> "R_D26" | R_D27 -> "R_D27"
  | R_D28 -> "R_D28" | R_D29 -> "R_D29" | R_D30 -> "R_D30" | R_D31 -> "R_D31"
  | R_CC -> "R_CC" | R_NF -> "R_NF" | R_VF -> "R_VF" | R_QFLAG32 -> "R_QFLAG32"
  | R_GEFLAG0 -> "R_GEFLAG0" | R_GEFLAG1 -> "R_GEFLAG1"
  | R_GEFLAG2 -> "R_GEFLAG2" | R_GEFLAG3 -> "R_GEFLAG3"
  | R_TISTART -> "R_TISTART" | R_TILEN -> "R_TILEN"
  | R_NRADDR -> "R_NRADDR"
  | R_FPSCR -> "R_FPSCR" | R_TPIDRURO -> "R_TPIDRURO"
  | R_ITSTATE -> "R_ITSTATE"

let regstr_to_reg s = match s with
  | "R_EBP" -> R_EBP | "R_ESP" -> R_ESP | "R_ESI" -> R_ESI
  | "R_EDI" -> R_EDI | "R_EIP" -> R_EIP | "R_EAX" -> R_EAX | "R_EBX" -> R_EBX
  | "R_ECX" -> R_ECX | "R_EDX" -> R_EDX
  | "R_RBP" -> R_RBP | "R_RSP" -> R_RSP | "R_RSI" -> R_RSI
  | "R_RDI" -> R_RDI | "R_RIP" -> R_RIP | "R_RAX" -> R_RAX | "R_RBX" -> R_RBX
  | "R_RCX" -> R_RCX | "R_RDX" -> R_RDX
  | "R_R8" -> R_R8 | "R_R9" -> R_R9 | "R_R10" -> R_R10 | "R_R11" -> R_R11
  | "R_R12" -> R_R12 | "R_R13" -> R_R13 | "R_R14" -> R_R14 | "R_R15" -> R_R15
  | "R_RFLAGSREST" -> R_RFLAGSREST
  | "R_FS_BASE" -> R_FS_BASE | "R_GS_BASE" -> R_GS_BASE
  | "EFLAGSREST" -> EFLAGSREST | "R_CF" -> R_CF | "R_PF" -> R_PF
  | "R_AF" -> R_AF| "R_ZF" -> R_ZF | "R_SF" -> R_SF | "R_OF" -> R_OF
  | "R_CC_OP" -> R_CC_OP | "R_CC_DEP1" -> R_CC_DEP1
  | "R_CC_DEP2" -> R_CC_DEP2 | "R_CC_NDEP" -> R_CC_NDEP
  | "R_DFLAG" -> R_DFLAG | "R_IDFLAG" -> R_IDFLAG | "R_ACFLAG" -> R_ACFLAG
  | "R_EMWARN" -> R_EMWARN | "R_EMNOTE" -> R_EMNOTE
  | "R_LDT" -> R_LDT | "R_GDT" -> R_GDT | "R_CS" -> R_CS | "R_DS" -> R_DS
  | "R_ES" -> R_ES | "R_FS" -> R_FS | "R_GS" -> R_GS| "R_SS" -> R_SS
  | "R_FTOP" -> R_FTOP | "R_FPROUND" -> R_FPROUND | "R_FC3210"  -> R_FC3210
  | "R_FPREG0" -> R_FPREG0 | "R_FPREG1" -> R_FPREG1
  | "R_FPREG2" -> R_FPREG2 | "R_FPREG3" -> R_FPREG3
  | "R_FPREG4" -> R_FPREG4 | "R_FPREG5" -> R_FPREG5
  | "R_FPREG6" -> R_FPREG6 | "R_FPREG7" -> R_FPREG7
  | "R_FPTAG0" -> R_FPTAG0 | "R_FPTAG1" -> R_FPTAG1
  | "R_FPTAG2" -> R_FPTAG2 | "R_FPTAG3" -> R_FPTAG3
  | "R_FPTAG4" -> R_FPTAG4 | "R_FPTAG5" -> R_FPTAG5
  | "R_FPTAG6" -> R_FPTAG6 | "R_FPTAG7" -> R_FPTAG7
  | "R_SSEROUND" -> R_SSEROUND | "R_IP_AT_SYSCALL" -> R_IP_AT_SYSCALL
  | "R_XMM0L" -> R_XMM0L | "R_XMM0H" -> R_XMM0H
  | "R_XMM1L" -> R_XMM1L | "R_XMM1H" -> R_XMM1H
  | "R_XMM2L" -> R_XMM2L | "R_XMM2H" -> R_XMM2H
  | "R_XMM3L" -> R_XMM3L | "R_XMM3H" -> R_XMM3H
  | "R_XMM4L" -> R_XMM4L | "R_XMM4H" -> R_XMM4H
  | "R_XMM5L" -> R_XMM5L | "R_XMM5H" -> R_XMM5H
  | "R_XMM6L" -> R_XMM6L | "R_XMM6H" -> R_XMM6H
  | "R_XMM7L" -> R_XMM7L | "R_XMM7H" -> R_XMM7H
  | "R_YMM0_0" -> R_YMM0_0 | "R_YMM0_1" -> R_YMM0_1
  | "R_YMM0_2" -> R_YMM0_2 | "R_YMM0_3" -> R_YMM0_3
  | "R_YMM1_0" -> R_YMM1_0 | "R_YMM1_1" -> R_YMM1_1
  | "R_YMM1_2" -> R_YMM1_2 | "R_YMM1_3" -> R_YMM1_3
  | "R_YMM2_0" -> R_YMM2_0 | "R_YMM2_1" -> R_YMM2_1
  | "R_YMM2_2" -> R_YMM2_2 | "R_YMM2_3" -> R_YMM2_3
  | "R_YMM3_0" -> R_YMM3_0 | "R_YMM3_1" -> R_YMM3_1
  | "R_YMM3_2" -> R_YMM3_2 | "R_YMM3_3" -> R_YMM3_3
  | "R_YMM4_0" -> R_YMM4_0 | "R_YMM4_1" -> R_YMM4_1
  | "R_YMM4_2" -> R_YMM4_2 | "R_YMM4_3" -> R_YMM4_3
  | "R_YMM5_0" -> R_YMM5_0 | "R_YMM5_1" -> R_YMM5_1
  | "R_YMM5_2" -> R_YMM5_2 | "R_YMM5_3" -> R_YMM5_3
  | "R_YMM6_0" -> R_YMM6_0 | "R_YMM6_1" -> R_YMM6_1
  | "R_YMM6_2" -> R_YMM6_2 | "R_YMM6_3" -> R_YMM6_3
  | "R_YMM7_0" -> R_YMM7_0 | "R_YMM7_1" -> R_YMM7_1
  | "R_YMM7_2" -> R_YMM7_2 | "R_YMM7_3" -> R_YMM7_3
  | "R_YMM8_0" -> R_YMM8_0 | "R_YMM8_1" -> R_YMM8_1
  | "R_YMM8_2" -> R_YMM8_2 | "R_YMM8_3" -> R_YMM8_3
  | "R_YMM9_0" -> R_YMM9_0 | "R_YMM9_1" -> R_YMM9_1
  | "R_YMM9_2" -> R_YMM9_2 | "R_YMM9_3" -> R_YMM9_3
  | "R_YMM10_0" -> R_YMM10_0 | "R_YMM10_1" -> R_YMM10_1
  | "R_YMM10_2" -> R_YMM10_2 | "R_YMM10_3" -> R_YMM10_3
  | "R_YMM11_0" -> R_YMM11_0 | "R_YMM11_1" -> R_YMM11_1
  | "R_YMM11_2" -> R_YMM11_2 | "R_YMM11_3" -> R_YMM11_3
  | "R_YMM12_0" -> R_YMM12_0 | "R_YMM12_1" -> R_YMM12_1
  | "R_YMM12_2" -> R_YMM12_2 | "R_YMM12_3" -> R_YMM12_3
  | "R_YMM13_0" -> R_YMM13_0 | "R_YMM13_1" -> R_YMM13_1
  | "R_YMM13_2" -> R_YMM13_2 | "R_YMM13_3" -> R_YMM13_3
  | "R_YMM14_0" -> R_YMM14_0 | "R_YMM14_1" -> R_YMM14_1
  | "R_YMM14_2" -> R_YMM14_2 | "R_YMM14_3" -> R_YMM14_3
  | "R_YMM15_0" -> R_YMM15_0 | "R_YMM15_1" -> R_YMM15_1
  | "R_YMM15_2" -> R_YMM15_2 | "R_YMM15_3" -> R_YMM15_3
  | "R0"  ->  R0 | "R1"  ->  R1 |  "R2" ->  R2 | "R3"  -> R3
  | "R4"  ->  R4 | "R5"  ->  R5 |  "R6" ->  R6 | "R7"  -> R7
  | "R8"  ->  R8 | "R9"  ->  R9 | "R10" -> R10 | "R11" -> R11
  | "R12" -> R12 | "R13" -> R13 | "R14" -> R14 | "R15" -> R15
  | "R15T" -> R15T
  | "R_D0"  -> R_D0  | "R_D1"  -> R_D1  | "R_D2"  -> R_D2  | "R_D3"  -> R_D3
  | "R_D4"  -> R_D4  | "R_D5"  -> R_D5  | "R_D6"  -> R_D6  | "R_D7"  -> R_D7
  | "R_D8"  -> R_D8  | "R_D9"  -> R_D9  | "R_D10" -> R_D10 | "R_D11" -> R_D11
  | "R_D12" -> R_D12 | "R_D13" -> R_D13 | "R_D14" -> R_D14 | "R_D15" -> R_D15
  | "R_D16" -> R_D16 | "R_D17" -> R_D17 | "R_D18" -> R_D18 | "R_D19" -> R_D19
  | "R_D20" -> R_D20 | "R_D21" -> R_D21 | "R_D22" -> R_D22 | "R_D23" -> R_D23
  | "R_D24" -> R_D24 | "R_D25" -> R_D25 | "R_D26" -> R_D26 | "R_D27" -> R_D27
  | "R_D28" -> R_D28 | "R_D29" -> R_D29 | "R_D30" -> R_D30 | "R_D31" -> R_D31
  | "R_CC" -> R_CC | "R_NF" -> R_NF | "R_VF" -> R_VF | "R_QFLAG32" -> R_QFLAG32
  | "R_GEFLAG0" -> R_GEFLAG0 | "R_GEFLAG1" -> R_GEFLAG1
  | "R_GEFLAG2" -> R_GEFLAG2 | "R_GEFLAG3" -> R_GEFLAG3
  | "R_TISTART" -> R_TISTART | "R_TILEN" -> R_TILEN
  | "R_NRADDR" -> R_NRADDR
  | "R_FPSCR" -> R_FPSCR | "R_TPIDRURO" -> R_TPIDRURO
  | "R_ITSTATE" -> R_ITSTATE
  | _ -> failwith ("Unrecognized register name " ^ s)

class virtual fragment_machine = object
  method virtual get_depth : int
  method virtual set_pointer_management : Pointer_management.pointer_management -> unit
  method virtual get_pointer_management : unit -> Pointer_management.pointer_management option
  method virtual init_prog : Vine.program -> unit
  method virtual set_frag : Vine.program -> unit
  method virtual concretize_misc : unit
  method virtual add_extra_eip_hook :
      (fragment_machine -> int64 -> unit) -> unit
  method virtual add_range_opt : string -> bool ref -> unit
  method virtual eip_hook : int64 -> unit
  method virtual get_eip : int64
  method virtual set_eip : int64 -> unit
  method virtual run_eip_hooks : unit
  method virtual get_esp : int64
  method virtual jump_hook : string -> int64 -> int64 -> unit
  method virtual run_jump_hooks : string -> int64 -> int64 -> unit
  
  method virtual set_cjmp_heuristic :
    (int64 -> int64 -> int64 -> float -> bool option -> bool option) -> unit

  method virtual on_missing_zero : unit
  method virtual on_missing_random : unit
  method virtual on_missing_symbol : unit

  method virtual make_regs_zero : unit
  method virtual make_regs_symbolic : unit
  method virtual load_x86_user_regs : Temu_state.userRegs -> unit
  method virtual print_regs : unit
  method virtual printable_word_reg : register_name -> string
  method virtual printable_long_reg : register_name -> string

  method virtual store_byte_conc  : ?prov:Interval_tree.provenance -> int64 -> int   -> unit
  method virtual store_short_conc : ?prov:Interval_tree.provenance -> int64 -> int   -> unit
  method virtual store_word_conc  : ?prov:Interval_tree.provenance -> int64 -> int64 -> unit
  method virtual store_long_conc  : ?prov:Interval_tree.provenance -> int64 -> int64 -> unit

  method virtual store_page_conc  : int64 -> string -> unit

  method virtual load_byte_conc  : int64 -> int
  method virtual load_short_conc : int64 -> int
  method virtual load_word_conc  : int64 -> int64
  method virtual load_long_conc  : int64 -> int64

  method virtual load_byte_concolic  : int64 -> int
  method virtual load_short_concolic : int64 -> int
  method virtual load_word_concolic  : int64 -> int64
  method virtual load_long_concolic  : int64 -> int64

  method virtual started_symbolic : bool
  method virtual maybe_start_symbolic : (unit -> unit) -> unit
  method virtual start_symbolic : unit

  method virtual finish_fuzz : string -> unit
  method virtual unfinish_fuzz : string -> unit
  method virtual finish_reasons : string list

  method virtual add_event_detail : string -> Yojson.Safe.json -> unit
  method virtual get_event_details : (string, Yojson.Safe.json) Hashtbl.t
  method virtual get_event_history : (string * Yojson.Safe.json) list
  method virtual finalize_event : unit

  method virtual make_snap : unit -> unit
  method virtual reset : unit -> unit

  method virtual add_special_handler : special_handler -> unit
  method virtual add_universal_special_handler : special_handler -> unit
  method virtual special_handlers_state_json : Yojson.Safe.json

  method virtual get_bit_var   : register_name -> int
  method virtual get_byte_var  : register_name -> int
  method virtual get_short_var : register_name -> int
  method virtual get_word_var  : register_name -> int64
  method virtual get_long_var  : register_name -> int64

  method virtual get_bit_var_concolic   : register_name -> int
  method virtual get_byte_var_concolic  : register_name -> int
  method virtual get_short_var_concolic : register_name -> int
  method virtual get_word_var_concolic  : register_name -> int64
  method virtual get_long_var_concolic  : register_name -> int64

  method virtual set_bit_var   : register_name -> int   -> unit
  method virtual set_byte_var  : register_name -> int   -> unit
  method virtual set_short_var : register_name -> int   -> unit
  method virtual set_word_var  : register_name -> int64 -> unit
  method virtual set_long_var  : register_name -> int64 -> unit

  method virtual set_word_var_low_short   : register_name -> int -> unit
  method virtual set_word_var_low_byte    : register_name -> int -> unit
  method virtual set_word_var_second_byte : register_name -> int -> unit

  method virtual set_word_reg_symbolic : register_name -> string -> unit
  method virtual set_word_reg_concolic :
    register_name -> string -> int64 -> unit
  method virtual set_word_reg_fresh_symbolic : register_name -> string
    -> string
  method virtual set_reg_fresh_region : register_name -> string -> unit

  method virtual set_long_reg_symbolic : register_name -> string -> unit
  method virtual set_long_reg_fresh_symbolic : register_name -> string
    -> string

  method virtual run_sl : (string -> bool) -> Vine.stmt list -> string
		  
  method virtual run : unit -> string
  method virtual run_to_jump : unit -> string
  method virtual fake_call_to_from : int64 -> int64 -> Vine.stmt list
  method virtual disasm_insn_at : int64 -> string

  method virtual measure_mem_size : int * int * int
  method virtual measure_form_man_size : int * int
  method virtual measure_dt_size : int
  method virtual measure_size : int * int

  method virtual store_byte_idx : int64 -> int -> int -> unit

  method virtual store_str : int64 -> int64 -> string -> unit

  method virtual populate_symbolic_region :
    ?prov:Interval_tree.provenance -> string -> int -> int64 -> int -> Vine.exp array
  method virtual make_symbolic_region : int64 -> int -> unit

  method virtual store_symbolic_cstr : int64 -> int -> bool -> bool -> unit
  method virtual store_concolic_cstr : int64 -> string -> bool -> unit
  method virtual populate_concolic_string :
      ?prov:Interval_tree.provenance -> string -> int -> int64 -> string -> unit

  method virtual store_symbolic_wcstr : int64 -> int -> unit

  method virtual store_symbolic_byte  : ?prov:Interval_tree.provenance -> int64 -> string -> unit
  method virtual store_symbolic_short : ?prov:Interval_tree.provenance -> int64 -> string -> unit
  method virtual store_symbolic_word  : ?prov:Interval_tree.provenance -> int64 -> string -> unit
  method virtual store_symbolic_long  : ?prov:Interval_tree.provenance -> int64 -> string -> unit

  method virtual store_concolic_mem_byte : ?prov:Interval_tree.provenance -> int64 -> string -> int64 -> int -> unit

  method virtual store_concolic_byte  : ?prov:Interval_tree.provenance -> int64 -> string -> int   -> unit
  method virtual store_concolic_short : ?prov:Interval_tree.provenance -> int64 -> string -> int   -> unit
  method virtual store_concolic_word  : ?prov:Interval_tree.provenance -> int64 -> string -> int64 -> unit
  method virtual store_concolic_long  : ?prov:Interval_tree.provenance -> int64 -> string -> int64 -> unit

  method virtual set_reg_conc_bytes : register_name 
    -> (int option array) -> unit
  method virtual set_reg_concolic_mem_bytes : register_name 
    -> ((string * int64 * int) option array) -> unit

  method virtual store_concolic_exp : int64 -> V.exp ->
    (string * int) list -> (string * int) list ->
    (string * int64) list -> (string * int64) list -> unit
  method virtual set_word_reg_concolic_exp : register_name -> V.exp ->
    (string * int) list -> (string * int) list ->
    (string * int64) list -> (string * int64) list -> unit

  method virtual mem_byte_has_loop_var  : int64 -> bool
  method virtual mem_short_has_loop_var : int64 -> bool
  method virtual mem_word_has_loop_var  : int64 -> bool
  method virtual mem_long_has_loop_var  : int64 -> bool
  method virtual word_reg_has_loop_var : register_name -> bool

  method virtual parse_symbolic_expr : string -> Vine.exp

  method virtual store_cstr : int64 -> int64 -> string -> unit

  method virtual read_buf : int64 -> int -> char array

  method virtual read_cstr : int64 -> string

  method virtual zero_fill : int64 -> int -> unit

  method virtual print_backtrace : unit

  method virtual eval_expr_to_int64 : Vine.exp -> int64
      
  method virtual eval_expr_to_symbolic_expr : Vine.exp -> Vine.exp

  method virtual eval_expr_from_ce : Query_engine.sat_assign -> Vine.exp -> int64

  method virtual watchpoint : unit

  method virtual mem_val_as_string : int64 -> Vine.typ -> string

  method virtual get_path_cond : Vine.exp list

  method virtual set_query_engine : Query_engine.query_engine -> unit

  method virtual query_with_path_cond : Vine.exp -> bool
    -> (bool * Query_engine.sat_assign)

  method virtual match_input_var : string -> int option

  method virtual print_tree : out_channel -> unit

  method virtual set_iter_seed : int -> unit

  method virtual random_byte : int

  method virtual random_word : int64

  method virtual finish_path : bool

  method virtual after_exploration : unit

  method virtual make_x86_segtables_symbolic : unit
  method virtual store_word_special_region :
    register_name -> int64 -> int64 -> unit

  method virtual get_word_var_concretize :
    register_name -> bool -> string -> int64

  method virtual get_long_var_concretize :
    register_name -> bool -> string -> int64

  method virtual load_byte_concretize  : int64 -> bool -> string -> int
  method virtual load_short_concretize : int64 -> bool -> string -> int
  method virtual load_word_concretize  : int64 -> bool -> string -> int64
  method virtual load_long_concretize  : int64 -> bool -> string -> int64

  method virtual make_sink_region : string -> int64 -> unit

  method virtual add_extra_store_hook : (int64 -> int -> unit) -> unit
  method virtual run_store_hooks  : int64 -> int -> unit
  method virtual note_first_branch : unit
  method virtual before_first_branch : bool
  method virtual get_start_eip : int64
  method virtual set_start_eip : int64 -> unit

  method virtual schedule_proc : unit
  method virtual maybe_switch_proc : int64 -> int64 option
  method virtual alloc_proc : (unit -> unit) -> unit
end

module FragmentMachineFunctor =
  functor (D : DOMAIN) ->
struct
  module GM = GranularMemoryFunctor(D)
  module FormMan = FormulaManagerFunctor(D)

  let change_some_short_bytes form_man d bytes construct =
    g_assert(Array.length bytes = 2) 100 "Fragment_machine.change_some_short_bytes";
    let select old = function
      | None -> old
      | Some x -> construct x
    in
    let o0 = D.extract_8_from_16 d 0 and
	o1 = D.extract_8_from_16 d 1 in
    let b0 = select o0 bytes.(0) and
	b1 = select o1 bytes.(1) in
      form_man#simplify16 (D.reassemble16 b0 b1)

  let change_some_word_bytes form_man d bytes construct =
    g_assert(Array.length bytes = 4) 100 "Fragment_machine.change_some_word_bytes";
    let select old = function
      | None -> old
      | Some x -> construct x
    in
    let o0 = D.extract_8_from_32 d 0 and
	o1 = D.extract_8_from_32 d 1 and
	o2 = D.extract_8_from_32 d 2 and
	o3 = D.extract_8_from_32 d 3 in
    let b0 = select o0 bytes.(0) and
	b1 = select o1 bytes.(1) and
	b2 = select o2 bytes.(2) and
	b3 = select o3 bytes.(3) in
      form_man#simplify32
	(D.reassemble32 (D.reassemble16 b0 b1) (D.reassemble16 b2 b3))

  let change_some_long_bytes form_man d bytes construct =
    g_assert(Array.length bytes = 8) 100 "Fragment_machine.change_some_long_bytes";
    let select old = function
      | None -> old
      | Some x -> construct x
    in
    let o0 = D.extract_8_from_32 d 0 and
	o1 = D.extract_8_from_32 d 1 and
	o2 = D.extract_8_from_32 d 2 and
	o3 = D.extract_8_from_32 d 3 and
	o4 = D.extract_8_from_32 d 4 and
	o5 = D.extract_8_from_32 d 5 and
	o6 = D.extract_8_from_32 d 6 and
	o7 = D.extract_8_from_32 d 7 in
    let b0 = select o0 bytes.(0) and
	b1 = select o1 bytes.(1) and
	b2 = select o2 bytes.(2) and
	b3 = select o3 bytes.(3) and
	b4 = select o4 bytes.(4) and
	b5 = select o5 bytes.(5) and
	b6 = select o6 bytes.(6) and
	b7 = select o7 bytes.(7) in
      form_man#simplify64
	(D.reassemble64
	   (D.reassemble32 (D.reassemble16 b0 b1) (D.reassemble16 b2 b3))
	   (D.reassemble32 (D.reassemble16 b4 b5) (D.reassemble16 b6 b7)))

  class frag_machine = object(self)	
    val mutable mem = (new GM.granular_second_snapshot_memory
			 (new GM.granular_snapshot_memory
			    (new GM.concrete_maybe_adaptor_memory
			       (new string_maybe_memory))
			    (new GM.granular_hash_memory))
			 (new GM.granular_hash_memory))

    val form_man = new FormMan.formula_manager
    method get_form_man = form_man

    val mutable reg_store = V.VarHash.create 100
    val reg_to_var = Hashtbl.create 100
    val temps = V.VarHash.create 100
				
    val mutable mem_var = V.newvar "mem" (V.TMem(V.REG_32, V.Little))
    val mutable frag = ([], [])
    val mutable insns = []

    val mutable snap = (V.VarHash.create 1, V.VarHash.create 1)

    val mutable before_first_branch_flag = true
    (* we want to ask for dt depth from other fragment machines in
       log_fuzz_restart in exec_fuzzloop, but didn't want to expose the
       decsion tree in any way.  Instead, we just return a nonsense value as
       frag_machine doesn't know how deep it is, but needs to be
       non-virtual. JTT *)
    method get_depth = ~-1
    method note_first_branch = before_first_branch_flag <- false
    method before_first_branch = before_first_branch_flag

    method private concretize8 base_addr offset =
      D.to_concrete_8 (mem#load_byte
			 (Int64.add base_addr
			    (Int64.of_int offset)))

    (* Note that this is both mutable and a ref. The mutability comes
       from it switching when we switch processes. The ref is so that
       the copy currently in use and the copy saved in the proc_list
       can be updated in sync.
    *)
    val mutable special_handler_list_ref = ref ([] : #special_handler list)

    val mutable proc_list = []
    initializer proc_list <- [mem, reg_store, special_handler_list_ref]
    val mutable cur_pid = 0

    method private switch_proc pid =
      g_assert(pid < List.length proc_list) 50 "FM.switch_proc";
      cur_pid <- pid;
      let (mem', reg_store', shlr') = List.nth proc_list pid in
	mem <- mem';
	reg_store <- reg_store';
	special_handler_list_ref <- shlr'

    val mutable next_pid = None

    method schedule_proc =
      let pid' = (cur_pid + 1) mod (List.length proc_list) in
	next_pid <- Some pid'

    method maybe_switch_proc old_eip =
      match next_pid with
	| Some pid' ->
	    next_pid <- None;
	    self#set_eip old_eip;
	    self#switch_proc pid';
	    Some self#get_eip
	| None -> None

    method alloc_proc fn =
      let mem' = (new GM.granular_second_snapshot_memory
		    (new GM.granular_snapshot_memory
		       (new GM.concrete_maybe_adaptor_memory
			  (new string_maybe_memory))
		       (new GM.granular_hash_memory))
		    (new GM.granular_hash_memory)) and
	  reg_store' = V.VarHash.create 100
      in
	V.VarHash.iter
	  (fun k _ -> V.VarHash.replace reg_store' k (D.uninit))
	  reg_store;
	proc_list <- proc_list @ [(mem', reg_store', ref [])];
	let new_pid = (List.length proc_list) - 1 and
	    old_pid = cur_pid
	in
	  self#switch_proc new_pid;
	  fn ();
	  self#switch_proc old_pid

    method init_prog (dl, sl) =
      let add_reg ((n,s,t) as v) =
	if s = "mem"
	then mem_var <- v
	else
	  (V.VarHash.add reg_store v (D.uninit);
	   Hashtbl.add reg_to_var (regstr_to_reg s) v)
      in
	List.iter add_reg dl;
	self#set_frag (dl, sl);
	let result = self#run () in
	  match result with
	    | "fallthrough" -> ()
	    | _ -> failwith "Initial program should fall through"

    val mutable loop_cnt = 0L
    method get_loop_cnt = loop_cnt

    val mutable pm = None

    method set_pointer_management ptrmng =
      pm <- Some ptrmng;
      mem#set_pointer_management ptrmng

    method get_pointer_management () =
      pm

    method set_frag (dl, sl) =
      frag <- (dl, sl);
      V.VarHash.clear temps;
      loop_cnt <- 0L;
      self#concretize_misc;
      insns <- sl

    method concretize_misc = ()

    val mutable extra_store_hooks = []

    method add_extra_store_hook f = 
	extra_store_hooks <- f :: extra_store_hooks
	
    method run_store_hooks s_addr size =
	let apply_store_hook fn =
		(fn s_addr size) in
	List.iter apply_store_hook extra_store_hooks	 
    	
    val mutable extra_eip_hooks = []

    method add_extra_eip_hook f =
      extra_eip_hooks <- f :: extra_eip_hooks

    val unique_eips = Hashtbl.create 1001

    val mutable deferred_start_symbolic = None

    val mutable insn_count = 0L
    val mutable event_count = 0

    val event_details = Hashtbl.create 11

    (* This replicates the old behavior where information about
       different events was combined. Ideally we'll remove it later. *)
    val merged_event_details = Hashtbl.create 21

    method add_event_detail k v =
      Hashtbl.replace event_details k v;
      Hashtbl.replace merged_event_details k v

    val mutable event_history = []

    method get_event_history : (string * Yojson.Safe.json) list =
      let rec nth_head n l = match (n, l) with
	| (_, []) -> []
	| (0, _) -> []
	| (n, f :: r) -> f :: (nth_head (n - 1) r)
      in
      let full_length = List.length event_history in
	if full_length > 1000 then
	  Printf.eprintf "Event history has %d entries, only returning 1000\n"
	    full_length;
	List.rev (nth_head 1000 event_history)

    method private event_to_history eip =
      let hash_to_assoc h = 
	Hashtbl.fold (fun k v l -> (k, v) :: l) h []
      in
      let json_addr i64 = `String (Printf.sprintf "0x%08Lx" i64)
      in
	if (Hashtbl.length event_details) != 0 then
	  let eeip = ("event-eip", json_addr eip) in
          let entry = ((Printf.sprintf "%Ld_%d" insn_count event_count),
		       `Assoc (eeip :: (hash_to_assoc event_details)))
	  in
	    if event_count < 100 then
              event_history <- entry :: event_history
	    else if event_count = 100 then
	      Printf.eprintf
		"Throttling at 100 events from instruction %Ld (0x%08Lx)\n"
		insn_count eip

    method finalize_event =
      self#event_to_history self#get_eip;
      Hashtbl.clear event_details;
      event_count <- event_count + 1

    method get_event_details =
      self#event_to_history self#get_eip;
      merged_event_details

    val range_opts_tbl = Hashtbl.create 2

    method add_range_opt opt_str opt =
      Hashtbl.replace range_opts_tbl opt_str opt	

    method eip_hook eip =
      (* Shouldn't be needed; we instead simplify the registers when
	 writing to them: *)
      let apply_eip_hook fn =
	 (fn (self :> fragment_machine) eip) in
      (* self#simplify_regs; *)
       (match deferred_start_symbolic with
       | Some setup ->
	 deferred_start_symbolic <- None;
	 raise (StartSymbolic(eip, setup))
       | None -> ());
       if !opt_trace_registers then
	 self#print_regs;
       if !opt_trace_eip then
	 Printf.eprintf "EIP is 0x%08Lx\n" eip;
       insn_count <- Int64.succ insn_count;
       (if !opt_trace_unique_eips then
	   (if not (Hashtbl.mem unique_eips eip) then
	       (Printf.eprintf "Saw new EIP 0x%08Lx\n" eip;
		Hashtbl.add unique_eips eip ())));
      (* Libasmir.print_disasm_rawbytes Libasmir.Bfd_arch_i386 eip insn_bytes;
	 print_string "\n"; *)
<<<<<<< HEAD
      List.iter apply_eip_hook extra_eip_hooks;
      self#watchpoint;
      self#event_to_history eip;
      Hashtbl.clear event_details;
      event_count <- 0;
      ()
=======
      List.iter (fun fn -> (fn (self :> fragment_machine) eip))
	extra_eip_hooks;
      let control_range_opts opts_list range_val other_val =
	List.iter (
	  fun (opt_str, eip1, eip2) ->
	    let opt = Hashtbl.find range_opts_tbl opt_str in
	    if eip = eip1 then
	      opt := range_val
	    else if eip = eip2 then 
	      opt := other_val
	) opts_list in
      control_range_opts !opt_turn_opt_off_range false true;
      control_range_opts !opt_turn_opt_on_range true false;
      self#watchpoint
>>>>>>> 2827cc29

    method get_eip =
      match !opt_arch with
	| X86 -> self#get_word_var R_EIP
	| X64 -> self#get_long_var R_RIP
	| ARM -> self#get_word_var R15T

    method set_eip eip =
      match !opt_arch with
	| X86 -> self#set_word_var R_EIP eip
	| X64 -> self#set_long_var R_RIP eip
	| ARM -> self#set_word_var R15T eip

    method run_eip_hooks =
      self#eip_hook (self#get_eip)

    method get_esp =
      match !opt_arch with
	| X86 -> self#get_word_var R_ESP
	| X64 -> self#get_long_var R_RSP
	| ARM -> self#get_word_var R13

    val mutable call_stack = []

    method private trace_callstack last_insn last_eip eip =
      let rec is_sorted = function
	| (s1, _, _, _) :: (((s2, _, _, _) :: _) as rest) ->
	    if s1 < s2 then
	      is_sorted rest
	    else
	      false
	| [_]
	| []
	    -> true
      in
      let pop_callstack esp =
	while match call_stack with
	  | (old_esp, _, _, _) :: _ when old_esp < esp -> true
	  | _ -> false do
	      call_stack <- List.tl call_stack
	done
      in
      let get_retaddr esp =
	match !opt_arch with
	  | X86 -> self#load_word_conc esp
	  | X64 -> self#load_long_conc esp
	  | ARM -> self#get_word_var R14
      in
      let size = match !opt_arch with
	| X86 -> 4L
	| X64 -> 8L
	| ARM -> 4L
      in
      let kind =
	match !opt_arch with
	  | X86 | X64 ->
	      let s = last_insn ^ "        " in
		if (String.sub s 0 4) = "call" &&
		  (Int64.sub eip last_eip) <> 5L then
		    (* Call with a direct target right after the call
		       is essentially "push %eip", and usually used for PIC
		       setup instead of a real call. *)
		  "call"
		else if (String.sub s 0 3) = "ret" then
		  "return"
		else if (String.sub s 0 8) = "repz ret" then
		  (* "repz ret" is a weird historical synonym for "ret"
		     that was once faster on some processors in some cases *)
		  "return"
		else if (String.sub s 0 3) = "jmp" then
		  "unconditional jump"
		else if (String.sub s 0 1) = "j" then
		  "conditional jump"
		else
		  "not a jump"
	  | ARM ->
	      (* TODO: add similar parsing for ARM mnemonics *)
	      "not a jump"
      in
	match kind with
	  | "call" ->
	      let esp = self#get_esp in
	      let depth = List.length call_stack and
		  ret_addr = get_retaddr esp
	      in
		for i = 0 to depth - 1 do Printf.eprintf " " done;
		Printf.eprintf
		  "Call from 0x%08Lx to 0x%08Lx (return to 0x%08Lx)\n"
		  last_eip eip ret_addr;
		call_stack <- (esp, last_eip, eip, ret_addr) :: call_stack;
		(* If we had a command-line option for expensive sanity
		   checks, we could use it here. For now, just comment it
		   out: *)
		if false then
		  g_assert(is_sorted call_stack) 100 "Fragment_machine.trace_call_stack";
	  | "return" ->
	      let esp = self#get_esp in
		pop_callstack (Int64.sub esp size);
		if false then
		  g_assert(is_sorted call_stack) 100 "Fragment_machine.trace_call_stack";
		let depth = List.length call_stack in
		  for i = 0 to depth - 2 do Printf.eprintf " " done;
		  Printf.eprintf "Return from 0x%08Lx to 0x%08Lx\n"
		    last_eip eip;
		  pop_callstack esp;
		  if false then
		    g_assert(is_sorted call_stack) 100 "Fragment_machine.trace_call_stack";
	  | _ -> ()

    method jump_hook last_insn last_eip eip =
      (* I think this might be the right place to add the indirect table updates
	 JTT *)
      Indirect_target_logger.add last_eip eip;
      if !opt_trace_callstack then
	self#trace_callstack last_insn last_eip eip

    method run_jump_hooks last_insn last_eip eip =
      self#jump_hook last_insn last_eip eip

    method set_cjmp_heuristic
      (func:(int64 -> int64 -> int64 -> float -> bool option -> bool option))
      = ()

    method private on_missing_zero_m (m:GM.granular_memory) =
      let size_converter size _ =
	match size with
	| 8  -> D.from_concrete_8  0
	| 16 -> D.from_concrete_16 0
	| 32 -> D.from_concrete_32 0L
	| 64 -> D.from_concrete_64 0L
	| _ -> failwith "Bad size in on_missing_zero" in
      m#on_missing size_converter 

    method on_missing_zero =
      self#on_missing_zero_m (mem :> GM.granular_memory)

    method private on_missing_symbol_m (m:GM.granular_memory) name =
      let size_converter size addr =
	match size with
	| 8  -> form_man#fresh_symbolic_mem_8  name addr
	| 16 -> form_man#fresh_symbolic_mem_16 name addr
	| 32 -> form_man#fresh_symbolic_mem_32 name addr
	| 64 -> form_man#fresh_symbolic_mem_64 name addr
	| _ -> failwith "Bad size in on_missing_symbol" in
      m#on_missing size_converter

    method on_missing_symbol =
      self#on_missing_symbol_m (mem :> GM.granular_memory) "mem"

    method private make_x86_regs_zero =
      let reg r v =
	self#set_int_var (Hashtbl.find reg_to_var r) v
      in
	reg R_EAX (D.from_concrete_32 0x00000000L);
	reg R_EBX (D.from_concrete_32 0x00000000L);
	reg R_ECX (D.from_concrete_32 0x00000000L);
	reg R_EDX (D.from_concrete_32 0x00000000L);
	reg R_EBP (D.from_concrete_32 0x00000000L);
	reg R_ESP (D.from_concrete_32 0x00000000L);
	reg R_ESI (D.from_concrete_32 0x00000000L);
	reg R_EDI (D.from_concrete_32 0x00000000L);
	reg R_CS (D.from_concrete_16 0);
	reg R_DS (D.from_concrete_16 0);
	reg R_ES (D.from_concrete_16 0);
	reg R_FS (D.from_concrete_16 0);
	reg R_GS (D.from_concrete_16 0);
	reg R_PF (D.from_concrete_1 0);
	reg R_CF (D.from_concrete_1 0);
	reg R_AF (D.from_concrete_1 0);
	reg R_SF (D.from_concrete_1 0);
	reg R_OF (D.from_concrete_1 0);
	reg R_ZF (D.from_concrete_1 0);
	reg R_FTOP (D.from_concrete_32 0L);
	reg R_FC3210 (D.from_concrete_32 0L);
	reg R_FPREG0 (D.from_concrete_64 0L);
	reg R_FPREG1 (D.from_concrete_64 0L);
	reg R_FPREG2 (D.from_concrete_64 0L);
	reg R_FPREG3 (D.from_concrete_64 0L);
	reg R_FPREG4 (D.from_concrete_64 0L);
	reg R_FPREG5 (D.from_concrete_64 0L);
	reg R_FPREG6 (D.from_concrete_64 0L);
	reg R_FPREG7 (D.from_concrete_64 0L);
	reg R_FPTAG0 (D.from_concrete_8 0);
	reg R_FPTAG1 (D.from_concrete_8 0);
	reg R_FPTAG2 (D.from_concrete_8 0);
	reg R_FPTAG3 (D.from_concrete_8 0);
	reg R_FPTAG4 (D.from_concrete_8 0);
	reg R_FPTAG5 (D.from_concrete_8 0);
	reg R_FPTAG6 (D.from_concrete_8 0);
	reg R_FPTAG7 (D.from_concrete_8 0);
	reg EFLAGSREST (D.from_concrete_32 0L);
	reg R_LDT (D.from_concrete_32 0x00000000L);
	reg R_GDT (D.from_concrete_32 0x00000000L);
	reg R_DFLAG (D.from_concrete_32 1L);
	reg R_IDFLAG (D.from_concrete_32 0L);
	reg R_ACFLAG (D.from_concrete_32 0L);
	reg R_CC_OP   (D.from_concrete_32 0L);
	reg R_CC_DEP1 (D.from_concrete_32 0L);
	reg R_CC_DEP2 (D.from_concrete_32 0L);
	reg R_CC_NDEP (D.from_concrete_32 0L);
	reg R_FPROUND (D.from_concrete_32 0L); (* to nearest *)
	reg R_SSEROUND (D.from_concrete_32 0L); (* to nearest *)
	reg R_XMM0L (D.from_concrete_64 0L);
	reg R_XMM0H (D.from_concrete_64 0L);
	reg R_XMM1L (D.from_concrete_64 0L);
	reg R_XMM1H (D.from_concrete_64 0L);
	reg R_XMM2L (D.from_concrete_64 0L);
	reg R_XMM2H (D.from_concrete_64 0L);
	reg R_XMM3L (D.from_concrete_64 0L);
	reg R_XMM3H (D.from_concrete_64 0L);
	reg R_XMM4L (D.from_concrete_64 0L);
	reg R_XMM4H (D.from_concrete_64 0L);
	reg R_XMM5L (D.from_concrete_64 0L);
	reg R_XMM5H (D.from_concrete_64 0L);
	reg R_XMM6L (D.from_concrete_64 0L);
	reg R_XMM6H (D.from_concrete_64 0L);
	reg R_XMM7L (D.from_concrete_64 0L);
	reg R_XMM7H (D.from_concrete_64 0L);
	()

    method private make_x64_regs_zero =
      let reg r v =
	self#set_int_var (Hashtbl.find reg_to_var r) v
      in
	reg R_RAX (D.from_concrete_64 0x0000000000000000L);
	reg R_RBX (D.from_concrete_64 0x0000000000000000L);
	reg R_RCX (D.from_concrete_64 0x0000000000000000L);
	reg R_RDX (D.from_concrete_64 0x0000000000000000L);
	reg R_RBP (D.from_concrete_64 0x0000000000000000L);
	reg R_RSP (D.from_concrete_64 0x0000000000000000L);
	reg R_RSI (D.from_concrete_64 0x0000000000000000L);
	reg R_RDI (D.from_concrete_64 0x0000000000000000L);
	reg R_R8  (D.from_concrete_64 0x0000000000000000L);
	reg R_R9  (D.from_concrete_64 0x0000000000000000L);
	reg R_R10 (D.from_concrete_64 0x0000000000000000L);
	reg R_R11 (D.from_concrete_64 0x0000000000000000L);
	reg R_R12 (D.from_concrete_64 0x0000000000000000L);
	reg R_R13 (D.from_concrete_64 0x0000000000000000L);
	reg R_R14 (D.from_concrete_64 0x0000000000000000L);
	reg R_R15 (D.from_concrete_64 0x0000000000000000L);
	reg R_FS_BASE (D.from_concrete_64 0x0000000060000000L);
	reg R_GS_BASE (D.from_concrete_64 0x0000000061000000L);
	reg R_PF (D.from_concrete_1 0);
	reg R_CF (D.from_concrete_1 0);
	reg R_AF (D.from_concrete_1 0);
	reg R_SF (D.from_concrete_1 0);
	reg R_OF (D.from_concrete_1 0);
	reg R_ZF (D.from_concrete_1 0);
	reg R_FTOP (D.from_concrete_32 7L);
	reg R_FC3210 (D.from_concrete_32 0L);
	reg R_FPREG0 (D.from_concrete_64 0L);
	reg R_FPREG1 (D.from_concrete_64 0L);
	reg R_FPREG2 (D.from_concrete_64 0L);
	reg R_FPREG3 (D.from_concrete_64 0L);
	reg R_FPREG4 (D.from_concrete_64 0L);
	reg R_FPREG5 (D.from_concrete_64 0L);
	reg R_FPREG6 (D.from_concrete_64 0L);
	reg R_FPREG7 (D.from_concrete_64 0L);
	reg R_FPTAG0 (D.from_concrete_8 0);
	reg R_FPTAG1 (D.from_concrete_8 0);
	reg R_FPTAG2 (D.from_concrete_8 0);
	reg R_FPTAG3 (D.from_concrete_8 0);
	reg R_FPTAG4 (D.from_concrete_8 0);
	reg R_FPTAG5 (D.from_concrete_8 0);
	reg R_FPTAG6 (D.from_concrete_8 0);
	reg R_FPTAG7 (D.from_concrete_8 0);
	reg R_RFLAGSREST (D.from_concrete_64 0L);
	reg R_DFLAG (D.from_concrete_64 1L);
	reg R_IDFLAG (D.from_concrete_64 0L);
	reg R_ACFLAG (D.from_concrete_64 0L);
	reg R_CC_OP   (D.from_concrete_64 0L);
	reg R_CC_DEP1 (D.from_concrete_64 0L);
	reg R_CC_DEP2 (D.from_concrete_64 0L);
	reg R_CC_NDEP (D.from_concrete_64 0L);
	reg R_FPROUND (D.from_concrete_64 0L); (* to nearest *)
	reg R_YMM0_0 (D.from_concrete_64 0L);
	reg R_YMM0_1 (D.from_concrete_64 0L);
	reg R_YMM0_2 (D.from_concrete_64 0L);
	reg R_YMM0_3 (D.from_concrete_64 0L);
	reg R_YMM1_0 (D.from_concrete_64 0L);
	reg R_YMM1_1 (D.from_concrete_64 0L);
	reg R_YMM1_2 (D.from_concrete_64 0L);
	reg R_YMM1_3 (D.from_concrete_64 0L);
	reg R_YMM2_0 (D.from_concrete_64 0L);
	reg R_YMM2_1 (D.from_concrete_64 0L);
	reg R_YMM2_2 (D.from_concrete_64 0L);
	reg R_YMM2_3 (D.from_concrete_64 0L);
	reg R_YMM3_0 (D.from_concrete_64 0L);
	reg R_YMM3_1 (D.from_concrete_64 0L);
	reg R_YMM3_2 (D.from_concrete_64 0L);
	reg R_YMM3_3 (D.from_concrete_64 0L);
	reg R_YMM4_0 (D.from_concrete_64 0L);
	reg R_YMM4_1 (D.from_concrete_64 0L);
	reg R_YMM4_2 (D.from_concrete_64 0L);
	reg R_YMM4_3 (D.from_concrete_64 0L);
	reg R_YMM5_0 (D.from_concrete_64 0L);
	reg R_YMM5_1 (D.from_concrete_64 0L);
	reg R_YMM5_2 (D.from_concrete_64 0L);
	reg R_YMM5_3 (D.from_concrete_64 0L);
	reg R_YMM6_0 (D.from_concrete_64 0L);
	reg R_YMM6_1 (D.from_concrete_64 0L);
	reg R_YMM6_2 (D.from_concrete_64 0L);
	reg R_YMM6_3 (D.from_concrete_64 0L);
	reg R_YMM7_0 (D.from_concrete_64 0L);
	reg R_YMM7_1 (D.from_concrete_64 0L);
	reg R_YMM7_2 (D.from_concrete_64 0L);
	reg R_YMM7_3 (D.from_concrete_64 0L);
	reg R_YMM8_0 (D.from_concrete_64 0L);
	reg R_YMM8_1 (D.from_concrete_64 0L);
	reg R_YMM8_2 (D.from_concrete_64 0L);
	reg R_YMM8_3 (D.from_concrete_64 0L);
	reg R_YMM9_0 (D.from_concrete_64 0L);
	reg R_YMM9_1 (D.from_concrete_64 0L);
	reg R_YMM9_2 (D.from_concrete_64 0L);
	reg R_YMM9_3 (D.from_concrete_64 0L);
	reg R_YMM10_0 (D.from_concrete_64 0L);
	reg R_YMM10_1 (D.from_concrete_64 0L);
	reg R_YMM10_2 (D.from_concrete_64 0L);
	reg R_YMM10_3 (D.from_concrete_64 0L);
	reg R_YMM11_0 (D.from_concrete_64 0L);
	reg R_YMM11_1 (D.from_concrete_64 0L);
	reg R_YMM11_2 (D.from_concrete_64 0L);
	reg R_YMM11_3 (D.from_concrete_64 0L);
	reg R_YMM12_0 (D.from_concrete_64 0L);
	reg R_YMM12_1 (D.from_concrete_64 0L);
	reg R_YMM12_2 (D.from_concrete_64 0L);
	reg R_YMM12_3 (D.from_concrete_64 0L);
	reg R_YMM13_0 (D.from_concrete_64 0L);
	reg R_YMM13_1 (D.from_concrete_64 0L);
	reg R_YMM13_2 (D.from_concrete_64 0L);
	reg R_YMM13_3 (D.from_concrete_64 0L);
	reg R_YMM14_0 (D.from_concrete_64 0L);
	reg R_YMM14_1 (D.from_concrete_64 0L);
	reg R_YMM14_2 (D.from_concrete_64 0L);
	reg R_YMM14_3 (D.from_concrete_64 0L);
	reg R_YMM15_0 (D.from_concrete_64 0L);
	reg R_YMM15_1 (D.from_concrete_64 0L);
	reg R_YMM15_2 (D.from_concrete_64 0L);
	reg R_YMM15_3 (D.from_concrete_64 0L);
	reg R_SSEROUND (D.from_concrete_64 0L); (* to nearest *)
	()

    method private make_arm_regs_zero =
      let reg r v =
	self#set_int_var (Hashtbl.find reg_to_var r) v
      in
	reg R0   (D.from_concrete_32 0x00000000L);
	reg R1   (D.from_concrete_32 0x00000000L);
	reg R2   (D.from_concrete_32 0x00000000L);
	reg R3   (D.from_concrete_32 0x00000000L);
	reg R4   (D.from_concrete_32 0x00000000L);
	reg R5   (D.from_concrete_32 0x00000000L);
	reg R6   (D.from_concrete_32 0x00000000L);
	reg R7   (D.from_concrete_32 0x00000000L);
	reg R8   (D.from_concrete_32 0x00000000L);
	reg R9   (D.from_concrete_32 0x00000000L);
	reg R10  (D.from_concrete_32 0x00000000L);
	reg R11  (D.from_concrete_32 0x00000000L);
	reg R12  (D.from_concrete_32 0x00000000L);
	reg R13  (D.from_concrete_32 0x00000000L);
	reg R14  (D.from_concrete_32 0x00000000L);
	reg R15T (D.from_concrete_32 0x00000000L);
        reg R_D0  (D.from_concrete_64 0x0L);
        reg R_D1  (D.from_concrete_64 0x0L);
        reg R_D2  (D.from_concrete_64 0x0L);
        reg R_D3  (D.from_concrete_64 0x0L);
        reg R_D4  (D.from_concrete_64 0x0L);
        reg R_D5  (D.from_concrete_64 0x0L);
        reg R_D6  (D.from_concrete_64 0x0L);
        reg R_D7  (D.from_concrete_64 0x0L);
        reg R_D8  (D.from_concrete_64 0x0L);
        reg R_D9  (D.from_concrete_64 0x0L);
        reg R_D10 (D.from_concrete_64 0x0L);
        reg R_D11 (D.from_concrete_64 0x0L);
        reg R_D12 (D.from_concrete_64 0x0L);
        reg R_D13 (D.from_concrete_64 0x0L);
        reg R_D14 (D.from_concrete_64 0x0L);
        reg R_D15 (D.from_concrete_64 0x0L);
        reg R_D16 (D.from_concrete_64 0x0L);
        reg R_D17 (D.from_concrete_64 0x0L);
        reg R_D18 (D.from_concrete_64 0x0L);
        reg R_D19 (D.from_concrete_64 0x0L);
        reg R_D20 (D.from_concrete_64 0x0L);
        reg R_D21 (D.from_concrete_64 0x0L);
        reg R_D22 (D.from_concrete_64 0x0L);
        reg R_D23 (D.from_concrete_64 0x0L);
        reg R_D24 (D.from_concrete_64 0x0L);
        reg R_D25 (D.from_concrete_64 0x0L);
        reg R_D26 (D.from_concrete_64 0x0L);
        reg R_D27 (D.from_concrete_64 0x0L);
        reg R_D28 (D.from_concrete_64 0x0L);
        reg R_D29 (D.from_concrete_64 0x0L);
        reg R_D30 (D.from_concrete_64 0x0L);
        reg R_D31 (D.from_concrete_64 0x0L);
	reg R_NF (D.from_concrete_1 0);
	reg R_ZF (D.from_concrete_1 0);
	reg R_CF (D.from_concrete_1 0);
	reg R_VF (D.from_concrete_1 0);
	reg R_ITSTATE (D.from_concrete_32 0x00000000L);
	reg R_TPIDRURO (D.from_concrete_32 0x00000000L);
	reg R_FPSCR (D.from_concrete_32 0x00000000L);
	()

    method make_regs_zero =
      match !opt_arch with
	| X86 -> self#make_x86_regs_zero
	| X64 -> self#make_x64_regs_zero
	| ARM -> self#make_arm_regs_zero

    method private make_x86_regs_symbolic =
      let reg r v =
	self#set_int_var (Hashtbl.find reg_to_var r) v
      in
	reg R_EBP (form_man#fresh_symbolic_32 "initial_ebp");
	reg R_ESP (form_man#fresh_symbolic_32 "initial_esp");
	reg R_ESI (form_man#fresh_symbolic_32 "initial_esi");
	reg R_EDI (form_man#fresh_symbolic_32 "initial_edi");
	reg R_EAX (form_man#fresh_symbolic_32 "initial_eax");
	reg R_EBX (form_man#fresh_symbolic_32 "initial_ebx");
	reg R_ECX (form_man#fresh_symbolic_32 "initial_ecx");
	reg R_EDX (form_man#fresh_symbolic_32 "initial_edx");
	reg R_CS (D.from_concrete_16 0x23);
	reg R_DS (D.from_concrete_16 0x2b);
	reg R_ES (D.from_concrete_16 0x2b);
	reg R_FS (D.from_concrete_16 0x0);
	reg R_GS (D.from_concrete_16 0x63);
	reg R_GDT (D.from_concrete_32 0x60000000L);
	reg R_LDT (D.from_concrete_32 0x61000000L);
	reg R_DFLAG (D.from_concrete_32 1L);
	reg R_ACFLAG (D.from_concrete_32 0L);
	reg R_IDFLAG (D.from_concrete_32 0L);
	reg EFLAGSREST (D.from_concrete_32 0L);
	reg R_PF (D.from_concrete_1 0);
	reg R_CF (D.from_concrete_1 0);
	reg R_AF (D.from_concrete_1 0);
	reg R_SF (D.from_concrete_1 0);
	reg R_OF (D.from_concrete_1 0);
	reg R_ZF (D.from_concrete_1 0);
	reg R_XMM0L (D.from_concrete_64 0L);
	reg R_XMM0H (D.from_concrete_64 0L);
	reg R_XMM1L (D.from_concrete_64 0L);
	reg R_XMM1H (D.from_concrete_64 0L);
	reg R_XMM2L (D.from_concrete_64 0L);
	reg R_XMM2H (D.from_concrete_64 0L);
	reg R_XMM3L (D.from_concrete_64 0L);
	reg R_XMM3H (D.from_concrete_64 0L);
	reg R_XMM4L (D.from_concrete_64 0L);
	reg R_XMM4H (D.from_concrete_64 0L);
	reg R_XMM5L (D.from_concrete_64 0L);
	reg R_XMM5H (D.from_concrete_64 0L);
	reg R_XMM6L (D.from_concrete_64 0L);
	reg R_XMM6H (D.from_concrete_64 0L);
	reg R_XMM7L (D.from_concrete_64 0L);
	reg R_XMM7H (D.from_concrete_64 0L);
	(* reg EFLAGSREST (form_man#fresh_symbolic_32 "initial_eflagsrest");*)
	reg R_FTOP (D.from_concrete_32 0L);
	reg R_FC3210 (D.from_concrete_32 0L);
	reg R_FPREG0 (D.from_concrete_64 0L);
	reg R_FPREG1 (D.from_concrete_64 0L);
	reg R_FPREG2 (D.from_concrete_64 0L);
	reg R_FPREG3 (D.from_concrete_64 0L);
	reg R_FPREG4 (D.from_concrete_64 0L);
	reg R_FPREG5 (D.from_concrete_64 0L);
	reg R_FPREG6 (D.from_concrete_64 0L);
	reg R_FPREG7 (D.from_concrete_64 0L);
	reg R_FPTAG0 (D.from_concrete_8 0);
	reg R_FPTAG1 (D.from_concrete_8 0);
	reg R_FPTAG2 (D.from_concrete_8 0);
	reg R_FPTAG3 (D.from_concrete_8 0);
	reg R_FPTAG4 (D.from_concrete_8 0);
	reg R_FPTAG5 (D.from_concrete_8 0);
	reg R_FPTAG6 (D.from_concrete_8 0);
	reg R_FPTAG7 (D.from_concrete_8 0);
	(* Linux user space CS segment: *)
	self#store_byte_conc 0x60000020L 0xff;
	self#store_byte_conc 0x60000021L 0xff;
	self#store_byte_conc 0x60000022L 0x00;
	self#store_byte_conc 0x60000023L 0x00;
	self#store_byte_conc 0x60000024L 0x00;
	self#store_byte_conc 0x60000025L 0xfb;
	self#store_byte_conc 0x60000026L 0xcf;
	self#store_byte_conc 0x60000027L 0x00;
	(* Linux user space DS/ES segment: *)
	self#store_byte_conc 0x60000028L 0xff;
	self#store_byte_conc 0x60000029L 0xff;
	self#store_byte_conc 0x6000002aL 0x00;
	self#store_byte_conc 0x6000002bL 0x00;
	self#store_byte_conc 0x6000002cL 0x00;
	self#store_byte_conc 0x6000002dL 0xf3;
	self#store_byte_conc 0x6000002eL 0xcf;
	self#store_byte_conc 0x6000002fL 0x00;
	(* Linux user space GS segment: *)
	self#store_byte_conc 0x60000060L 0xff;
	self#store_byte_conc 0x60000061L 0xff;
	self#store_byte_conc 0x60000062L 0x00;
	self#store_byte_conc 0x60000063L 0x00;
	self#store_byte_conc 0x60000064L 0x00;
	self#store_byte_conc 0x60000065L 0xf3;
	self#store_byte_conc 0x60000066L 0xcf;
	self#store_byte_conc 0x60000067L 0x62;
	(* Linux kernel space CS segment: *)
	self#store_byte_conc 0x60000070L 0xff;
	self#store_byte_conc 0x60000071L 0xff;
	self#store_byte_conc 0x60000072L 0x00;
	self#store_byte_conc 0x60000073L 0x00;
	self#store_byte_conc 0x60000074L 0x00;
	self#store_byte_conc 0x60000075L 0xfb;
	self#store_byte_conc 0x60000076L 0xcf;
	self#store_byte_conc 0x60000077L 0x00;
	(* Linux kernel space DS/ES segment: *)
	self#store_byte_conc 0x60000078L 0xff;
	self#store_byte_conc 0x60000079L 0xff;
	self#store_byte_conc 0x6000007aL 0x00;
	self#store_byte_conc 0x6000007bL 0x00;
	self#store_byte_conc 0x6000007cL 0x00;
	self#store_byte_conc 0x6000007dL 0xf3;
	self#store_byte_conc 0x6000007eL 0xcf;
	self#store_byte_conc 0x6000007fL 0x00;
	(* ReactOS kernel space FS segment: *)
(* 	self#store_byte_conc 0x60000030L 0x02; (* limit low *) *)
(* 	self#store_byte_conc 0x60000031L 0x00; (* limit mid *) *)
(* 	self#store_byte_conc 0x60000032L 0x00; (* base low *) *)
(* 	self#store_byte_conc 0x60000033L 0xf0; (* base mid-low *) *)
(* 	self#store_byte_conc 0x60000034L 0xdf; (* base mid-high *) *)
(* 	self#store_byte_conc 0x60000035L 0xf3; (* flags *) *)
(* 	self#store_byte_conc 0x60000036L 0xc0; (* flags, limit high *) *)
(* 	self#store_byte_conc 0x60000037L 0xff; (* base high *) *)
	(* Windows 7 kernel space FS segment: *)
	self#store_byte_conc 0x60000030L 0x04; (* limit low *)
	self#store_byte_conc 0x60000031L 0x00; (* limit mid *)
	self#store_byte_conc 0x60000032L 0x00; (* base low *)
	self#store_byte_conc 0x60000033L 0xec; (* base mid-low *)
	self#store_byte_conc 0x60000034L 0x92; (* base mid-high *)
	self#store_byte_conc 0x60000035L 0xf3; (* flags *)
	self#store_byte_conc 0x60000036L 0xc0; (* flags, limit high *)
	self#store_byte_conc 0x60000037L 0x82; (* base high *)
	(* Windows 7 user space FS segment: *)
	self#store_byte_conc 0x60000038L 0x01; (* limit low *)
	self#store_byte_conc 0x60000039L 0x00; (* limit mid *)
	self#store_byte_conc 0x6000003aL 0x00; (* base low *)
	self#store_byte_conc 0x6000003bL 0xe0; (* base mid-low *)
	self#store_byte_conc 0x6000003cL 0x92; (* base mid-high *)
	self#store_byte_conc 0x6000003dL 0xf3; (* flags *)
	self#store_byte_conc 0x6000003eL 0xfd; (* flags, limit high *)
	self#store_byte_conc 0x6000003fL 0x7f; (* base high *)

    method private make_x64_regs_symbolic =
      let reg r v =
	self#set_int_var (Hashtbl.find reg_to_var r) v
      in
	reg R_RBP (form_man#fresh_symbolic_64 "initial_rbp");
	reg R_RSP (form_man#fresh_symbolic_64 "initial_rsp");
	reg R_RSI (form_man#fresh_symbolic_64 "initial_rsi");
	reg R_RDI (form_man#fresh_symbolic_64 "initial_rdi");
	reg R_RAX (form_man#fresh_symbolic_64 "initial_rax");
	reg R_RBX (form_man#fresh_symbolic_64 "initial_rbx");
	reg R_RCX (form_man#fresh_symbolic_64 "initial_rcx");
	reg R_RDX (form_man#fresh_symbolic_64 "initial_rdx");
	reg R_R8  (form_man#fresh_symbolic_64 "initial_r8");
	reg R_R9  (form_man#fresh_symbolic_64 "initial_r9");
	reg R_R10 (form_man#fresh_symbolic_64 "initial_r10");
	reg R_R11 (form_man#fresh_symbolic_64 "initial_r11");
	reg R_R12 (form_man#fresh_symbolic_64 "initial_r12");
	reg R_R13 (form_man#fresh_symbolic_64 "initial_r13");
	reg R_R14 (form_man#fresh_symbolic_64 "initial_r14");
	reg R_R15 (form_man#fresh_symbolic_64 "initial_r15");
	reg R_FS_BASE (form_man#fresh_symbolic_64 "fs_base");
	reg R_GS_BASE (form_man#fresh_symbolic_64 "gs_base");
	reg R_DFLAG (D.from_concrete_64 1L);
	reg R_ACFLAG (D.from_concrete_64 0L);
	reg R_IDFLAG (D.from_concrete_64 0L);
	reg R_RFLAGSREST (D.from_concrete_64 0L);
	reg R_PF (D.from_concrete_1 0);
	reg R_CF (D.from_concrete_1 0);
	reg R_AF (D.from_concrete_1 0);
	reg R_SF (D.from_concrete_1 0);
	reg R_OF (D.from_concrete_1 0);
	reg R_ZF (D.from_concrete_1 0);
	reg R_YMM0_0 (form_man#fresh_symbolic_64 "initial_ymm0_0");
	reg R_YMM0_1 (form_man#fresh_symbolic_64 "initial_ymm0_1");
	reg R_YMM0_2 (form_man#fresh_symbolic_64 "initial_ymm0_2");
	reg R_YMM0_3 (form_man#fresh_symbolic_64 "initial_ymm0_3");
	reg R_YMM1_0 (form_man#fresh_symbolic_64 "initial_ymm1_0");
	reg R_YMM1_1 (form_man#fresh_symbolic_64 "initial_ymm1_1");
	reg R_YMM1_2 (form_man#fresh_symbolic_64 "initial_ymm1_2");
	reg R_YMM1_3 (form_man#fresh_symbolic_64 "initial_ymm1_3");
	reg R_YMM2_0 (form_man#fresh_symbolic_64 "initial_ymm2_0");
	reg R_YMM2_1 (form_man#fresh_symbolic_64 "initial_ymm2_1");
	reg R_YMM2_2 (form_man#fresh_symbolic_64 "initial_ymm2_2");
	reg R_YMM2_3 (form_man#fresh_symbolic_64 "initial_ymm2_3");
	reg R_YMM3_0 (form_man#fresh_symbolic_64 "initial_ymm3_0");
	reg R_YMM3_1 (form_man#fresh_symbolic_64 "initial_ymm3_1");
	reg R_YMM3_2 (form_man#fresh_symbolic_64 "initial_ymm3_2");
	reg R_YMM3_3 (form_man#fresh_symbolic_64 "initial_ymm3_3");
	reg R_YMM4_0 (form_man#fresh_symbolic_64 "initial_ymm4_0");
	reg R_YMM4_1 (form_man#fresh_symbolic_64 "initial_ymm4_1");
	reg R_YMM4_2 (form_man#fresh_symbolic_64 "initial_ymm4_2");
	reg R_YMM4_3 (form_man#fresh_symbolic_64 "initial_ymm4_3");
	reg R_YMM5_0 (form_man#fresh_symbolic_64 "initial_ymm5_0");
	reg R_YMM5_1 (form_man#fresh_symbolic_64 "initial_ymm5_1");
	reg R_YMM5_2 (form_man#fresh_symbolic_64 "initial_ymm5_2");
	reg R_YMM5_3 (form_man#fresh_symbolic_64 "initial_ymm5_3");
	reg R_YMM6_0 (form_man#fresh_symbolic_64 "initial_ymm6_0");
	reg R_YMM6_1 (form_man#fresh_symbolic_64 "initial_ymm6_1");
	reg R_YMM6_2 (form_man#fresh_symbolic_64 "initial_ymm6_2");
	reg R_YMM6_3 (form_man#fresh_symbolic_64 "initial_ymm6_3");
	reg R_YMM7_0 (form_man#fresh_symbolic_64 "initial_ymm7_0");
	reg R_YMM7_1 (form_man#fresh_symbolic_64 "initial_ymm7_1");
	reg R_YMM7_2 (form_man#fresh_symbolic_64 "initial_ymm7_2");
	reg R_YMM7_3 (form_man#fresh_symbolic_64 "initial_ymm7_3");
	reg R_YMM8_0 (form_man#fresh_symbolic_64 "initial_ymm8_0");
	reg R_YMM8_1 (form_man#fresh_symbolic_64 "initial_ymm8_1");
	reg R_YMM8_2 (form_man#fresh_symbolic_64 "initial_ymm8_2");
	reg R_YMM8_3 (form_man#fresh_symbolic_64 "initial_ymm8_3");
	reg R_YMM9_0 (form_man#fresh_symbolic_64 "initial_ymm9_0");
	reg R_YMM9_1 (form_man#fresh_symbolic_64 "initial_ymm9_1");
	reg R_YMM9_2 (form_man#fresh_symbolic_64 "initial_ymm9_2");
	reg R_YMM9_3 (form_man#fresh_symbolic_64 "initial_ymm9_3");
	reg R_YMM10_0 (form_man#fresh_symbolic_64 "initial_ymm10_0");
	reg R_YMM10_1 (form_man#fresh_symbolic_64 "initial_ymm10_1");
	reg R_YMM10_2 (form_man#fresh_symbolic_64 "initial_ymm10_2");
	reg R_YMM10_3 (form_man#fresh_symbolic_64 "initial_ymm10_3");
	reg R_YMM11_0 (form_man#fresh_symbolic_64 "initial_ymm11_0");
	reg R_YMM11_1 (form_man#fresh_symbolic_64 "initial_ymm11_1");
	reg R_YMM11_2 (form_man#fresh_symbolic_64 "initial_ymm11_2");
	reg R_YMM11_3 (form_man#fresh_symbolic_64 "initial_ymm11_3");
	reg R_YMM12_0 (form_man#fresh_symbolic_64 "initial_ymm12_0");
	reg R_YMM12_1 (form_man#fresh_symbolic_64 "initial_ymm12_1");
	reg R_YMM12_2 (form_man#fresh_symbolic_64 "initial_ymm12_2");
	reg R_YMM12_3 (form_man#fresh_symbolic_64 "initial_ymm12_3");
	reg R_YMM13_0 (form_man#fresh_symbolic_64 "initial_ymm13_0");
	reg R_YMM13_1 (form_man#fresh_symbolic_64 "initial_ymm13_1");
	reg R_YMM13_2 (form_man#fresh_symbolic_64 "initial_ymm13_2");
	reg R_YMM13_3 (form_man#fresh_symbolic_64 "initial_ymm13_3");
	reg R_YMM14_0 (form_man#fresh_symbolic_64 "initial_ymm14_0");
	reg R_YMM14_1 (form_man#fresh_symbolic_64 "initial_ymm14_1");
	reg R_YMM14_2 (form_man#fresh_symbolic_64 "initial_ymm14_2");
	reg R_YMM14_3 (form_man#fresh_symbolic_64 "initial_ymm14_3");
	reg R_YMM15_0 (form_man#fresh_symbolic_64 "initial_ymm15_0");
	reg R_YMM15_1 (form_man#fresh_symbolic_64 "initial_ymm15_1");
	reg R_YMM15_2 (form_man#fresh_symbolic_64 "initial_ymm15_2");
	reg R_YMM15_3 (form_man#fresh_symbolic_64 "initial_ymm15_3");
	reg R_FTOP (D.from_concrete_32 7L);
	reg R_FC3210 (D.from_concrete_32 0L);
	reg R_FPREG0 (D.from_concrete_64 0L);
	reg R_FPREG1 (D.from_concrete_64 0L);
	reg R_FPREG2 (D.from_concrete_64 0L);
	reg R_FPREG3 (D.from_concrete_64 0L);
	reg R_FPREG4 (D.from_concrete_64 0L);
	reg R_FPREG5 (D.from_concrete_64 0L);
	reg R_FPREG6 (D.from_concrete_64 0L);
	reg R_FPREG7 (D.from_concrete_64 0L);
	reg R_FPTAG0 (D.from_concrete_8 0);
	reg R_FPTAG1 (D.from_concrete_8 0);
	reg R_FPTAG2 (D.from_concrete_8 0);
	reg R_FPTAG3 (D.from_concrete_8 0);
	reg R_FPTAG4 (D.from_concrete_8 0);
	reg R_FPTAG5 (D.from_concrete_8 0);
	reg R_FPTAG6 (D.from_concrete_8 0);
	reg R_FPTAG7 (D.from_concrete_8 0);

    method private make_arm_regs_symbolic =
      let reg r v =
	self#set_int_var (Hashtbl.find reg_to_var r) v
      in
	reg R0   (form_man#fresh_symbolic_32 "initial_r0");
	reg R1   (form_man#fresh_symbolic_32 "initial_r1");
	reg R2   (form_man#fresh_symbolic_32 "initial_r2");
	reg R3   (form_man#fresh_symbolic_32 "initial_r3");
	reg R4   (form_man#fresh_symbolic_32 "initial_r4");
	reg R5   (form_man#fresh_symbolic_32 "initial_r5");
	reg R6   (form_man#fresh_symbolic_32 "initial_r6");
	reg R7   (form_man#fresh_symbolic_32 "initial_r7");
	reg R8   (form_man#fresh_symbolic_32 "initial_r8");
	reg R9   (form_man#fresh_symbolic_32 "initial_r9");
	reg R10  (form_man#fresh_symbolic_32 "initial_r10");
	reg R11  (form_man#fresh_symbolic_32 "initial_r11");
	reg R12  (form_man#fresh_symbolic_32 "initial_r12");
	reg R13  (form_man#fresh_symbolic_32 "initial_r13");
	reg R14  (form_man#fresh_symbolic_32 "initial_r14");
	reg R15T (form_man#fresh_symbolic_32 "initial_r15");
	reg R_NF (form_man#fresh_symbolic_1  "initial_nf");
	reg R_ZF (form_man#fresh_symbolic_1  "initial_zf");
	reg R_CF (form_man#fresh_symbolic_1  "initial_cf");
	reg R_VF (form_man#fresh_symbolic_1  "initial_vf");
	reg R_ITSTATE (form_man#fresh_symbolic_32  "initial_itstate");
	()

    method make_regs_symbolic =
      match !opt_arch with	
	| X86 -> self#make_x86_regs_symbolic
	| X64 -> self#make_x64_regs_symbolic
	| ARM -> self#make_arm_regs_symbolic

    method load_x86_user_regs regs =
      self#set_word_var R_EAX (Int64.of_int32 regs.Temu_state.eax);
      self#set_word_var R_EBX (Int64.of_int32 regs.Temu_state.ebx);
      self#set_word_var R_ECX (Int64.of_int32 regs.Temu_state.ecx);
      self#set_word_var R_EDX (Int64.of_int32 regs.Temu_state.edx);
      self#set_word_var R_ESI (Int64.of_int32 regs.Temu_state.esi);
      self#set_word_var R_EDI (Int64.of_int32 regs.Temu_state.edi);
      self#set_word_var R_ESP (Int64.of_int32 regs.Temu_state.esp);
      self#set_word_var R_EBP (Int64.of_int32 regs.Temu_state.ebp);
      self#set_word_var EFLAGSREST
	(Int64.logand (Int64.of_int32 regs.Temu_state.eflags) 0xfffff72aL);
      (let eflags_i = Int32.to_int regs.Temu_state.eflags in
	 self#set_bit_var R_CF (eflags_i land 1);
	 self#set_bit_var R_PF ((eflags_i lsr 2) land 1);
	 self#set_bit_var R_AF ((eflags_i lsr 4) land 1);
	 self#set_bit_var R_ZF ((eflags_i lsr 6) land 1);
	 self#set_bit_var R_SF ((eflags_i lsr 7) land 1);
	 self#set_bit_var R_OF ((eflags_i lsr 11) land 1));
      self#set_short_var R_CS (Int32.to_int regs.Temu_state.xcs);
      self#set_short_var R_DS (Int32.to_int regs.Temu_state.xds);
      self#set_short_var R_ES (Int32.to_int regs.Temu_state.xes);
      self#set_short_var R_FS (Int32.to_int regs.Temu_state.xfs);
      self#set_short_var R_GS (Int32.to_int regs.Temu_state.xgs);
      self#set_short_var R_SS (Int32.to_int regs.Temu_state.xss)

    method printable_word_reg r =
      D.to_string_32 (self#get_int_var (Hashtbl.find reg_to_var r))

    method printable_long_reg r =
      D.to_string_64 (self#get_int_var (Hashtbl.find reg_to_var r))

    method private print_reg32 str r = 
	Printf.eprintf "%s: " str;
	Printf.eprintf "%s\n" (self#printable_word_reg r)
     
    method private print_reg1 str r = 
	Printf.eprintf "%s: " str;
	Printf.eprintf "%s\n"
	  (D.to_string_1 
	     (self#get_int_var (Hashtbl.find reg_to_var r)))

    method private print_reg64 str r =
	Printf.eprintf "%s: " str;
	Printf.eprintf "%s\n" (self#printable_long_reg r)

    method private print_x87_fpreg idx reg tag =
      let val_d = self#get_int_var (Hashtbl.find reg_to_var reg) in
      let as_float = try
	let f = Int64.float_of_bits (D.to_concrete_64 val_d) in
	  Printf.sprintf " (%.30g)" f;
      with
	| NotConcrete(_) -> ""
      in
	(Printf.eprintf "FP%d[%s]: %s%s\n" idx
	   (D.to_string_8
	      (self#get_int_var (Hashtbl.find reg_to_var tag)))
	   (D.to_string_64 val_d)) as_float

    method private print_reg128 str rh rl =
      Printf.eprintf "%s: " str;
      Printf.eprintf "%s %s\n"
	(D.to_string_64
	   (self#get_int_var (Hashtbl.find reg_to_var rh)))
	(D.to_string_64
	   (self#get_int_var (Hashtbl.find reg_to_var rl)));

    method private print_x86_regs =
      self#print_reg32 "%eax" R_EAX;
      self#print_reg32 "%ebx" R_EBX;
      self#print_reg32 "%ecx" R_ECX;
      self#print_reg32 "%edx" R_EDX;
      self#print_reg32 "%esi" R_ESI;
      self#print_reg32 "%edi" R_EDI;
      self#print_reg32 "%esp" R_ESP;
      self#print_reg32 "%ebp" R_EBP;
      self#print_reg1 "CF" R_CF;
      self#print_reg1 "PF" R_PF;
      self#print_reg1 "AF" R_AF;
      self#print_reg1 "ZF" R_ZF;
      self#print_reg1 "SF" R_SF;
      self#print_reg1 "OF" R_OF;
      self#print_reg128 "XMM0" R_XMM0H R_XMM0L;
      self#print_reg128 "XMM1" R_XMM1H R_XMM1L;
      self#print_reg128 "XMM2" R_XMM2H R_XMM2L;
      self#print_reg128 "XMM3" R_XMM3H R_XMM3L;
      self#print_reg128 "XMM4" R_XMM4H R_XMM4L;
      self#print_reg128 "XMM5" R_XMM5H R_XMM5L;
      self#print_reg128 "XMM6" R_XMM6H R_XMM6L;
      self#print_reg128 "XMM7" R_XMM7H R_XMM7L;
      self#print_reg32 "FTOP" R_FTOP;
      self#print_reg32 "FC3210" R_FC3210;
      self#print_x87_fpreg 0 R_FPREG0 R_FPTAG0;
      self#print_x87_fpreg 1 R_FPREG1 R_FPTAG1;
      self#print_x87_fpreg 2 R_FPREG2 R_FPTAG2;
      self#print_x87_fpreg 3 R_FPREG3 R_FPTAG3;
      self#print_x87_fpreg 4 R_FPREG4 R_FPTAG4;
      self#print_x87_fpreg 5 R_FPREG5 R_FPTAG5;
      self#print_x87_fpreg 6 R_FPREG6 R_FPTAG6;
      self#print_x87_fpreg 7 R_FPREG7 R_FPTAG7;
      ()

    method private print_x64_regs =
      self#print_reg64 "%rax" R_RAX;
      self#print_reg64 "%rbx" R_RBX;
      self#print_reg64 "%rcx" R_RCX;
      self#print_reg64 "%rdx" R_RDX;
      self#print_reg64 "%rsi" R_RSI;
      self#print_reg64 "%rdi" R_RDI;
      self#print_reg64 "%rsp" R_RSP;
      self#print_reg64 "%rbp" R_RBP;
      self#print_reg64 "%r8"  R_R8;
      self#print_reg64 "%r9"  R_R9;
      self#print_reg64 "%r10" R_R10;
      self#print_reg64 "%r11" R_R11;
      self#print_reg64 "%r12" R_R12;
      self#print_reg64 "%r13" R_R13;
      self#print_reg64 "%r14" R_R14;
      self#print_reg64 "%r15" R_R15;
      (* Here's how you would print the low 128 bits of the low 8 XMM
         registers, analogous to what we currently do on 32-bit. In
         many cases on x64 though you'd really want to print 16
         registers, and each is really 256 bits, but that would make
         this output even more unwieldy. Leave this disabled for now.
      self#print_reg128 "XMM0" R_YMM0_1 R_YMM0_0;
      self#print_reg128 "XMM1" R_YMM1_1 R_YMM1_0;
      self#print_reg128 "XMM2" R_YMM2_1 R_YMM2_0;
      self#print_reg128 "XMM3" R_YMM3_1 R_YMM3_0;
      self#print_reg128 "XMM4" R_YMM4_1 R_YMM4_0;
      self#print_reg128 "XMM5" R_YMM5_1 R_YMM5_0;
      self#print_reg128 "XMM6" R_YMM6_1 R_YMM6_0;
      self#print_reg128 "XMM7" R_YMM7_1 R_YMM7_0;
       *)
      self#print_reg1 "CF" R_CF;
      self#print_reg1 "PF" R_PF;
      self#print_reg1 "AF" R_AF;
      self#print_reg1 "ZF" R_ZF;
      self#print_reg1 "SF" R_SF;
      self#print_reg1 "OF" R_OF

    method private print_arm_regs =
      self#print_reg32 " r0" R0;
      self#print_reg32 " r1" R1;
      self#print_reg32 " r2" R2;
      self#print_reg32 " r3" R3;
      self#print_reg32 " r4" R4;
      self#print_reg32 " r5" R5;
      self#print_reg32 " r6" R6;
      self#print_reg32 " r7" R7;
      self#print_reg32 " r8" R8;
      self#print_reg32 " r9" R9;
      self#print_reg32 "r10" R10;
      self#print_reg32 "r11" R11;
      self#print_reg32 "r12" R12;
      self#print_reg32 " sp" R13;
      self#print_reg32 " lr" R14;
      self#print_reg32 " pc" R15T;
      self#print_reg1 "NF" R_NF;
      self#print_reg1 "ZF" R_ZF;
      self#print_reg1 "CF" R_CF;
      self#print_reg1 "VF" R_VF;
      self#print_reg32 " IT" R_ITSTATE;
      ()

    method print_regs =
      match !opt_arch with	
	| X86 -> self#print_x86_regs
	| X64 -> self#print_x64_regs
	| ARM -> self#print_arm_regs

    method private simplify_reg32 r =
      let var = Hashtbl.find reg_to_var r in
	self#set_int_var var (form_man#simplify32 (self#get_int_var var))

    method private simplify_reg1 r =
      let var = Hashtbl.find reg_to_var r in
	self#set_int_var var (form_man#simplify1 (self#get_int_var var))

    method private simplify_reg8 r =
      let var = Hashtbl.find reg_to_var r in
	self#set_int_var var (form_man#simplify8 (self#get_int_var var))

    method private simplify_reg64 r =
      let var = Hashtbl.find reg_to_var r in
	self#set_int_var var (form_man#simplify64 (self#get_int_var var))

    method private simplify_x86_regs =
      self#simplify_reg32 R_EAX;
      self#simplify_reg32 R_EBX;
      self#simplify_reg32 R_ECX;
      self#simplify_reg32 R_EDX;
      self#simplify_reg32 R_ESI;
      self#simplify_reg32 R_EDI;
      self#simplify_reg32 R_ESP;
      self#simplify_reg32 R_EBP;
      self#simplify_reg1 R_CF;
      self#simplify_reg1 R_PF;
      self#simplify_reg1 R_AF;
      self#simplify_reg1 R_ZF;
      self#simplify_reg1 R_SF;
      self#simplify_reg1 R_OF;
      self#simplify_reg64 R_XMM0L; self#simplify_reg64 R_XMM0H;
      self#simplify_reg64 R_XMM1L; self#simplify_reg64 R_XMM1H;
      self#simplify_reg64 R_XMM2L; self#simplify_reg64 R_XMM2H;
      self#simplify_reg64 R_XMM3L; self#simplify_reg64 R_XMM3H;
      self#simplify_reg64 R_XMM4L; self#simplify_reg64 R_XMM4H;
      self#simplify_reg64 R_XMM5L; self#simplify_reg64 R_XMM5H;
      self#simplify_reg64 R_XMM6L; self#simplify_reg64 R_XMM6H;
      self#simplify_reg64 R_XMM7L; self#simplify_reg64 R_XMM7H;
      self#simplify_reg64 R_FPREG0;
      self#simplify_reg64 R_FPREG1;
      self#simplify_reg64 R_FPREG2;
      self#simplify_reg64 R_FPREG3;
      self#simplify_reg64 R_FPREG4;
      self#simplify_reg64 R_FPREG5;
      self#simplify_reg64 R_FPREG6;
      self#simplify_reg64 R_FPREG7;
      self#simplify_reg8 R_FPTAG0;
      self#simplify_reg8 R_FPTAG1;
      self#simplify_reg8 R_FPTAG2;
      self#simplify_reg8 R_FPTAG3;
      self#simplify_reg8 R_FPTAG4;
      self#simplify_reg8 R_FPTAG5;
      self#simplify_reg8 R_FPTAG6;
      self#simplify_reg8 R_FPTAG7;
      ()

    method private simplify_x64_regs =
      self#simplify_reg64 R_RAX;
      self#simplify_reg64 R_RBX;
      self#simplify_reg64 R_RCX;
      self#simplify_reg64 R_RDX;
      self#simplify_reg64 R_RSI;
      self#simplify_reg64 R_RDI;
      self#simplify_reg64 R_RSP;
      self#simplify_reg64 R_RBP;
      self#simplify_reg64 R_R8;
      self#simplify_reg64 R_R9;
      self#simplify_reg64 R_R10;
      self#simplify_reg64 R_R11;
      self#simplify_reg64 R_R12;
      self#simplify_reg64 R_R13;
      self#simplify_reg64 R_R14;
      self#simplify_reg64 R_R15;
      self#simplify_reg1 R_CF;
      self#simplify_reg1 R_PF;
      self#simplify_reg1 R_AF;
      self#simplify_reg1 R_ZF;
      self#simplify_reg1 R_SF;
      self#simplify_reg1 R_OF;
      ()

    method private simplify_arm_regs =
      self#simplify_reg32 R0;
      self#simplify_reg32 R1;
      self#simplify_reg32 R2;
      self#simplify_reg32 R3;
      self#simplify_reg32 R4;
      self#simplify_reg32 R5;
      self#simplify_reg32 R6;
      self#simplify_reg32 R7;
      self#simplify_reg32 R8;
      self#simplify_reg32 R9;
      self#simplify_reg32 R10;
      self#simplify_reg32 R11;
      self#simplify_reg32 R12;
      self#simplify_reg32 R13;
      self#simplify_reg32 R14;
      self#simplify_reg32 R15;
      self#simplify_reg1 R_NF;
      self#simplify_reg1 R_ZF;
      self#simplify_reg1 R_CF;
      self#simplify_reg1 R_VF;
      self#simplify_reg32 R_ITSTATE;
      ()

    method private simplify_regs =
      match !opt_arch with	
	| X86 -> self#simplify_x86_regs
	| X64 -> self#simplify_x64_regs
	| ARM -> self#simplify_arm_regs

    method store_byte ?(prov = Interval_tree.Internal) addr b = 
	mem#store_byte ~prov addr b;
	self#run_store_hooks addr 8
	
    method store_short ?(prov = Interval_tree.Internal) addr s = 
      mem#store_short ~prov addr s;
      self#run_store_hooks addr 16
	
    method store_word ?(prov = Interval_tree.Internal) addr w =
	mem#store_word ~prov addr w;
	self#run_store_hooks addr 32
	
    method store_long ?(prov = Interval_tree.Internal) addr l = 
	mem#store_long ~prov addr l;
	self#run_store_hooks addr 64

    method store_byte_conc ?(prov = Interval_tree.Internal) addr b =
	mem#store_byte ~prov addr (D.from_concrete_8 b);
	self#run_store_hooks addr 8
	
    method store_short_conc ?(prov = Interval_tree.Internal) addr s =
	mem#store_short ~prov addr(D.from_concrete_16 s);
	self#run_store_hooks addr 16
	
    method store_word_conc ?(prov = Interval_tree.Internal) addr w =
      mem#store_word ~prov addr (D.from_concrete_32 w);
      self#run_store_hooks addr 32
	
    method store_long_conc ?(prov = Interval_tree.Internal) addr l =
	mem#store_long ~prov addr (D.from_concrete_64 l);
	self#run_store_hooks addr 64

    method store_page_conc  addr p =
	mem#store_page addr p;
	self#run_store_hooks addr 4096

    method private load_byte  addr = mem#load_byte  addr
    method private load_short addr = mem#load_short addr
    method private load_word  addr = mem#load_word  addr
    method private load_long  addr = mem#load_long  addr

    method load_byte_conc  addr = D.to_concrete_8  (mem#load_byte  addr)
    method load_short_conc addr = D.to_concrete_16 (mem#load_short addr)
    method load_word_conc  addr = D.to_concrete_32 (mem#load_word  addr)
    method load_long_conc  addr = D.to_concrete_64 (mem#load_long  addr)

    method load_byte_concolic  addr =
      form_man#concolic_eval_8  (mem#load_byte  addr)
    method load_short_concolic addr =
      form_man#concolic_eval_16 (mem#load_short addr)
    method load_word_concolic  addr =
      form_man#concolic_eval_32 (mem#load_word  addr)
    method load_long_concolic  addr =
      form_man#concolic_eval_64 (mem#load_long  addr)

    val mutable started_symbolic = false

    method started_symbolic = started_symbolic

    method maybe_start_symbolic setup =
      if not started_symbolic then
	deferred_start_symbolic <- Some setup (* takes effect at end of insn *)
      else
	setup ()

    method start_symbolic =
      List.iter (fun (m, _, _) -> m#inner_make_snap ()) proc_list;
      started_symbolic <- true

    method special_handlers_state_json : Yojson.Safe.json =
      `List
	(List.fold_left
	   (fun l sh ->
	      match sh#state_json with
		| Some j -> j :: l
		| None -> l) [] !special_handler_list_ref )

    val mutable start_eip = 0L
    method get_start_eip = start_eip
    method set_start_eip new_eip = 
	start_eip <- new_eip

    val mutable snap_insn_count = 0L

    method make_snap () =
      List.iter (fun (m, _, _) -> m#make_snap ()) proc_list;
      (* XXX need to save the other reg_stores in proc_list too *)
      snap <- (V.VarHash.copy reg_store, V.VarHash.copy temps);
      snap_insn_count <- insn_count;
      let snap_handler h = h#make_snap in
	List.iter snap_handler !special_handler_list_ref

    val mutable fuzz_finish_reasons = []
    val mutable reason_warned = false
    val mutable disqualified = false

    method finish_fuzz s =
      if not disqualified then
        (if !opt_finish_immediately then
	   (Printf.eprintf "Finishing (immediately), %s\n" s;
	    fuzz_finish_reasons <- s :: fuzz_finish_reasons;
	    raise FinishNow);
	 if !opt_trace_stopping then
	   Printf.eprintf "Final iteration (%d previous reasons), %s\n"
	     (List.length fuzz_finish_reasons) s;
	 if List.length fuzz_finish_reasons < 15 then
	   fuzz_finish_reasons <- s :: fuzz_finish_reasons
	 else
	   if !opt_trace_stopping || reason_warned then (
	     reason_warned <- true;
	     Printf.eprintf ("fuzz_finish_reasons list exceeded 15..."
			    ^^" ignoring new reason\n")))

    method unfinish_fuzz s =
      fuzz_finish_reasons <- [];
      disqualified <- true;
      if !opt_trace_stopping then
	Printf.eprintf "Non-finish condition %s\n" s

    method finish_reasons =
      if disqualified then
	[]
      else
	fuzz_finish_reasons

    method reset () =
      let reset h = h#reset in
      List.iter (fun (m, _, _) -> m#reset ()) proc_list;
      (* XXX need to restore the other reg_stores in proc_list too *)
      (match snap with (r, t) ->
	 move_hash r reg_store;
	 move_hash t temps);
      insn_count <- snap_insn_count;
      fuzz_finish_reasons <- [];
      disqualified <- false;
      Hashtbl.clear event_details;
      event_history <- [];
      List.iter reset !special_handler_list_ref

    method add_special_handler (h:special_handler) =
      special_handler_list_ref := h :: !special_handler_list_ref

    (* At the moment we're assuming these are simple ones that don't
       need to be notified of snapshots or produce JSON output. *)
    val mutable universal_special_handlers = []

    method add_universal_special_handler (h:special_handler) =
      universal_special_handlers <- h :: universal_special_handlers

    method handle_special str =
      let rec find_some_sl =
	function
	  | h :: rest ->
	      (match h#handle_special str with
		 | (Some sl) as slr -> slr
		 | None -> find_some_sl rest)
	  | [] -> None
      in
        find_some_sl (!special_handler_list_ref @ universal_special_handlers)

    method private get_int_var ((_,vname,ty) as var) =
      try
	let v = V.VarHash.find reg_store var in
	  (* if v = D.uninit then
	     Printf.eprintf "Warning: read uninitialized register %s\n"
	     vname; *)
	  v
      with
	| Not_found ->
	    (try 
	       V.VarHash.find temps var
	     with
	       | Not_found -> V.pp_var print_string var; 
		   failwith "Unknown variable")

    method get_bit_var_d   reg = self#get_int_var (Hashtbl.find reg_to_var reg)
    method get_byte_var_d  reg = self#get_int_var (Hashtbl.find reg_to_var reg)
    method get_short_var_d reg = self#get_int_var (Hashtbl.find reg_to_var reg)
    method get_word_var_d  reg = self#get_int_var (Hashtbl.find reg_to_var reg)
    method get_long_var_d  reg = self#get_int_var (Hashtbl.find reg_to_var reg)

    method get_bit_var   reg = D.to_concrete_1  (self#get_bit_var_d   reg)
    method get_byte_var  reg = D.to_concrete_8  (self#get_byte_var_d  reg)
    method get_short_var reg = D.to_concrete_16 (self#get_short_var_d reg)
    method get_word_var  reg = D.to_concrete_32 (self#get_word_var_d  reg)
    method get_long_var  reg = D.to_concrete_64 (self#get_long_var_d  reg)

    method get_bit_var_concolic reg =
      form_man#concolic_eval_1 (self#get_int_var (Hashtbl.find reg_to_var reg))

    method get_byte_var_concolic reg =
      form_man#concolic_eval_8 (self#get_int_var (Hashtbl.find reg_to_var reg))

    method get_short_var_concolic reg =
      form_man#concolic_eval_16
	(self#get_int_var (Hashtbl.find reg_to_var reg))

    method get_word_var_concolic reg =
      form_man#concolic_eval_32
	(self#get_int_var (Hashtbl.find reg_to_var reg))

    method get_long_var_concolic reg =
      form_man#concolic_eval_64
	(self#get_int_var (Hashtbl.find reg_to_var reg))

    method private set_int_var ((reg_num, reg_name, typ) as var) value =
      (* var is a triple where the last element is the type information *)
      (* rewrite this call -- JTT *)
      (*
      (match typ with
      | V.REG_16 -> Printf.eprintf "Storing 16 : %d\n" (D.to_concrete_16 value)
      | V.REG_32 -> Printf.eprintf "Storing 32 : %s\n" (Int64.to_string
							 (D.to_concrete_32 value))
      | _ -> ());
      *)
      if reg_name = (reg_to_regstr R_ESP) then (
        let int64Value = (D.to_concrete_32 value) in
        (match pm with
        | Some ptrmng -> ptrmng#update_stack_end int64Value;
        | None -> ());
      );

      try
	ignore(V.VarHash.find reg_store var);
	V.VarHash.replace reg_store var value
      with
	  Not_found ->
	    V.VarHash.replace temps var value;


    method set_bit_var reg v =
      self#set_int_var (Hashtbl.find reg_to_var reg) (D.from_concrete_1 v)

    method set_byte_var reg v =
      self#set_int_var (Hashtbl.find reg_to_var reg) (D.from_concrete_8 v)

    method set_short_var reg v =
      self#set_int_var (Hashtbl.find reg_to_var reg) (D.from_concrete_16 v)

    method set_word_var reg v =
      self#set_int_var (Hashtbl.find reg_to_var reg) (D.from_concrete_32 v)

    method set_long_var reg v =
      self#set_int_var (Hashtbl.find reg_to_var reg) (D.from_concrete_64 v)

    method set_word_var_low_short reg v =
      let var = Hashtbl.find reg_to_var reg in
      let high = D.extract_16_from_32 (self#get_int_var var) 2 in
      let newv = form_man#simplify32
	(D.assemble32 (D.from_concrete_16 v) high)
      in
	self#set_int_var var newv

    method set_word_var_low_byte reg v =
      let var = Hashtbl.find reg_to_var reg in
      let high_s = D.extract_16_from_32 (self#get_int_var var) 2 in
      let second_b = D.extract_8_from_32 (self#get_int_var var) 1 in
      let newv = form_man#simplify32
	(D.assemble32
	   (D.assemble16 (D.from_concrete_8 v) second_b) high_s)
      in
	self#set_int_var var newv

    method set_word_var_second_byte reg v =
      let var = Hashtbl.find reg_to_var reg in
      let high_s = D.extract_16_from_32 (self#get_int_var var) 2 in
      let low_b = D.extract_8_from_32 (self#get_int_var var) 0 in
      let newv = form_man#simplify32
	(D.assemble32
	   (D.assemble16 low_b (D.from_concrete_8 v)) high_s)
      in
	self#set_int_var var newv

    method set_word_reg_symbolic reg s =
      self#set_int_var (Hashtbl.find reg_to_var reg)
	(form_man#fresh_symbolic_32 s);

    method set_long_reg_symbolic reg s =
      self#set_int_var (Hashtbl.find reg_to_var reg)
	(form_man#fresh_symbolic_64 s);

    method set_word_reg_concolic reg s i64 =
      self#set_int_var (Hashtbl.find reg_to_var reg)
	(form_man#make_concolic_32 s i64)

    val mutable symbol_uniq = 0
      
    method set_word_reg_fresh_symbolic reg s =
      let s' = (s ^ "_" ^ (string_of_int symbol_uniq)) in
	self#set_word_reg_symbolic reg s';
	symbol_uniq <- symbol_uniq + 1;
	s' ^ ":reg32_t"

    method set_long_reg_fresh_symbolic reg s : string =
      let s' = (s ^ "_" ^ (string_of_int symbol_uniq)) in
	self#set_long_reg_symbolic reg s';
	symbol_uniq <- symbol_uniq + 1;
	s' ^ ":reg64_t"

    method set_reg_fresh_region reg s =
      let name = s ^ "_" ^ (string_of_int symbol_uniq) in
      (* Make up a fake value for things like null and alignment checks,
	 in case this run is concolic. *)
      let addr = Int64.add 0x70000000L
	(Int64.mul 0x10000L (Int64.of_int symbol_uniq))
      in
	self#set_int_var (Hashtbl.find reg_to_var reg)
	  (form_man#fresh_region_base_concolic name addr);
	symbol_uniq <- symbol_uniq + 1

    method private raise_null_deref addr =
      raise (NullDereference
               { eip_of_deref = self#get_eip;
                 last_set_to_null = Int64.sub Int64.zero Int64.one;
                 addr_derefed = addr; })

    (* This relatively simple-looking "handle_load" method is used in
       the concrete-only "vinegrind" tool. In full-fledged FuzzBALL it's
       is overridden by a more complicated version in
       sym_region_frag_machine.ml. *)
    method private handle_load addr_e ty =
      let addr = self#eval_addr_exp addr_e in
      let (v, to_str) =
	(match ty with
	   | V.REG_8  -> (self#load_byte addr,  D.to_string_8)
	   | V.REG_16 -> (self#load_short addr, D.to_string_16)
	   | V.REG_32 -> (self#load_word addr,  D.to_string_32)
	   | V.REG_64 -> (self#load_long addr,  D.to_string_64)
	   | _ -> failwith "Unsupported memory type") in
	(if !opt_trace_loads then
	   (if !opt_trace_eval then
	      Printf.eprintf "    "; (* indent to match other details *)
	    Printf.eprintf "Load from conc. mem ";
	    Printf.eprintf "%08Lx = %s" addr (to_str v);
	    (if !opt_use_tags then
	       Printf.eprintf " (%Ld @ %08Lx)" (D.get_tag v) (self#get_eip));
	    Printf.eprintf "\n"));
	if addr >= 0L && addr < 4096L then
	  self#raise_null_deref addr;
	(v, ty)

    (* This relatively simple-looking "handle_store" method is used in
       the concrete-only "vinegrind" tool. In full-fledged FuzzBALL it's
       is overridden by a more complicated version in
       sym_region_frag_machine.ml. *)
    method private handle_store addr_e ty rhs_e =
      let addr = self#eval_addr_exp addr_e and
	  value = self#eval_int_exp_simplify rhs_e in
      let (_, to_str) =
	match ty with
	  | V.REG_8  -> (self#store_byte  addr value, D.to_string_8)
	  | V.REG_16 -> (self#store_short addr value, D.to_string_16)
	  | V.REG_32 -> (self#store_word  addr value, D.to_string_32)
	  | V.REG_64 -> (self#store_long  addr value, D.to_string_64)
	  | _ -> failwith "Unsupported type in memory store"
      in
	if !opt_trace_stores then
	  (if !opt_trace_eval then
	     Printf.eprintf "    "; (* indent to match other details *)
	   Printf.eprintf "Store to conc. mem ";
	   Printf.eprintf "%08Lx = %s" addr (to_str value);
	   (if !opt_use_tags then
	      Printf.eprintf " (%Ld @ %08Lx)" (D.get_tag value) (self#get_eip));
	   Printf.eprintf "\n");
	if addr >= 0L && addr < 4096L then
	  self#raise_null_deref addr

    method private maybe_concretize_binop op v1 v2 ty1 ty2 =
      (v1, v2)

    method private eval_binop op v1 ty1 v2 ty2 =
      let ty = 
	(match op with
	   | V.PLUS | V.MINUS | V.TIMES
	   | V.DIVIDE | V.SDIVIDE | V.MOD | V.SMOD
	   | V.BITAND | V.BITOR | V.XOR
	       -> g_assert(ty1 = ty2) 100
	       "Fragment_machine.eval_binop arith same type";
		 ty1
	   | V.LSHIFT | V.RSHIFT | V.ARSHIFT
	       -> ty1
	   | V.CONCAT -> assert(ty1 = ty2); V.double_width ty1
	   | V.EQ | V.NEQ | V.LT | V.LE | V.SLT | V.SLE
	       -> g_assert(ty1 = ty2) 100
	       "Fragment_machine.eval_binop compare same type";
		 V.REG_1) in
      let func =
	(match (op, ty1) with
	   | (V.PLUS, V.REG_1)  -> D.plus1 
	   | (V.PLUS, V.REG_8)  -> D.plus8 
	   | (V.PLUS, V.REG_16) -> D.plus16
	   | (V.PLUS, V.REG_32) -> D.plus32
	   | (V.PLUS, V.REG_64) -> D.plus64
	   | (V.MINUS, V.REG_1)  -> D.minus1 
	   | (V.MINUS, V.REG_8)  -> D.minus8 
	   | (V.MINUS, V.REG_16) -> D.minus16
	   | (V.MINUS, V.REG_32) -> D.minus32
	   | (V.MINUS, V.REG_64) -> D.minus64
	   | (V.TIMES, V.REG_1)  -> D.times1 
	   | (V.TIMES, V.REG_8)  -> D.times8 
	   | (V.TIMES, V.REG_16) -> D.times16
	   | (V.TIMES, V.REG_32) -> D.times32
	   | (V.TIMES, V.REG_64) -> D.times64
	   | (V.DIVIDE, V.REG_1)  -> D.divide1 
	   | (V.DIVIDE, V.REG_8)  -> D.divide8 
	   | (V.DIVIDE, V.REG_16) -> D.divide16
	   | (V.DIVIDE, V.REG_32) -> D.divide32
	   | (V.DIVIDE, V.REG_64) -> D.divide64
	   | (V.SDIVIDE, V.REG_1)  -> D.sdivide1 
	   | (V.SDIVIDE, V.REG_8)  -> D.sdivide8 
	   | (V.SDIVIDE, V.REG_16) -> D.sdivide16
	   | (V.SDIVIDE, V.REG_32) -> D.sdivide32
	   | (V.SDIVIDE, V.REG_64) -> D.sdivide64
	   | (V.MOD, V.REG_1)  -> D.mod1 
	   | (V.MOD, V.REG_8)  -> D.mod8 
	   | (V.MOD, V.REG_16) -> D.mod16
	   | (V.MOD, V.REG_32) -> D.mod32
	   | (V.MOD, V.REG_64) -> D.mod64
	   | (V.SMOD, V.REG_1)  -> D.smod1 
	   | (V.SMOD, V.REG_8)  -> D.smod8 
	   | (V.SMOD, V.REG_16) -> D.smod16
	   | (V.SMOD, V.REG_32) -> D.smod32
	   | (V.SMOD, V.REG_64) -> D.smod64
	   | (V.LSHIFT, V.REG_1)  -> D.lshift1 
	   | (V.LSHIFT, V.REG_8)  -> D.lshift8 
	   | (V.LSHIFT, V.REG_16) -> D.lshift16
	   | (V.LSHIFT, V.REG_32) -> D.lshift32
	   | (V.LSHIFT, V.REG_64) -> D.lshift64
	   | (V.RSHIFT, V.REG_1)  -> D.rshift1 
	   | (V.RSHIFT, V.REG_8)  -> D.rshift8 
	   | (V.RSHIFT, V.REG_16) -> D.rshift16
	   | (V.RSHIFT, V.REG_32) -> D.rshift32
	   | (V.RSHIFT, V.REG_64) -> D.rshift64
	   | (V.ARSHIFT, V.REG_1)  -> D.arshift1 
	   | (V.ARSHIFT, V.REG_8)  -> D.arshift8 
	   | (V.ARSHIFT, V.REG_16) -> D.arshift16
	   | (V.ARSHIFT, V.REG_32) -> D.arshift32
	   | (V.ARSHIFT, V.REG_64) -> D.arshift64
	   | (V.BITAND, V.REG_1)  -> D.bitand1 
	   | (V.BITAND, V.REG_8)  -> D.bitand8 
	   | (V.BITAND, V.REG_16) -> D.bitand16
	   | (V.BITAND, V.REG_32) -> D.bitand32
	   | (V.BITAND, V.REG_64) -> D.bitand64
	   | (V.BITOR, V.REG_1)  -> D.bitor1 
	   | (V.BITOR, V.REG_8)  -> D.bitor8 
	   | (V.BITOR, V.REG_16) -> D.bitor16
	   | (V.BITOR, V.REG_32) -> D.bitor32
	   | (V.BITOR, V.REG_64) -> D.bitor64
	   | (V.XOR, V.REG_1)  -> D.xor1 
	   | (V.XOR, V.REG_8)  -> D.xor8 
	   | (V.XOR, V.REG_16) -> D.xor16
	   | (V.XOR, V.REG_32) -> D.xor32
	   | (V.XOR, V.REG_64) -> D.xor64
	   | (V.CONCAT, V.REG_8)  -> (fun e1 e2 -> D.assemble16 e2 e1)
	   | (V.CONCAT, V.REG_16) -> (fun e1 e2 -> D.assemble16 e2 e1)
	   | (V.CONCAT, V.REG_32) -> (fun e1 e2 -> D.assemble16 e2 e1)
	   | (V.EQ, V.REG_1)  -> D.eq1 
	   | (V.EQ, V.REG_8)  -> D.eq8 
	   | (V.EQ, V.REG_16) -> D.eq16
	   | (V.EQ, V.REG_32) -> D.eq32
	   | (V.EQ, V.REG_64) -> D.eq64
	   | (V.NEQ, V.REG_1)  -> D.neq1 
	   | (V.NEQ, V.REG_8)  -> D.neq8 
	   | (V.NEQ, V.REG_16) -> D.neq16
	   | (V.NEQ, V.REG_32) -> D.neq32
	   | (V.NEQ, V.REG_64) -> D.neq64
	   | (V.LT, V.REG_1)  -> D.lt1 
	   | (V.LT, V.REG_8)  -> D.lt8 
	   | (V.LT, V.REG_16) -> D.lt16
	   | (V.LT, V.REG_32) -> D.lt32
	   | (V.LT, V.REG_64) -> D.lt64
	   | (V.LE, V.REG_1)  -> D.le1 
	   | (V.LE, V.REG_8)  -> D.le8 
	   | (V.LE, V.REG_16) -> D.le16
	   | (V.LE, V.REG_32) -> D.le32
	   | (V.LE, V.REG_64) -> D.le64
	   | (V.SLT, V.REG_1)  -> D.slt1 
	   | (V.SLT, V.REG_8)  -> D.slt8 
	   | (V.SLT, V.REG_16) -> D.slt16
	   | (V.SLT, V.REG_32) -> D.slt32
	   | (V.SLT, V.REG_64) -> D.slt64
	   | (V.SLE, V.REG_1)  -> D.sle1 
	   | (V.SLE, V.REG_8)  -> D.sle8 
	   | (V.SLE, V.REG_16) -> D.sle16
	   | (V.SLE, V.REG_32) -> D.sle32
	   | (V.SLE, V.REG_64) -> D.sle64
	   | _ -> failwith "unexpected binop/type in eval_int_exp_ty")
      in
      let (v1', v2') = self#maybe_concretize_binop op v1 v2 ty1 ty2 in
	(func v1' v2'), ty

    method private eval_fbinop op rm v1 ty1 v2 ty2 =
      let ty =
	(match op with
	   | V.FPLUS | V.FMINUS | V.FTIMES | V.FDIVIDE
	       -> g_assert(ty1 = ty2) 100 "Fragment_machine.eval_fbinop"; ty1
	   | V.FEQ | V.FNEQ | V.FLT | V.FLE
	       -> g_assert(ty1 = ty2) 100 "Fragment_machine.eval_fbinop"; V.REG_1) in
      let func =
	(match (op, ty1) with
	   | (V.FPLUS, V.REG_32) -> D.fplus32
	   | (V.FPLUS, V.REG_64) -> D.fplus64
	   | (V.FMINUS, V.REG_32) -> D.fminus32
	   | (V.FMINUS, V.REG_64) -> D.fminus64
	   | (V.FTIMES, V.REG_32) -> D.ftimes32
	   | (V.FTIMES, V.REG_64) -> D.ftimes64
	   | (V.FDIVIDE, V.REG_32) -> D.fdivide32
	   | (V.FDIVIDE, V.REG_64) -> D.fdivide64
	   | (V.FEQ, V.REG_32) -> D.feq32
	   | (V.FEQ, V.REG_64) -> D.feq64
	   | (V.FNEQ, V.REG_32) -> D.fneq32
	   | (V.FNEQ, V.REG_64) -> D.fneq64
	   | (V.FLT, V.REG_32) -> D.flt32
	   | (V.FLT, V.REG_64) -> D.flt64
	   | (V.FLE, V.REG_32) -> D.fle32
	   | (V.FLE, V.REG_64) -> D.fle64
	   | _ -> failwith "unexpected fbinop/type in eval_fbinop")
      in
	(func rm v1 v2), ty

    method private eval_unop op v1 ty1 =
      let result = 
	(match (op, ty1) with
	   | (V.NEG, V.REG_1)  -> D.neg1 v1
	   | (V.NEG, V.REG_8)  -> D.neg8 v1
	   | (V.NEG, V.REG_16) -> D.neg16 v1
	   | (V.NEG, V.REG_32) -> D.neg32 v1
	   | (V.NEG, V.REG_64) -> D.neg64 v1
	   | (V.NOT, V.REG_1)  -> D.not1 v1
	   | (V.NOT, V.REG_8)  -> D.not8 v1
	   | (V.NOT, V.REG_16) -> D.not16 v1
	   | (V.NOT, V.REG_32) -> D.not32 v1
	   | (V.NOT, V.REG_64) -> D.not64 v1
	   | _ -> failwith "unexpected unop/type in eval_int_exp_ty")
      in
	if !opt_trace_eval then
	  Printf.eprintf "    %s(%s) = %s\n" (V.unop_to_string op)
	    (D.to_string_32 v1) (D.to_string_32 result);
	result, ty1

    method private eval_funop op rm v1 ty1 =
      let result =
	(match (op, ty1) with
	   | (V.FNEG, V.REG_32) -> D.fneg32 rm v1
	   | (V.FNEG, V.REG_64) -> D.fneg64 rm v1
	   | _ -> failwith "unexpected funop/type in eval_funop")
      in
	result, ty1

    method private eval_cast kind ty v1 ty1 =
      let func =
	match (kind, ty1, ty) with
	  | (V.CAST_UNSIGNED, V.REG_1,  V.REG_8)  -> D.cast1u8
	  | (V.CAST_UNSIGNED, V.REG_1,  V.REG_16) -> D.cast1u16
	  | (V.CAST_UNSIGNED, V.REG_1,  V.REG_32) -> D.cast1u32
	  | (V.CAST_UNSIGNED, V.REG_1,  V.REG_64) -> D.cast1u64
	  | (V.CAST_UNSIGNED, V.REG_8,  V.REG_16) -> D.cast8u16
	  | (V.CAST_UNSIGNED, V.REG_8,  V.REG_32) -> D.cast8u32
	  | (V.CAST_UNSIGNED, V.REG_8,  V.REG_64) -> D.cast8u64
	  | (V.CAST_UNSIGNED, V.REG_16, V.REG_32) -> D.cast16u32
	  | (V.CAST_UNSIGNED, V.REG_16, V.REG_64) -> D.cast16u64
	  | (V.CAST_UNSIGNED, V.REG_32, V.REG_64) -> D.cast32u64
	  | (V.CAST_SIGNED, V.REG_1,  V.REG_8)  -> D.cast1s8
	  | (V.CAST_SIGNED, V.REG_1,  V.REG_16) -> D.cast1s16
	  | (V.CAST_SIGNED, V.REG_1,  V.REG_32) -> D.cast1s32
	  | (V.CAST_SIGNED, V.REG_1,  V.REG_64) -> D.cast1s64
	  | (V.CAST_SIGNED, V.REG_8,  V.REG_16) -> D.cast8s16
	  | (V.CAST_SIGNED, V.REG_8,  V.REG_32) -> D.cast8s32
	  | (V.CAST_SIGNED, V.REG_8,  V.REG_64) -> D.cast8s64
	  | (V.CAST_SIGNED, V.REG_16, V.REG_32) -> D.cast16s32
	  | (V.CAST_SIGNED, V.REG_16, V.REG_64) -> D.cast16s64
	  | (V.CAST_SIGNED, V.REG_32, V.REG_64) -> D.cast32s64
	  | (V.CAST_LOW, V.REG_64, V.REG_1)  -> D.cast64l1
	  | (V.CAST_LOW, V.REG_64, V.REG_8)  -> D.cast64l8
	  | (V.CAST_LOW, V.REG_64, V.REG_16) -> D.cast64l16
	  | (V.CAST_LOW, V.REG_64, V.REG_32) -> D.cast64l32
	  | (V.CAST_LOW, V.REG_32, V.REG_1)  -> D.cast32l1
	  | (V.CAST_LOW, V.REG_32, V.REG_8)  -> D.cast32l8
	  | (V.CAST_LOW, V.REG_32, V.REG_16) -> D.cast32l16
	  | (V.CAST_LOW, V.REG_16, V.REG_8)  -> D.cast16l8
	  | (V.CAST_LOW, V.REG_16, V.REG_1)  -> D.cast16l1
	  | (V.CAST_LOW, V.REG_8,  V.REG_1)  -> D.cast8l1
	  | (V.CAST_HIGH, V.REG_64, V.REG_1)  -> D.cast64h1
	  | (V.CAST_HIGH, V.REG_64, V.REG_8)  -> D.cast64h8
	  | (V.CAST_HIGH, V.REG_64, V.REG_16) -> D.cast64h16
	  | (V.CAST_HIGH, V.REG_64, V.REG_32) -> D.cast64h32
	  | (V.CAST_HIGH, V.REG_32, V.REG_1)  -> D.cast32h1
	  | (V.CAST_HIGH, V.REG_32, V.REG_8)  -> D.cast32h8
	  | (V.CAST_HIGH, V.REG_32, V.REG_16) -> D.cast32h16
	  | (V.CAST_HIGH, V.REG_16, V.REG_8)  -> D.cast16h8
	  | (V.CAST_HIGH, V.REG_16, V.REG_1)  -> D.cast16h1
	  | (V.CAST_HIGH, V.REG_8,  V.REG_1)  -> D.cast8h1
	  | _ -> 
	    failwith (Printf.sprintf
			"bad cast kind in eval_int_exp_ty: %s %s %s"
			(V.cast_to_string kind)
			(V.typ_to_string ty)
			(V.typ_to_string ty1))
      in
	((func v1), ty)

    method private eval_fcast kind rm ty v1 ty1 =
      let func =
	match (kind, ty1, ty) with
	  | (V.CAST_SFLOAT, V.REG_1,  V.REG_32) -> D.float1s32
	  | (V.CAST_SFLOAT, V.REG_8,  V.REG_32) -> D.float8s32
	  | (V.CAST_SFLOAT, V.REG_16, V.REG_32) -> D.float16s32
	  | (V.CAST_SFLOAT, V.REG_32, V.REG_32) -> D.float32s32
	  | (V.CAST_SFLOAT, V.REG_64, V.REG_32) -> D.float64s32
	  | (V.CAST_SFLOAT, V.REG_1,  V.REG_64) -> D.float1s64
	  | (V.CAST_SFLOAT, V.REG_8,  V.REG_64) -> D.float8s64
	  | (V.CAST_SFLOAT, V.REG_16, V.REG_64) -> D.float16s64
	  | (V.CAST_SFLOAT, V.REG_32, V.REG_64) -> D.float32s64
	  | (V.CAST_SFLOAT, V.REG_64, V.REG_64) -> D.float64s64
	  | (V.CAST_UFLOAT, V.REG_1,  V.REG_32) -> D.float1u32
	  | (V.CAST_UFLOAT, V.REG_8,  V.REG_32) -> D.float8u32
	  | (V.CAST_UFLOAT, V.REG_16, V.REG_32) -> D.float16u32
	  | (V.CAST_UFLOAT, V.REG_32, V.REG_32) -> D.float32u32
	  | (V.CAST_UFLOAT, V.REG_64, V.REG_32) -> D.float64u32
	  | (V.CAST_UFLOAT, V.REG_1,  V.REG_64) -> D.float1u64
	  | (V.CAST_UFLOAT, V.REG_8,  V.REG_64) -> D.float8u64
	  | (V.CAST_UFLOAT, V.REG_16, V.REG_64) -> D.float16u64
	  | (V.CAST_UFLOAT, V.REG_32, V.REG_64) -> D.float32u64
	  | (V.CAST_UFLOAT, V.REG_64, V.REG_64) -> D.float64u64
	  | (V.CAST_SFIX, V.REG_32, V.REG_1)  -> D.fix32s1
	  | (V.CAST_SFIX, V.REG_32, V.REG_8)  -> D.fix32s8
	  | (V.CAST_SFIX, V.REG_32, V.REG_16) -> D.fix32s16
	  | (V.CAST_SFIX, V.REG_32, V.REG_32) -> D.fix32s32
	  | (V.CAST_SFIX, V.REG_32, V.REG_64) -> D.fix32s64
	  | (V.CAST_SFIX, V.REG_64, V.REG_1)  -> D.fix64s1
	  | (V.CAST_SFIX, V.REG_64, V.REG_8)  -> D.fix64s8
	  | (V.CAST_SFIX, V.REG_64, V.REG_16) -> D.fix64s16
	  | (V.CAST_SFIX, V.REG_64, V.REG_32) -> D.fix64s32
	  | (V.CAST_SFIX, V.REG_64, V.REG_64) -> D.fix64s64
	  | (V.CAST_UFIX, V.REG_32, V.REG_1)  -> D.fix32u1
	  | (V.CAST_UFIX, V.REG_32, V.REG_8)  -> D.fix32u8
	  | (V.CAST_UFIX, V.REG_32, V.REG_16) -> D.fix32u16
	  | (V.CAST_UFIX, V.REG_32, V.REG_32) -> D.fix32u32
	  | (V.CAST_UFIX, V.REG_32, V.REG_64) -> D.fix32u64
	  | (V.CAST_UFIX, V.REG_64, V.REG_1)  -> D.fix64u1
	  | (V.CAST_UFIX, V.REG_64, V.REG_8)  -> D.fix64u8
	  | (V.CAST_UFIX, V.REG_64, V.REG_16) -> D.fix64u16
	  | (V.CAST_UFIX, V.REG_64, V.REG_32) -> D.fix64u32
	  | (V.CAST_UFIX, V.REG_64, V.REG_64) -> D.fix64u64
	  | (V.CAST_FWIDEN, V.REG_32, V.REG_64) -> D.fwiden32to64
	  | (V.CAST_FNARROW, V.REG_64, V.REG_32) -> D.fnarrow64to32
	  | _ -> failwith "bad fcast kind in eval_fcast"
      in
	((func rm v1), ty)

    method eval_ite v_c v_t v_f ty_t =
      let func =
	match ty_t with
	  | V.REG_1  -> D.ite1
	  | V.REG_8  -> D.ite8
	  | V.REG_16 -> D.ite16
	  | V.REG_32 -> D.ite32
	  | V.REG_64 -> D.ite64
	  | _ -> failwith "unexpeceted type in eval_ite"
      in
	((func v_c v_t v_f), ty_t)

    (* Since we don't make any type distinction between integers and
       floats of the same size, the "eval_int" family of methods all
       include floating point operations in addition to integer
       ones. Perhaps misleading, but the names predated FP support. *)
    method eval_int_exp_ty exp =
      match exp with
	| V.BinOp(op, e1, e2) ->
	    let (v1, ty1) = self#eval_int_exp_ty e1 and
		(v2, ty2) = self#eval_int_exp_ty e2 in
	      self#eval_binop op v1 ty1 v2 ty2
	| V.FBinOp(op, rm, e1, e2) ->
	    let (v1, ty1) = self#eval_int_exp_ty e1 and
		(v2, ty2) = self#eval_int_exp_ty e2 in
	      self#eval_fbinop op rm v1 ty1 v2 ty2
	| V.UnOp(op, e1) ->
	    let (v1, ty1) = self#eval_int_exp_ty e1 in
	      self#eval_unop op v1 ty1
	| V.FUnOp(op, rm, e1) ->
	    let (v1, ty1) = self#eval_int_exp_ty e1 in
	      self#eval_funop op rm v1 ty1
	| V.Constant(V.Int(V.REG_1, i)) ->
	    (D.from_concrete_1 (Int64.to_int i)), V.REG_1
	| V.Constant(V.Int(V.REG_8, i)) ->
	    (D.from_concrete_8 (Int64.to_int i)), V.REG_8
	| V.Constant(V.Int(V.REG_16,i)) -> 
	    (D.from_concrete_16 (Int64.to_int i)),V.REG_16
	| V.Constant(V.Int(V.REG_32,i)) -> (D.from_concrete_32 i),V.REG_32
	| V.Constant(V.Int(V.REG_64,i)) -> (D.from_concrete_64 i),V.REG_64
	| V.Constant(V.Int(_,_)) -> failwith "unexpected integer constant type"
	| V.Lval(V.Temp((_,s,ty) as var)) ->
	    let v = self#get_int_var var in
	      if !opt_trace_eval then
		Printf.eprintf "    %s is %s\n" s (D.to_string_32 v);
	      (v, ty)
	| V.Lval(V.Mem(memv, idx, ty)) ->
	    self#handle_load idx ty
	| V.Cast(kind, ty, e) ->
	    let (v1, ty1) = self#eval_int_exp_ty e in
	      self#eval_cast kind ty v1 ty1
	| V.FCast(kind, rm, ty, e) ->
	    let (v1, ty1) = self#eval_int_exp_ty e in
	      self#eval_fcast kind rm ty v1 ty1
	| V.Ite(cond, true_e, false_e) ->
           let (v_c, ty_c) = self#eval_int_exp_ty cond in
           (try
              (* short-circuit evaluation if the condition is concrete *)
              let v_c_conc = D.to_concrete_1 v_c in
              if v_c_conc = 1 then
                self#eval_int_exp_ty true_e
              else
                self#eval_int_exp_ty false_e
            with NotConcrete _ ->
              (* symbolic execution evaluates both sides *)
	         let (v_t, ty_t) = self#eval_int_exp_ty true_e and
		     (v_f, ty_f) = self#eval_int_exp_ty false_e in
		 g_assert(ty_c = V.REG_1) 100 "Fragment_machine.eval_int_exp_ty";
	         g_assert(ty_t = ty_f)100 "Fragment_machine.eval_int_exp_ty";
	         self#eval_ite v_c v_t v_f ty_t)
	(* XXX move this to something like a special handler: *)
	| V.Unknown("rdtsc") -> ((D.from_concrete_64 1L), V.REG_64) 
	| V.Unknown(_) ->
	    failwith "Unsupported unknown in eval_int_exp_ty"
	| V.Let(_,_,_)
	| V.Name(_)
	| V.Constant(V.Str(_))
	  -> failwith "Unsupported (or non-int) expr type in eval_int_exp_ty"
	    
    method private eval_int_exp exp =
      let (v, _) = self#eval_int_exp_ty exp in
	v

    method private eval_int_exp_simplify_ty exp =
      let (v, ty) = self#eval_int_exp_ty exp in
      let v' =  match (v, ty) with
	| (v, V.REG_1) -> form_man#simplify1 v
	| (v, V.REG_8) -> form_man#simplify8 v
	| (v, V.REG_16) -> form_man#simplify16 v
	| (v, V.REG_32) -> form_man#simplify32 v
	| (v, V.REG_64) -> form_man#simplify64 v
	| _ -> failwith "Unexpected type in eval_int_exp_simplify"
      in
	(v', ty)

    method private eval_int_exp_tempify_ty exp =
      let (v, ty) = self#eval_int_exp_ty exp in
      let v' =  match (v, ty) with
	| (v, V.REG_1) -> form_man#tempify1 v
	| (v, V.REG_8) -> form_man#tempify8 v
	| (v, V.REG_16) -> form_man#tempify16 v
	| (v, V.REG_32) -> form_man#tempify32 v
	| (v, V.REG_64) -> form_man#tempify64 v
	| _ -> failwith "Unexpected type in eval_int_exp_tempify"
      in
	(v', ty)

    method eval_int_exp_simplify exp =
      let (v, _) = self#eval_int_exp_simplify_ty exp in
	v

    method eval_int_exp_tempify exp =
      let (v, _) = self#eval_int_exp_tempify_ty exp in
	v

    method eval_bool_exp exp =
      let v = self#eval_int_exp exp in
	if (D.to_concrete_1 v) = 1 then true else false

    method eval_cjmp exp targ1 targ2 =
      self#eval_bool_exp exp

    method eval_addr_exp exp =
      let v = self#eval_int_exp exp in
	(D.to_concrete_32 v)

    method eval_label_exp e =
      match e with
	| V.Name(lab) -> lab
	| _ ->
	    let addr = self#eval_addr_exp e in
	      Printf.sprintf "pc_0x%Lx" addr

    method jump do_jump lab =
      let rec find_label lab sl =
	match sl with
	  | [] -> None
	  | V.Label(l) :: rest when l = lab -> Some sl
	  | st :: rest -> find_label lab rest 
      in
	loop_cnt <- Int64.succ loop_cnt;
        (match !opt_iteration_limit_enforced with
	| Some lim -> if loop_cnt > lim then raise TooManyIterations;
	| _ -> ());
	let (_, sl) = frag in
	  match find_label lab sl with
	    | None -> lab
	    | Some sl ->
		self#run_sl do_jump sl

    val mutable last_eip = -1L
    val mutable last_insn = "none"
    val mutable saw_jump = false

    val mutable stmt_num = -1
    method private get_stmt_num = stmt_num

    method run_sl do_jump sl =
      let jump lab =
	saw_jump <- true;
	if do_jump lab then
	  self#jump do_jump lab
	else
	  lab
      in
      let rec loop =
	function
	  | [] -> "fallthrough"
	  | st :: rest ->
	      if !opt_trace_stmts then
		(Printf.eprintf "  %08Lx."
		   (try self#get_eip with NotConcrete(_) -> 0L);
		 (if stmt_num = -1 then
		    Printf.eprintf "   "
		  else
		    Printf.eprintf "%03d" stmt_num);
		 Printf.eprintf " %s\n" (stmt_to_string_compact st));
	      stmt_num <- stmt_num + 1;
	      (match st with
		 | V.Jmp(l) -> jump (self#eval_label_exp l)
		 | V.CJmp(cond, V.Name(l1), V.Name(l2))
		     when
		       ((String.length l1 > 5) &&
			  ((String.sub l1 0 5) = "pc_0x")) ||
			 ((String.length l2 > 5) &&
			    ((String.sub l2 0 5) = "pc_0x")) ->
		     let a1 = try Vine.label_to_addr l1
		     with V.VineError(_) -> self#get_eip and
			 a2 = try Vine.label_to_addr l2
		     with V.VineError(_) -> self#get_eip in
		       if (self#eval_cjmp cond a1 a2) then
			 jump l1
		       else
			 jump l2
		 | V.CJmp(cond, l1, l2) ->
		     let cond_v = self#eval_bool_exp cond in
		       if cond_v then
			 jump (self#eval_label_exp l1)
		       else
			 jump (self#eval_label_exp l2)
		 | V.Move(V.Temp((n,s,t) as v), e) ->
		     let rhs = self#eval_int_exp_simplify e in
		     let trace_eval () =
		       Printf.eprintf "    %s <- %s\n" s (D.to_string_32 rhs)
		     in
		       if !opt_trace_eval then
			 trace_eval ()
		       else if !opt_trace_register_updates then
			 if String.sub s 0 1 = "T" then
			   () (* skip updates to temps *)
			 else if String.length s = 4 &&
			   String.sub s 0 2 = "R_" &&
			   String.sub s 3 1 = "F" then
			     () (* skip updates to flags *)
			 else
			   trace_eval ();
		       self#set_int_var v rhs;
		       loop rest
		 | V.Move(V.Mem(memv, idx_e, ty), rhs_e) ->
		     self#handle_store idx_e ty rhs_e;
		     loop rest
		 | V.Special("VEX decode error") ->
		     raise IllegalInstruction
		 | V.Special(str) ->
		     (match self#handle_special str with
			| Some sl -> 
			    loop (sl @ rest)
			| None ->
			    if !opt_noop_unhandled_special then
			      loop rest
			    else  
			      (Printf.eprintf "Unhandled special |%s| near 0x%Lx (%s)\n"
				 str (self#get_eip) last_insn;
			       failwith "Unhandled special"))
		 | V.Label(l) ->
		     if ((String.length l > 5) && 
			   (String.sub l 0 5) = "pc_0x") then
		       (let eip = Vine.label_to_addr l in
			  self#set_eip eip;
			  (* saw_jump will be set for the fallthrough
			     from one instruction to the next unless it's
			     optimized away (which it won't be when we
			     translate one instruction at a time), so it's
			     an overapproximation. *)
			  if saw_jump then
			      self#run_jump_hooks last_insn last_eip eip;
			  self#run_eip_hooks;
			  stmt_num <- 1;
			  last_eip <- eip;
			  saw_jump <- false);
		     loop rest
		 | V.ExpStmt(e) ->
		     let v = self#eval_int_exp e in
		       ignore(v);
		       loop rest
		 | V.Comment(s) ->
		     if comment_is_insn s then
		       last_insn <- s;
		     loop rest
		 | V.Block(_,_) -> failwith "Block unsupported"
		 | V.Function(_,_,_,_,_) -> failwith "Function unsupported"
		 | V.Return(_) -> failwith "Return unsupported"
		 | V.Call(_,_,_) -> failwith "Call unsupported"
		 | V.Attr(st, _) -> loop (st :: rest)
		 | V.Assert(e) ->
		     let v = self#eval_bool_exp e in
		       g_assert(v) 100 "Fragment_machine.run_sl";
		       loop rest
		 | V.Halt(e) ->
		     let v = D.to_concrete_32 (self#eval_int_exp e) in
		       Printf.sprintf "halt_%Ld" v)
      in
	stmt_num <- -1;
	loop sl

    method run () =
      self#run_sl is_true insns

    method run_to_jump () =
      let check_for_pc lab = (String.sub lab 0 3) <> "pc_" in
      self#run_sl check_for_pc insns

    method fake_call_to_from func_addr ret_addr =
      match !opt_arch with
	| X86 ->
	    let esp = Hashtbl.find reg_to_var R_ESP in
	      [V.Move(V.Temp(esp),
		      V.BinOp(V.MINUS, V.Lval(V.Temp(esp)),
			      V.Constant(V.Int(V.REG_32, 4L))));
	       V.Move(V.Mem(mem_var, V.Lval(V.Temp(esp)), V.REG_32),
		      V.Constant(V.Int(V.REG_32, ret_addr)));
	       V.Jmp(V.Constant(V.Int(V.REG_32, func_addr)))]
	| _ -> failwith "Unsupported arch in fake_call_to_from"

    method disasm_insn_at eip = 
      let array_init i = Char.chr (self#load_byte_conc
				     (Int64.add eip (Int64.of_int i))) in
      let bytes = Array.init 16 array_init in
	Libasmir.sprintf_disasm_rawbytes
	  (libasmir_arch_of_execution_arch !opt_arch)
	  false eip bytes

    method measure_mem_size = mem#measure_size
    method measure_form_man_size = form_man#measure_size
    method measure_dt_size = 0

    method measure_size =
      let measure_add k v n = n + (D.measure_size v) in
	((V.VarHash.fold measure_add reg_store 0),
	 (V.VarHash.fold measure_add temps 0))

    method store_byte_idx base idx b =
      self#store_byte (Int64.add base (Int64.of_int idx)) 
	(D.from_concrete_8 b)

    method store_str base idx str =
      for i = 0 to (String.length str - 1) do
	self#store_byte_idx (Int64.add base idx) i (Char.code str.[i])
      done

    val mutable symbolic_string_id = 0

    method populate_symbolic_region ?(prov = Interval_tree.Internal) varname offset base len =
      let ar = Array.create len (Vine.Name "stub") in
      for i = 0 to len - 1 do
	let to_add = form_man#fresh_symbolic_mem_8 varname (Int64.of_int (i + offset)) in
	self#store_byte ~prov (Int64.add base (Int64.of_int i)) to_add;
	ar.(i) <- (D.to_symbolic_8 to_add);
      done;
      ar

    method make_symbolic_region base len =
      let varname = "input" ^ (string_of_int symbolic_string_id) in
	symbolic_string_id <- symbolic_string_id + 1;
	ignore(self#populate_symbolic_region varname 0 base len)

    method store_symbolic_cstr base len fulllen terminate =
      let varname = "input" ^ (string_of_int symbolic_string_id) ^ "_" in
	symbolic_string_id <- symbolic_string_id + 1;
	for i = 0 to len - 1 do
	  let d = form_man#fresh_symbolic_8 (varname ^ (string_of_int i)) in
	    self#store_byte (Int64.add base (Int64.of_int i)) d;
	    if fulllen then
	      opt_extra_conditions :=
		V.BinOp(V.NEQ, V.Constant(V.Int(V.REG_8, 0L)),
			(D.to_symbolic_8 d))
	      :: !opt_extra_conditions
	done;
	if terminate then
	  self#store_byte_idx base len 0

    method populate_concolic_string ?(prov = Interval_tree.Internal) varname offset base str =
      let len = String.length str in
	for i = 0 to len - 1 do
	  self#store_byte ~prov (Int64.add base (Int64.of_int i))
	    (form_man#make_concolic_mem_8 varname
	       (Int64.of_int (i + offset))
	       (Char.code str.[i]))
	done

    method store_concolic_cstr base str terminate =
      let len = String.length str in
      let varname = "input" ^ (string_of_int symbolic_string_id) ^ "_" in
	symbolic_string_id <- symbolic_string_id + 1;
	for i = 0 to len - 1 do
	  self#store_byte (Int64.add base (Int64.of_int i))
	    (form_man#make_concolic_8 (varname ^ (string_of_int i))
	       (Char.code str.[i]))
	done;
	if terminate then
	  self#store_byte_idx base len 0

    method store_symbolic_wcstr base len =
      let varname = "winput" ^ (string_of_int symbolic_string_id) ^ "_" in
	symbolic_string_id <- symbolic_string_id + 1;
	for i = 0 to len - 1 do
	  self#store_short (Int64.add base (Int64.of_int (2*i)))
	    (form_man#fresh_symbolic_16 (varname ^ (string_of_int i)))
	done;
	self#store_byte_idx base (2*len) 0;
	self#store_byte_idx base (2*len + 1) 0

    method store_symbolic_byte ?(prov = Interval_tree.Internal) addr varname =
      self#store_byte ~prov addr (form_man#fresh_symbolic_8 varname)

    method store_symbolic_short ?(prov = Interval_tree.Internal) addr varname =
      self#store_short ~prov addr (form_man#fresh_symbolic_16 varname)

    method store_symbolic_word ?(prov = Interval_tree.Internal) addr varname =
      self#store_word ~prov addr (form_man#fresh_symbolic_32 varname)

    method store_symbolic_long ?(prov = Interval_tree.Internal)  addr varname =
      self#store_long ~prov addr (form_man#fresh_symbolic_64 varname)

    method store_concolic_mem_byte ?(prov = Interval_tree.Internal) addr varname idx b =
      self#store_byte ~prov addr (form_man#make_concolic_mem_8 varname idx b)

    method store_concolic_byte ?(prov = Interval_tree.Internal) addr varname i =
      self#store_byte addr ~prov (form_man#make_concolic_8 varname i)

    method store_concolic_short ?(prov = Interval_tree.Internal) addr varname i =
      self#store_short ~prov addr (form_man#make_concolic_16 varname i)

    method store_concolic_word ?(prov = Interval_tree.Internal) addr varname i64 =
      self#store_word ~prov addr (form_man#make_concolic_32 varname i64)

    method store_concolic_long ?(prov = Interval_tree.Internal) addr varname i64 =
      self#store_long ~prov addr (form_man#make_concolic_64 varname i64)

    method set_reg_conc_bytes reg byte_array =
      let change_func = match Array.length byte_array with
	| 2 -> change_some_short_bytes form_man
	| 4 -> change_some_word_bytes form_man
	| 8 -> change_some_long_bytes form_man
	| _ -> failwith "Unsupported length in set_reg_conc_bytes"
      in
      let var = Hashtbl.find reg_to_var reg in
      let old_d = self#get_int_var var in
      let new_d =
	change_func old_d byte_array D.from_concrete_8
      in
	self#set_int_var var new_d

    method set_reg_concolic_mem_bytes reg byte_array =
      let change_func = match Array.length byte_array with
	| 2 -> change_some_short_bytes form_man
	| 4 -> change_some_word_bytes form_man
	| 8 -> change_some_long_bytes form_man
	| _ -> failwith "Unsupported length in set_reg_concolic_mem_bytes"
      in
      let var = Hashtbl.find reg_to_var reg in
      let old_d = self#get_int_var var in
      let concolicify (s,i,v) = form_man#make_concolic_mem_8 s i v in
      let new_d = change_func old_d byte_array concolicify in
	self#set_int_var var new_d

    method private assemble_concolic_exp exp 
      byte_vars short_vars word_vars long_vars =
      let byte_ds  = List.map form_man#make_concolic_8_tuple byte_vars in
      let short_ds = List.map form_man#make_concolic_16_tuple short_vars in
      let word_ds  = List.map form_man#make_concolic_32_tuple word_vars in
      let long_ds  = List.map form_man#make_concolic_64_tuple long_vars in
      let rec rw_loop e =
	match e with
	  | V.Unknown(s) ->
	      (try
		 (List.assoc s byte_ds, V.REG_8)
 	       with Not_found -> try
		 (List.assoc s short_ds, V.REG_16)
 	       with Not_found -> try
		 (List.assoc s word_ds, V.REG_32)
 	       with Not_found ->
		 (List.assoc s long_ds, V.REG_16))
	  | V.Constant(V.Int(V.REG_1, i)) ->
	      (D.from_concrete_1 (Int64.to_int i)), V.REG_1
	  | V.Constant(V.Int(V.REG_8, i)) ->
	      (D.from_concrete_8 (Int64.to_int i)), V.REG_8
	  | V.Constant(V.Int(V.REG_16,i)) -> 
	      (D.from_concrete_16 (Int64.to_int i)),V.REG_16
	  | V.Constant(V.Int(V.REG_32,i)) -> (D.from_concrete_32 i),V.REG_32
	  | V.Constant(V.Int(V.REG_64,i)) -> (D.from_concrete_64 i),V.REG_64
	  | V.Constant(V.Int(_, _)) ->
	      failwith "Unhandled weird-typed integer constant in concolic_exp"
	  | V.BinOp(op, e1, e2) ->
	      let (v1, ty1) = rw_loop e1 and
		  (v2, ty2) = rw_loop e2 in
		self#eval_binop op v1 ty1 v2 ty2
	  | V.UnOp(op, e1) ->
	      let (v1, ty1) = rw_loop e1 in
		self#eval_unop op v1 ty1
	  | V.Cast(kind, ty, e1) ->
	      let (v1, ty1) = rw_loop e1 in
		self#eval_cast kind ty v1 ty1
	  | V.Ite(ce, te, fe) ->
	    let (v_c, ty_c) = rw_loop ce and
		(v_t, ty_t) = rw_loop te and
		(v_f, ty_f) = rw_loop fe in
	      self#eval_ite v_c v_t v_f ty_t
	  | V.FBinOp(_, _, _, _)
	  | V.FUnOp(_, _, _)
	  | V.FCast(_, _, _, _)
	    -> failwith "FP op unsupported in concolic_exp"
	  | V.Let(_, _, _)
	  | V.Name(_)
	  | V.Lval(_)
	  | V.Constant(V.Str(_))
	    -> failwith "Unhandled expression type in concolic_exp"
      in
	rw_loop exp

    method store_concolic_exp addr exp bv sv wv lv =
      let (d, ty) = self#assemble_concolic_exp exp bv sv wv lv in
	match ty with
	  | V.REG_8  -> self#store_byte  addr d
	  | V.REG_16 -> self#store_short addr d
	  | V.REG_32 -> self#store_word  addr d
	  | V.REG_64 -> self#store_long  addr d
	  | _ -> failwith "Unsupported type in store_conolic_exp"

    method set_word_reg_concolic_exp reg exp bv sv wv lv =
      let (d, _) = self#assemble_concolic_exp exp bv sv wv lv in
	self#set_int_var (Hashtbl.find reg_to_var reg) d

    method mem_byte_has_loop_var addr =
      form_man#has_loop_var (self#load_byte addr)

    method mem_short_has_loop_var addr =
      form_man#has_loop_var (self#load_short addr)

    method mem_word_has_loop_var addr =
      form_man#has_loop_var (self#load_word addr)

    method mem_long_has_loop_var addr =
      form_man#has_loop_var (self#load_long addr)

    method word_reg_has_loop_var reg =
      form_man#has_loop_var
	(self#get_int_var (Hashtbl.find reg_to_var reg))      

    method parse_symbolic_expr str =
      Vine_parser.parse_exp_from_string (form_man#input_dl) str

    method store_cstr base idx str =
      self#store_str base idx str;
      self#store_byte_idx (Int64.add base idx) (String.length str) 0

    method read_buf addr len =
      g_assert ((len >= 0) && (len < Sys.max_array_length)) 100 "Fragment_machine.read_buf";
      Array.init len (fun i -> Char.chr (self#concretize8 addr i))

    method read_cstr addr =
      let rec read_loop i =
	let b = self#concretize8 addr i in
	if b = 0 (* found \0 *)
	then []
	else (String.make 1 (Char.chr b))::(read_loop (i + 1)) in
      String.concat "" (read_loop 0)

    method zero_fill vaddr n =
      for i = 0 to n - 1 do
	self#store_byte_conc (Int64.add vaddr (Int64.of_int i)) 0
      done

    method print_backtrace =
      let read_addr addr =
	try
	  let v = self#load_word_conc addr in
	    (v, Printf.sprintf "0x%08Lx" v)
	with NotConcrete(s) -> (0L, "<symbolic " ^ (V.exp_to_string s) ^ ">")
      in
      let rec loop ebp =
	let (prev_ebp, prev_ebp_s) = read_addr ebp and
	    (_, ret_addr_s) = read_addr (Int64.add ebp 4L) in
	  Printf.eprintf "0x%08Lx %s %s\n" ebp prev_ebp_s ret_addr_s;
	  if (prev_ebp <> 0L) then
	    loop prev_ebp
      in
	loop (self#get_word_var R_EBP)

    method private eval_expr_to_string e =
      match self#eval_int_exp_simplify_ty e with
	| (v, V.REG_1) -> D.to_string_1 v
	| (v, V.REG_8) -> D.to_string_8 v
	| (v, V.REG_16) -> D.to_string_16 v
	| (v, V.REG_32) -> D.to_string_32 v
	| (v, V.REG_64) -> D.to_string_64 v
	| _ -> failwith "Unexpected type in eval_expr_to_string"

    method eval_expr_to_int64 e =
      match self#eval_int_exp_ty e with
	| (v, V.REG_1) -> Int64.of_int (D.to_concrete_1 v)
	| (v, V.REG_8) -> Int64.of_int (D.to_concrete_8 v)
	| (v, V.REG_16) -> Int64.of_int (D.to_concrete_16 v)
	| (v, V.REG_32) -> D.to_concrete_32 v
	| (v, V.REG_64) -> D.to_concrete_64 v
	| _ -> failwith "Unexpected type in eval_expr_to_int64"

    method eval_expr_to_symbolic_expr e =
      match self#eval_int_exp_ty e with
	| (v, V.REG_1) -> D.to_symbolic_1 v
	| (v, V.REG_8) -> D.to_symbolic_8 v
	| (v, V.REG_16) -> D.to_symbolic_16 v
	| (v, V.REG_32) -> D.to_symbolic_32 v
	| (v, V.REG_64) -> D.to_symbolic_64 v
	| _ -> failwith "Unexpected type in eval_expr_to_symbolic_expr"

    method eval_expr_from_ce ce e = form_man#eval_expr_from_ce ce e

    method watchpoint =
      match !opt_watch_expr with
	| Some e -> Printf.eprintf "Watched expression %s = %s\n"
	    (match !opt_watch_expr_str with Some s -> s | None -> "???")
	      (self#eval_expr_to_string e)
	| None -> ()

    method mem_val_as_string addr ty =
      match ty with
	| V.REG_8  -> D.to_string_8  (self#load_byte  addr)
	| V.REG_16 -> D.to_string_16 (self#load_short addr)
	| V.REG_32 -> D.to_string_32 (self#load_word  addr)
	| V.REG_64 -> D.to_string_64 (self#load_long  addr)
	| _ -> failwith "Unexpected type in mem_val_as_string"

    method query_with_path_cond (e:Vine.exp) (v:bool)
      : (bool * Query_engine.sat_assign) =
      (false, (Query_engine.ce_from_list []))
    method match_input_var (s:string) : int option = None
    method get_path_cond : Vine.exp list = []
    method on_missing_random : unit =
      failwith "FM.on_missing_random: unimplemented"
    method set_query_engine (qe:Query_engine.query_engine) = ()
    method print_tree (oc:out_channel) = ()
    method set_iter_seed (i:int) = ()
    method random_byte = Random.int 256
    method random_word = 0L
    method finish_path = false
    method after_exploration = ()
    method make_x86_segtables_symbolic = ()
    method store_word_special_region (r:register_name) (i1:int64) (i2:int64)
      : unit =
      failwith "store_word_special_region needs a symbolic region machine"
    method get_word_var_concretize r (b:bool) (s:string) = self#get_word_var r
    method get_long_var_concretize r (b:bool) (s:string) = self#get_long_var r
    method load_byte_concretize  addr (b:bool) (s:string)
      = self#load_byte_conc addr
    method load_short_concretize addr (b:bool) (s:string)
      = self#load_short_conc addr
    method load_word_concretize  addr (b:bool) (s:string)
      = self#load_word_conc addr
    method load_long_concretize  addr (b:bool) (s:string)
      = self#load_long_conc addr
    method make_sink_region (s:string) (i:int64) = ()
  end
end<|MERGE_RESOLUTION|>--- conflicted
+++ resolved
@@ -832,16 +832,7 @@
 		Hashtbl.add unique_eips eip ())));
       (* Libasmir.print_disasm_rawbytes Libasmir.Bfd_arch_i386 eip insn_bytes;
 	 print_string "\n"; *)
-<<<<<<< HEAD
       List.iter apply_eip_hook extra_eip_hooks;
-      self#watchpoint;
-      self#event_to_history eip;
-      Hashtbl.clear event_details;
-      event_count <- 0;
-      ()
-=======
-      List.iter (fun fn -> (fn (self :> fragment_machine) eip))
-	extra_eip_hooks;
       let control_range_opts opts_list range_val other_val =
 	List.iter (
 	  fun (opt_str, eip1, eip2) ->
@@ -853,8 +844,11 @@
 	) opts_list in
       control_range_opts !opt_turn_opt_off_range false true;
       control_range_opts !opt_turn_opt_on_range true false;
-      self#watchpoint
->>>>>>> 2827cc29
+      self#watchpoint;
+      self#event_to_history eip;
+      Hashtbl.clear event_details;
+      event_count <- 0;
+      ()
 
     method get_eip =
       match !opt_arch with
