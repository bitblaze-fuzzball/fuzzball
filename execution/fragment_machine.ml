--- conflicted
+++ resolved
@@ -28,26 +28,6 @@
   V.VarHash.clear dest;
   V.VarHash.iter add src
 
-<<<<<<< HEAD
-let fuzz_finish_reasons = ref []
-let reason_warned = ref false
-
-let finish_fuzz s =
-  if !opt_finish_immediately then
-    (Printf.printf "Finishing (immediately), %s\n" s;
-     fuzz_finish_reasons := s :: !fuzz_finish_reasons;
-     raise FinishNow);
-  if !opt_trace_stopping then
-    Printf.printf "Final iteration (%d previous reasons), %s\n" (List.length !fuzz_finish_reasons) s;
-  if List.length !fuzz_finish_reasons < 15 then
-    fuzz_finish_reasons := s :: !fuzz_finish_reasons
-  else
-    if !opt_trace_stopping || !reason_warned then (
-      reason_warned := true;
-      Printf.printf "fuzz_finish_reasons list exceeded 15... ignoring new reason\n")
-
-=======
->>>>>>> 4061c551
 let skip_strings =
   (let h = Hashtbl.create 2 in
      Hashtbl.replace h "NoOp" ();
@@ -1206,11 +1186,23 @@
       List.iter snap_handler special_handler_list
 
     val mutable fuzz_finish_reasons = []
+    val mutable reason_warned = false
 
     method finish_fuzz s =
-      fuzz_finish_reasons <- s :: fuzz_finish_reasons;
+      if !opt_finish_immediately then
+	(Printf.printf "Finishing (immediately), %s\n" s;
+	 fuzz_finish_reasons <- s :: fuzz_finish_reasons;
+	 raise FinishNow);
       if !opt_trace_stopping then
-	Printf.printf "Final iteration, %s\n" s
+	Printf.printf "Final iteration (%d previous reasons), %s\n"
+	  (List.length fuzz_finish_reasons) s;
+      if List.length fuzz_finish_reasons < 15 then
+	fuzz_finish_reasons <- s :: fuzz_finish_reasons
+      else
+	if !opt_trace_stopping || reason_warned then (
+	  reason_warned <- true;
+	  Printf.printf ("fuzz_finish_reasons list exceeded 15..."
+			 ^^" ignoring new reason\n"))
 
     method unfinish_fuzz s =
       fuzz_finish_reasons <- [];
@@ -1226,12 +1218,8 @@
       (match snap with (r, t) ->
 	 move_hash r reg_store;
 	 move_hash t temps);
-<<<<<<< HEAD
+      fuzz_finish_reasons <- [];
       List.iter reset special_handler_list
-=======
-      fuzz_finish_reasons <- [];
-      List.iter (fun h -> h#reset) special_handler_list
->>>>>>> 4061c551
 
     method add_special_handler (h:special_handler) =
       special_handler_list <- h :: special_handler_list
