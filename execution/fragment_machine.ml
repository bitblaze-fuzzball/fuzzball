(*
  Copyright (C) BitBlaze, 2009-2013, and copyright (C) 2010 Ensighta
  Security Inc.  All rights reserved.
*)

module V = Vine;;

open Exec_domain;;
open Exec_exceptions;;
open Exec_utils;;
open Exec_options;;
open Formula_manager;;
open Query_engine;;
open Stpvc_engine;;
open Stp_external_engine;;
open Concrete_memory;;
open Granular_memory;;
open Exec_assert_minder;;

let bool64 f a b =
  if (f a b)
  then 1L
  else 0L

let is_true _ = true

(* Like String.trim, but compatible with OCaml 3.12 *)
let str_trim s =
  let is_space = function
    | ' ' | '\012' | '\n' | '\r' | '\t' -> true
    | _ -> false
  in
  let len = String.length s in
  let i = ref 0 in
  while !i < len && is_space s.[!i] do incr i done;
  let j = ref (len - 1) in
  while !j >= !i && is_space s.[!j] do decr j done;
  if !i = 0 && !j = len - 1 then
    s
  else if !j >= !i then
    String.sub s !i (!j - !i + 1)
  else
    ""

(* It's a bit inefficient to use the pretty-printer when the whole
   point is that we don't want extra whitespace. *)
let stmt_to_string_compact st =
  str_trim (V.stmt_to_string st)

let move_hash src dest =
  let add a b = V.VarHash.add dest a b in
  V.VarHash.clear dest;
  V.VarHash.iter add src

let skip_strings =
  (let h = Hashtbl.create 2 in
     Hashtbl.replace h "NoOp" ();
     Hashtbl.replace h "x86g_use_seg_selector" ();
     Hashtbl.replace h "Skipped: AbiHint" ();
     h)

(* The interface for Vine to give us the disassembly of an instruction
   is to put it in a comment, but it uses comments for other things as
   well. So this code tries to filter out all the things that are not
   instruction disassemblies. It would be cleaner to have a special
   syntax. *)
let comment_is_insn s =
  (not (Hashtbl.mem skip_strings s))
  && ((String.length s < 13) || (String.sub s 0 13) <> "eflags thunk:")

class virtual special_handler = object(self)
  method virtual handle_special : string -> V.stmt list option
  method virtual make_snap : unit
  method virtual reset : unit
  method virtual state_json : Yojson.Safe.json option
end

type register_name = 
  (* VEX generic *)
  | R_CC_OP | R_CC_DEP1 | R_CC_DEP2 | R_CC_NDEP
  | R_IP_AT_SYSCALL | R_EMWARN | R_EMNOTE
  (* Common to x86, x64, and ARM: *)
  | R_CF | R_ZF
  (* Common to x86 and x64: *)
  | R_PF | R_AF | R_SF | R_OF
  | R_DFLAG | R_IDFLAG | R_ACFLAG
  | R_CS | R_DS| R_ES | R_FS | R_GS | R_SS
  | R_FTOP | R_FPROUND | R_FC3210 | R_SSEROUND 
  (* x87 FP, currently only supported on x86: *)
  | R_FPREG0 | R_FPREG1 | R_FPREG2 | R_FPREG3
  | R_FPREG4 | R_FPREG5 | R_FPREG6 | R_FPREG7
  | R_FPTAG0 | R_FPTAG1 | R_FPTAG2 | R_FPTAG3
  | R_FPTAG4 | R_FPTAG5 | R_FPTAG6 | R_FPTAG7
  (* SSE, 32-bit-x86-style 128 bit: *)
  | R_XMM0L | R_XMM0H | R_XMM1L | R_XMM1H | R_XMM2L | R_XMM2H
  | R_XMM3L | R_XMM3H | R_XMM4L | R_XMM4H | R_XMM5L | R_XMM5H
  | R_XMM6L | R_XMM6H | R_XMM7L | R_XMM7H
  (* x86 *)
  | R_EBP | R_ESP | R_ESI | R_EDI | R_EIP | R_EAX | R_EBX | R_ECX | R_EDX
  | EFLAGSREST | R_LDT | R_GDT 
  (* x64 *)
  | R_RBP | R_RSP | R_RSI | R_RDI | R_RIP | R_RAX | R_RBX | R_RCX | R_RDX
  | R_R8 | R_R9 | R_R10 | R_R11 | R_R12 | R_R13 | R_R14 | R_R15
  | R_RFLAGSREST
  | R_FS_BASE | R_GS_BASE
  (* SSE, x64-style expanded: *)
  | R_YMM0_0 | R_YMM0_1 | R_YMM0_2 | R_YMM0_3
  | R_YMM1_0 | R_YMM1_1 | R_YMM1_2 | R_YMM1_3
  | R_YMM2_0 | R_YMM2_1 | R_YMM2_2 | R_YMM2_3
  | R_YMM3_0 | R_YMM3_1 | R_YMM3_2 | R_YMM3_3
  | R_YMM4_0 | R_YMM4_1 | R_YMM4_2 | R_YMM4_3
  | R_YMM5_0 | R_YMM5_1 | R_YMM5_2 | R_YMM5_3
  | R_YMM6_0 | R_YMM6_1 | R_YMM6_2 | R_YMM6_3
  | R_YMM7_0 | R_YMM7_1 | R_YMM7_2 | R_YMM7_3
  | R_YMM8_0 | R_YMM8_1 | R_YMM8_2 | R_YMM8_3
  | R_YMM9_0 | R_YMM9_1 | R_YMM9_2 | R_YMM9_3
  | R_YMM10_0 | R_YMM10_1 | R_YMM10_2 | R_YMM10_3
  | R_YMM11_0 | R_YMM11_1 | R_YMM11_2 | R_YMM11_3
  | R_YMM12_0 | R_YMM12_1 | R_YMM12_2 | R_YMM12_3
  | R_YMM13_0 | R_YMM13_1 | R_YMM13_2 | R_YMM13_3
  | R_YMM14_0 | R_YMM14_1 | R_YMM14_2 | R_YMM14_3
  | R_YMM15_0 | R_YMM15_1 | R_YMM15_2 | R_YMM15_3
  (* ARM *)
  | R0 | R1 |  R2 |  R3 |  R4 |  R5 |  R6 |  R7
  | R8 | R9 | R10 | R11 | R12 | R13 | R14 | R15 | R15T
  |  R_D0 |  R_D1 |  R_D2 |  R_D3 |  R_D4 |  R_D5 |  R_D6 |  R_D7
  |  R_D8 |  R_D9 | R_D10 | R_D11 | R_D12 | R_D13 | R_D14 | R_D15
  | R_D16 | R_D17 | R_D18 | R_D19 | R_D20 | R_D21 | R_D22 | R_D23
  | R_D24 | R_D25 | R_D26 | R_D27 | R_D28 | R_D29 | R_D30 | R_D31
  | R_CC | R_NF | R_VF
  | R_QFLAG32 | R_GEFLAG0 | R_GEFLAG1 | R_GEFLAG2 | R_GEFLAG3
  | R_TISTART | R_TILEN | R_NRADDR
  | R_FPSCR | R_TPIDRURO | R_ITSTATE

let reg_to_regstr reg = match reg with
  | R_EBP -> "R_EBP" | R_ESP -> "R_ESP" | R_ESI -> "R_ESI"
  | R_EDI -> "R_EDI" | R_EIP -> "R_EIP" | R_EAX -> "R_EAX" | R_EBX -> "R_EBX"
  | R_ECX -> "R_ECX" | R_EDX -> "R_EDX"
  | R_RBP -> "R_RBP" | R_RSP -> "R_RSP" | R_RSI -> "R_RSI"
  | R_RDI -> "R_RDI" | R_RIP -> "R_RIP" | R_RAX -> "R_RAX" | R_RBX -> "R_EBX"
  | R_RCX -> "R_RCX" | R_RDX -> "R_RDX"
  | R_R8 -> "R_R8" | R_R9 -> "R_R9" | R_R10 -> "R_R10" | R_R11 -> "R_R11"
  | R_R12 -> "R_R12" | R_R13 -> "R_R13" | R_R14 -> "R_R14" | R_R15 -> "R_R15"
  | R_RFLAGSREST -> "R_RFLAGSREST"
  | R_FS_BASE -> "R_FS_BASE" | R_GS_BASE -> "R_GS_BASE"
  | EFLAGSREST -> "EFLAGSREST" | R_CF -> "R_CF" | R_PF -> "R_PF"
  | R_AF -> "R_AF"| R_ZF -> "R_ZF" | R_SF -> "R_SF" | R_OF -> "R_OF"
  | R_CC_OP -> "R_CC_OP" | R_CC_DEP1 -> "R_CC_DEP1"
  | R_CC_DEP2 -> "R_CC_DEP2" | R_CC_NDEP -> "R_CC_NDEP"
  | R_DFLAG -> "R_DFLAG" | R_IDFLAG -> "R_IDFLAG" | R_ACFLAG -> "R_ACFLAG"
  | R_EMWARN -> "R_EMWARN" | R_EMNOTE -> "R_EMNOTE"
  | R_LDT -> "R_LDT" | R_GDT -> "R_GDT" | R_CS -> "R_CS" | R_DS -> "R_DS"
  | R_ES -> "R_ES" | R_FS -> "R_FS" | R_GS -> "R_GS"| R_SS -> "R_SS"
  | R_FTOP -> "R_FTOP" | R_FPROUND -> "R_FPROUND" | R_FC3210  -> "R_FC3210"
  | R_FPREG0 -> "R_FPREG0" | R_FPREG1 -> "R_FPREG1"
  | R_FPREG2 -> "R_FPREG2" | R_FPREG3 -> "R_FPREG3"
  | R_FPREG4 -> "R_FPREG4" | R_FPREG5 -> "R_FPREG5"
  | R_FPREG6 -> "R_FPREG6" | R_FPREG7 -> "R_FPREG7"
  | R_FPTAG0 -> "R_FPTAG0" | R_FPTAG1 -> "R_FPTAG1"
  | R_FPTAG2 -> "R_FPTAG2" | R_FPTAG3 -> "R_FPTAG3"
  | R_FPTAG4 -> "R_FPTAG4" | R_FPTAG5 -> "R_FPTAG5"
  | R_FPTAG6 -> "R_FPTAG6" | R_FPTAG7 -> "R_FPTAG7"
  | R_SSEROUND -> "R_SSEROUND" | R_IP_AT_SYSCALL -> "R_IP_AT_SYSCALL"
  | R_XMM0L -> "R_XMM0L" | R_XMM0H -> "R_XMM0H"
  | R_XMM1L -> "R_XMM1L" | R_XMM1H -> "R_XMM1H"
  | R_XMM2L -> "R_XMM2L" | R_XMM2H -> "R_XMM2H"
  | R_XMM3L -> "R_XMM3L" | R_XMM3H -> "R_XMM3H"
  | R_XMM4L -> "R_XMM4L" | R_XMM4H -> "R_XMM4H"
  | R_XMM5L -> "R_XMM5L" | R_XMM5H -> "R_XMM5H"
  | R_XMM6L -> "R_XMM6L" | R_XMM6H -> "R_XMM6H"
  | R_XMM7L -> "R_XMM7L" | R_XMM7H -> "R_XMM7H"
  | R_YMM0_0 -> "R_YMM0_0" | R_YMM0_1 -> "R_YMM0_1"
  | R_YMM0_2 -> "R_YMM0_2" | R_YMM0_3 -> "R_YMM0_3"
  | R_YMM1_0 -> "R_YMM1_0" | R_YMM1_1 -> "R_YMM1_1"
  | R_YMM1_2 -> "R_YMM1_2" | R_YMM1_3 -> "R_YMM1_3"
  | R_YMM2_0 -> "R_YMM2_0" | R_YMM2_1 -> "R_YMM2_1"
  | R_YMM2_2 -> "R_YMM2_2" | R_YMM2_3 -> "R_YMM2_3"
  | R_YMM3_0 -> "R_YMM3_0" | R_YMM3_1 -> "R_YMM3_1"
  | R_YMM3_2 -> "R_YMM3_2" | R_YMM3_3 -> "R_YMM3_3"
  | R_YMM4_0 -> "R_YMM4_0" | R_YMM4_1 -> "R_YMM4_1"
  | R_YMM4_2 -> "R_YMM4_2" | R_YMM4_3 -> "R_YMM4_3"
  | R_YMM5_0 -> "R_YMM5_0" | R_YMM5_1 -> "R_YMM5_1"
  | R_YMM5_2 -> "R_YMM5_2" | R_YMM5_3 -> "R_YMM5_3"
  | R_YMM6_0 -> "R_YMM6_0" | R_YMM6_1 -> "R_YMM6_1"
  | R_YMM6_2 -> "R_YMM6_2" | R_YMM6_3 -> "R_YMM6_3"
  | R_YMM7_0 -> "R_YMM7_0" | R_YMM7_1 -> "R_YMM7_1"
  | R_YMM7_2 -> "R_YMM7_2" | R_YMM7_3 -> "R_YMM7_3"
  | R_YMM8_0 -> "R_YMM8_0" | R_YMM8_1 -> "R_YMM8_1"
  | R_YMM8_2 -> "R_YMM8_2" | R_YMM8_3 -> "R_YMM8_3"
  | R_YMM9_0 -> "R_YMM9_0" | R_YMM9_1 -> "R_YMM9_1"
  | R_YMM9_2 -> "R_YMM9_2" | R_YMM9_3 -> "R_YMM9_3"
  | R_YMM10_0 -> "R_YMM10_0" | R_YMM10_1 -> "R_YMM10_1"
  | R_YMM10_2 -> "R_YMM10_2" | R_YMM10_3 -> "R_YMM10_3"
  | R_YMM11_0 -> "R_YMM11_0" | R_YMM11_1 -> "R_YMM11_1"
  | R_YMM11_2 -> "R_YMM11_2" | R_YMM11_3 -> "R_YMM11_3"
  | R_YMM12_0 -> "R_YMM12_0" | R_YMM12_1 -> "R_YMM12_1"
  | R_YMM12_2 -> "R_YMM12_2" | R_YMM12_3 -> "R_YMM12_3"
  | R_YMM13_0 -> "R_YMM13_0" | R_YMM13_1 -> "R_YMM13_1"
  | R_YMM13_2 -> "R_YMM13_2" | R_YMM13_3 -> "R_YMM13_3"
  | R_YMM14_0 -> "R_YMM14_0" | R_YMM14_1 -> "R_YMM14_1"
  | R_YMM14_2 -> "R_YMM14_2" | R_YMM14_3 -> "R_YMM14_3"
  | R_YMM15_0 -> "R_YMM15_0" | R_YMM15_1 -> "R_YMM15_1"
  | R_YMM15_2 -> "R_YMM15_2" | R_YMM15_3 -> "R_YMM15_3"
  | R0  ->  "R0" | R1  ->  "R1" |  R2 ->  "R2" | R3  -> "R3"
  | R4  ->  "R4" | R5  ->  "R5" |  R6 ->  "R6" | R7  -> "R7"
  | R8  ->  "R8" | R9  ->  "R9" | R10 -> "R10" | R11 -> "R11"
  | R12 -> "R12" | R13 -> "R13" | R14 -> "R14" | R15 -> "R15"
  | R15T -> "R15T"
  | R_D0  -> "R_D0"  | R_D1  -> "R_D1"  | R_D2  -> "R_D2"  | R_D3  ->  "R_D3"
  | R_D4  -> "R_D4"  | R_D5  -> "R_D5"  | R_D6  -> "R_D6"  | R_D7  ->  "R_D7"
  | R_D8  -> "R_D8"  | R_D9  -> "R_D9"  | R_D10 -> "R_D10" | R_D11 -> "R_D11"
  | R_D12 -> "R_D12" | R_D13 -> "R_D13" | R_D14 -> "R_D14" | R_D15 -> "R_D15"
  | R_D16 -> "R_D16" | R_D17 -> "R_D17" | R_D18 -> "R_D18" | R_D19 -> "R_D19"
  | R_D20 -> "R_D20" | R_D21 -> "R_D21" | R_D22 -> "R_D22" | R_D23 -> "R_D23"
  | R_D24 -> "R_D24" | R_D25 -> "R_D25" | R_D26 -> "R_D26" | R_D27 -> "R_D27"
  | R_D28 -> "R_D28" | R_D29 -> "R_D29" | R_D30 -> "R_D30" | R_D31 -> "R_D31"
  | R_CC -> "R_CC" | R_NF -> "R_NF" | R_VF -> "R_VF" | R_QFLAG32 -> "R_QFLAG32"
  | R_GEFLAG0 -> "R_GEFLAG0" | R_GEFLAG1 -> "R_GEFLAG1"
  | R_GEFLAG2 -> "R_GEFLAG2" | R_GEFLAG3 -> "R_GEFLAG3"
  | R_TISTART -> "R_TISTART" | R_TILEN -> "R_TILEN"
  | R_NRADDR -> "R_NRADDR"
  | R_FPSCR -> "R_FPSCR" | R_TPIDRURO -> "R_TPIDRURO"
  | R_ITSTATE -> "R_ITSTATE"

let regstr_to_reg s = match s with
  | "R_EBP" -> R_EBP | "R_ESP" -> R_ESP | "R_ESI" -> R_ESI
  | "R_EDI" -> R_EDI | "R_EIP" -> R_EIP | "R_EAX" -> R_EAX | "R_EBX" -> R_EBX
  | "R_ECX" -> R_ECX | "R_EDX" -> R_EDX
  | "R_RBP" -> R_RBP | "R_RSP" -> R_RSP | "R_RSI" -> R_RSI
  | "R_RDI" -> R_RDI | "R_RIP" -> R_RIP | "R_RAX" -> R_RAX | "R_RBX" -> R_RBX
  | "R_RCX" -> R_RCX | "R_RDX" -> R_RDX
  | "R_R8" -> R_R8 | "R_R9" -> R_R9 | "R_R10" -> R_R10 | "R_R11" -> R_R11
  | "R_R12" -> R_R12 | "R_R13" -> R_R13 | "R_R14" -> R_R14 | "R_R15" -> R_R15
  | "R_RFLAGSREST" -> R_RFLAGSREST
  | "R_FS_BASE" -> R_FS_BASE | "R_GS_BASE" -> R_GS_BASE
  | "EFLAGSREST" -> EFLAGSREST | "R_CF" -> R_CF | "R_PF" -> R_PF
  | "R_AF" -> R_AF| "R_ZF" -> R_ZF | "R_SF" -> R_SF | "R_OF" -> R_OF
  | "R_CC_OP" -> R_CC_OP | "R_CC_DEP1" -> R_CC_DEP1
  | "R_CC_DEP2" -> R_CC_DEP2 | "R_CC_NDEP" -> R_CC_NDEP
  | "R_DFLAG" -> R_DFLAG | "R_IDFLAG" -> R_IDFLAG | "R_ACFLAG" -> R_ACFLAG
  | "R_EMWARN" -> R_EMWARN | "R_EMNOTE" -> R_EMNOTE
  | "R_LDT" -> R_LDT | "R_GDT" -> R_GDT | "R_CS" -> R_CS | "R_DS" -> R_DS
  | "R_ES" -> R_ES | "R_FS" -> R_FS | "R_GS" -> R_GS| "R_SS" -> R_SS
  | "R_FTOP" -> R_FTOP | "R_FPROUND" -> R_FPROUND | "R_FC3210"  -> R_FC3210
  | "R_FPREG0" -> R_FPREG0 | "R_FPREG1" -> R_FPREG1
  | "R_FPREG2" -> R_FPREG2 | "R_FPREG3" -> R_FPREG3
  | "R_FPREG4" -> R_FPREG4 | "R_FPREG5" -> R_FPREG5
  | "R_FPREG6" -> R_FPREG6 | "R_FPREG7" -> R_FPREG7
  | "R_FPTAG0" -> R_FPTAG0 | "R_FPTAG1" -> R_FPTAG1
  | "R_FPTAG2" -> R_FPTAG2 | "R_FPTAG3" -> R_FPTAG3
  | "R_FPTAG4" -> R_FPTAG4 | "R_FPTAG5" -> R_FPTAG5
  | "R_FPTAG6" -> R_FPTAG6 | "R_FPTAG7" -> R_FPTAG7
  | "R_SSEROUND" -> R_SSEROUND | "R_IP_AT_SYSCALL" -> R_IP_AT_SYSCALL
  | "R_XMM0L" -> R_XMM0L | "R_XMM0H" -> R_XMM0H
  | "R_XMM1L" -> R_XMM1L | "R_XMM1H" -> R_XMM1H
  | "R_XMM2L" -> R_XMM2L | "R_XMM2H" -> R_XMM2H
  | "R_XMM3L" -> R_XMM3L | "R_XMM3H" -> R_XMM3H
  | "R_XMM4L" -> R_XMM4L | "R_XMM4H" -> R_XMM4H
  | "R_XMM5L" -> R_XMM5L | "R_XMM5H" -> R_XMM5H
  | "R_XMM6L" -> R_XMM6L | "R_XMM6H" -> R_XMM6H
  | "R_XMM7L" -> R_XMM7L | "R_XMM7H" -> R_XMM7H
  | "R_YMM0_0" -> R_YMM0_0 | "R_YMM0_1" -> R_YMM0_1
  | "R_YMM0_2" -> R_YMM0_2 | "R_YMM0_3" -> R_YMM0_3
  | "R_YMM1_0" -> R_YMM1_0 | "R_YMM1_1" -> R_YMM1_1
  | "R_YMM1_2" -> R_YMM1_2 | "R_YMM1_3" -> R_YMM1_3
  | "R_YMM2_0" -> R_YMM2_0 | "R_YMM2_1" -> R_YMM2_1
  | "R_YMM2_2" -> R_YMM2_2 | "R_YMM2_3" -> R_YMM2_3
  | "R_YMM3_0" -> R_YMM3_0 | "R_YMM3_1" -> R_YMM3_1
  | "R_YMM3_2" -> R_YMM3_2 | "R_YMM3_3" -> R_YMM3_3
  | "R_YMM4_0" -> R_YMM4_0 | "R_YMM4_1" -> R_YMM4_1
  | "R_YMM4_2" -> R_YMM4_2 | "R_YMM4_3" -> R_YMM4_3
  | "R_YMM5_0" -> R_YMM5_0 | "R_YMM5_1" -> R_YMM5_1
  | "R_YMM5_2" -> R_YMM5_2 | "R_YMM5_3" -> R_YMM5_3
  | "R_YMM6_0" -> R_YMM6_0 | "R_YMM6_1" -> R_YMM6_1
  | "R_YMM6_2" -> R_YMM6_2 | "R_YMM6_3" -> R_YMM6_3
  | "R_YMM7_0" -> R_YMM7_0 | "R_YMM7_1" -> R_YMM7_1
  | "R_YMM7_2" -> R_YMM7_2 | "R_YMM7_3" -> R_YMM7_3
  | "R_YMM8_0" -> R_YMM8_0 | "R_YMM8_1" -> R_YMM8_1
  | "R_YMM8_2" -> R_YMM8_2 | "R_YMM8_3" -> R_YMM8_3
  | "R_YMM9_0" -> R_YMM9_0 | "R_YMM9_1" -> R_YMM9_1
  | "R_YMM9_2" -> R_YMM9_2 | "R_YMM9_3" -> R_YMM9_3
  | "R_YMM10_0" -> R_YMM10_0 | "R_YMM10_1" -> R_YMM10_1
  | "R_YMM10_2" -> R_YMM10_2 | "R_YMM10_3" -> R_YMM10_3
  | "R_YMM11_0" -> R_YMM11_0 | "R_YMM11_1" -> R_YMM11_1
  | "R_YMM11_2" -> R_YMM11_2 | "R_YMM11_3" -> R_YMM11_3
  | "R_YMM12_0" -> R_YMM12_0 | "R_YMM12_1" -> R_YMM12_1
  | "R_YMM12_2" -> R_YMM12_2 | "R_YMM12_3" -> R_YMM12_3
  | "R_YMM13_0" -> R_YMM13_0 | "R_YMM13_1" -> R_YMM13_1
  | "R_YMM13_2" -> R_YMM13_2 | "R_YMM13_3" -> R_YMM13_3
  | "R_YMM14_0" -> R_YMM14_0 | "R_YMM14_1" -> R_YMM14_1
  | "R_YMM14_2" -> R_YMM14_2 | "R_YMM14_3" -> R_YMM14_3
  | "R_YMM15_0" -> R_YMM15_0 | "R_YMM15_1" -> R_YMM15_1
  | "R_YMM15_2" -> R_YMM15_2 | "R_YMM15_3" -> R_YMM15_3
  | "R0"  ->  R0 | "R1"  ->  R1 |  "R2" ->  R2 | "R3"  -> R3
  | "R4"  ->  R4 | "R5"  ->  R5 |  "R6" ->  R6 | "R7"  -> R7
  | "R8"  ->  R8 | "R9"  ->  R9 | "R10" -> R10 | "R11" -> R11
  | "R12" -> R12 | "R13" -> R13 | "R14" -> R14 | "R15" -> R15
  | "R15T" -> R15T
  | "R_D0"  -> R_D0  | "R_D1"  -> R_D1  | "R_D2"  -> R_D2  | "R_D3"  -> R_D3
  | "R_D4"  -> R_D4  | "R_D5"  -> R_D5  | "R_D6"  -> R_D6  | "R_D7"  -> R_D7
  | "R_D8"  -> R_D8  | "R_D9"  -> R_D9  | "R_D10" -> R_D10 | "R_D11" -> R_D11
  | "R_D12" -> R_D12 | "R_D13" -> R_D13 | "R_D14" -> R_D14 | "R_D15" -> R_D15
  | "R_D16" -> R_D16 | "R_D17" -> R_D17 | "R_D18" -> R_D18 | "R_D19" -> R_D19
  | "R_D20" -> R_D20 | "R_D21" -> R_D21 | "R_D22" -> R_D22 | "R_D23" -> R_D23
  | "R_D24" -> R_D24 | "R_D25" -> R_D25 | "R_D26" -> R_D26 | "R_D27" -> R_D27
  | "R_D28" -> R_D28 | "R_D29" -> R_D29 | "R_D30" -> R_D30 | "R_D31" -> R_D31
  | "R_CC" -> R_CC | "R_NF" -> R_NF | "R_VF" -> R_VF | "R_QFLAG32" -> R_QFLAG32
  | "R_GEFLAG0" -> R_GEFLAG0 | "R_GEFLAG1" -> R_GEFLAG1
  | "R_GEFLAG2" -> R_GEFLAG2 | "R_GEFLAG3" -> R_GEFLAG3
  | "R_TISTART" -> R_TISTART | "R_TILEN" -> R_TILEN
  | "R_NRADDR" -> R_NRADDR
  | "R_FPSCR" -> R_FPSCR | "R_TPIDRURO" -> R_TPIDRURO
  | "R_ITSTATE" -> R_ITSTATE
  | _ -> failwith ("Unrecognized register name " ^ s)

class virtual fragment_machine = object
  method virtual get_depth : int
  method virtual set_pointer_management : Pointer_management.pointer_management -> unit
  method virtual get_pointer_management : unit -> Pointer_management.pointer_management option
  method virtual init_prog : Vine.program -> unit
  method virtual set_frag : Vine.program -> unit
  method virtual concretize_misc : unit
  method virtual add_extra_eip_hook :
    (fragment_machine -> int64 -> unit) -> unit
  method virtual eip_hook : int64 -> unit
  method virtual get_eip : int64
  method virtual set_eip : int64 -> unit
  method virtual run_eip_hooks : unit
  method virtual get_esp : int64
  method virtual jump_hook : string -> int64 -> int64 -> unit
  method virtual run_jump_hooks : string -> int64 -> int64 -> unit
  
  method virtual set_cjmp_heuristic :
    (int64 -> int64 -> int64 -> float -> bool option -> bool option) -> unit

  method virtual on_missing_zero : unit
  method virtual on_missing_random : unit
  method virtual on_missing_symbol : unit

  method virtual make_regs_zero : unit
  method virtual make_regs_symbolic : unit
  method virtual load_x86_user_regs : Temu_state.userRegs -> unit
  method virtual print_regs : unit
  method virtual printable_word_reg : register_name -> string
  method virtual printable_long_reg : register_name -> string

  method virtual store_byte_conc  : ?prov:Interval_tree.provenance -> int64 -> int   -> unit
  method virtual store_short_conc : ?prov:Interval_tree.provenance -> int64 -> int   -> unit
  method virtual store_word_conc  : ?prov:Interval_tree.provenance -> int64 -> int64 -> unit
  method virtual store_long_conc  : ?prov:Interval_tree.provenance -> int64 -> int64 -> unit

  method virtual store_page_conc  : int64 -> string -> unit

  method virtual load_byte_conc  : int64 -> int
  method virtual load_short_conc : int64 -> int
  method virtual load_word_conc  : int64 -> int64
  method virtual load_long_conc  : int64 -> int64

  method virtual load_byte_concolic  : int64 -> int
  method virtual load_short_concolic : int64 -> int
  method virtual load_word_concolic  : int64 -> int64
  method virtual load_long_concolic  : int64 -> int64

  method virtual started_symbolic : bool
  method virtual maybe_start_symbolic : (unit -> unit) -> unit
  method virtual start_symbolic : unit

  method virtual finish_fuzz : string -> unit
  method virtual unfinish_fuzz : string -> unit
  method virtual finish_reasons : string list

  method virtual add_event_detail : string -> Yojson.Safe.json -> unit
  method virtual get_event_details : (string, Yojson.Safe.json) Hashtbl.t
  method virtual get_event_history : (string * Yojson.Safe.json) list
  method virtual finalize_event : unit

  method virtual make_snap : unit -> unit
  method virtual reset : unit -> unit

  method virtual add_special_handler : special_handler -> unit
  method virtual add_universal_special_handler : special_handler -> unit
  method virtual special_handlers_state_json : Yojson.Safe.json

  method virtual get_bit_var   : register_name -> int
  method virtual get_byte_var  : register_name -> int
  method virtual get_short_var : register_name -> int
  method virtual get_word_var  : register_name -> int64
  method virtual get_long_var  : register_name -> int64

  method virtual get_bit_var_concolic   : register_name -> int
  method virtual get_byte_var_concolic  : register_name -> int
  method virtual get_short_var_concolic : register_name -> int
  method virtual get_word_var_concolic  : register_name -> int64
  method virtual get_long_var_concolic  : register_name -> int64

  method virtual set_bit_var   : register_name -> int   -> unit
  method virtual set_byte_var  : register_name -> int   -> unit
  method virtual set_short_var : register_name -> int   -> unit
  method virtual set_word_var  : register_name -> int64 -> unit
  method virtual set_long_var  : register_name -> int64 -> unit

  method virtual set_word_var_low_short   : register_name -> int -> unit
  method virtual set_word_var_low_byte    : register_name -> int -> unit
  method virtual set_word_var_second_byte : register_name -> int -> unit

  method virtual set_word_reg_symbolic : register_name -> string -> unit
  method virtual set_word_reg_concolic :
    register_name -> string -> int64 -> unit
  method virtual set_word_reg_fresh_symbolic : register_name -> string
    -> string
  method virtual set_reg_fresh_region : register_name -> string -> unit

  method virtual set_long_reg_symbolic : register_name -> string -> unit
  method virtual set_long_reg_fresh_symbolic : register_name -> string
    -> string

  method virtual run_sl : (string -> bool) -> Vine.stmt list -> string
		  
  method virtual run : unit -> string
  method virtual run_to_jump : unit -> string
  method virtual fake_call_to_from : int64 -> int64 -> Vine.stmt list
  method virtual disasm_insn_at : int64 -> string

  method virtual measure_mem_size : int * int * int
  method virtual measure_form_man_size : int * int
  method virtual measure_dt_size : int
  method virtual measure_size : int * int

  method virtual store_byte_idx : int64 -> int -> int -> unit

  method virtual store_str : int64 -> int64 -> string -> unit

  method virtual populate_symbolic_region :
    ?prov:Interval_tree.provenance -> string -> int -> int64 -> int -> Vine.exp array
  method virtual make_symbolic_region : int64 -> int -> unit

  method virtual store_symbolic_cstr : int64 -> int -> bool -> bool -> unit
  method virtual store_concolic_cstr : int64 -> string -> bool -> unit
  method virtual populate_concolic_string :
      ?prov:Interval_tree.provenance -> string -> int -> int64 -> string -> unit

  method virtual store_symbolic_wcstr : int64 -> int -> unit

  method virtual store_symbolic_byte  : ?prov:Interval_tree.provenance -> int64 -> string -> unit
  method virtual store_symbolic_short : ?prov:Interval_tree.provenance -> int64 -> string -> unit
  method virtual store_symbolic_word  : ?prov:Interval_tree.provenance -> int64 -> string -> unit
  method virtual store_symbolic_long  : ?prov:Interval_tree.provenance -> int64 -> string -> unit

  method virtual store_concolic_mem_byte : ?prov:Interval_tree.provenance -> int64 -> string -> int64 -> int -> unit

  method virtual store_concolic_byte  : ?prov:Interval_tree.provenance -> int64 -> string -> int   -> unit
  method virtual store_concolic_short : ?prov:Interval_tree.provenance -> int64 -> string -> int   -> unit
  method virtual store_concolic_word  : ?prov:Interval_tree.provenance -> int64 -> string -> int64 -> unit
  method virtual store_concolic_long  : ?prov:Interval_tree.provenance -> int64 -> string -> int64 -> unit

  method virtual set_reg_conc_bytes : register_name 
    -> (int option array) -> unit
  method virtual set_reg_concolic_mem_bytes : register_name 
    -> ((string * int64 * int) option array) -> unit

  method virtual store_concolic_exp : int64 -> V.exp ->
    (string * int) list -> (string * int) list ->
    (string * int64) list -> (string * int64) list -> unit
  method virtual set_word_reg_concolic_exp : register_name -> V.exp ->
    (string * int) list -> (string * int) list ->
    (string * int64) list -> (string * int64) list -> unit

  method virtual mem_byte_has_loop_var  : int64 -> bool
  method virtual mem_short_has_loop_var : int64 -> bool
  method virtual mem_word_has_loop_var  : int64 -> bool
  method virtual mem_long_has_loop_var  : int64 -> bool
  method virtual word_reg_has_loop_var : register_name -> bool

  method virtual parse_symbolic_expr : string -> Vine.exp

  method virtual store_cstr : int64 -> int64 -> string -> unit

  method virtual read_buf : int64 -> int -> char array

  method virtual read_cstr : int64 -> string

  method virtual zero_fill : int64 -> int -> unit

  method virtual print_backtrace : unit

  method virtual eval_expr_to_int64 : Vine.exp -> int64
      
  method virtual eval_expr_to_symbolic_expr : Vine.exp -> Vine.exp

  method virtual eval_expr_from_ce : Query_engine.sat_assign -> Vine.exp -> int64

  method virtual watchpoint : unit

  method virtual mem_val_as_string : int64 -> Vine.typ -> string

  method virtual get_path_cond : Vine.exp list

  method virtual set_query_engine : Query_engine.query_engine -> unit

  method virtual query_with_path_cond : Vine.exp -> bool
    -> (bool * Query_engine.sat_assign)

  method virtual match_input_var : string -> int option

  method virtual print_tree : out_channel -> unit

  method virtual set_iter_seed : int -> unit

  method virtual random_word : int64

  method virtual finish_path : bool

  method virtual after_exploration : unit

  method virtual make_x86_segtables_symbolic : unit
  method virtual store_word_special_region :
    register_name -> int64 -> int64 -> unit

  method virtual get_word_var_concretize :
    register_name -> bool -> string -> int64

  method virtual get_long_var_concretize :
    register_name -> bool -> string -> int64

  method virtual load_byte_concretize  : int64 -> bool -> string -> int
  method virtual load_short_concretize : int64 -> bool -> string -> int
  method virtual load_word_concretize  : int64 -> bool -> string -> int64
  method virtual load_long_concretize  : int64 -> bool -> string -> int64

  method virtual make_sink_region : string -> int64 -> unit

  method virtual add_extra_store_hook : (int64 -> int -> unit) -> unit
  method virtual run_store_hooks  : int64 -> int -> unit
  method virtual note_first_branch : unit
  method virtual before_first_branch : bool
  method virtual get_start_eip : int64
  method virtual set_start_eip : int64 -> unit

  method virtual schedule_proc : unit
  method virtual maybe_switch_proc : int64 -> int64 option
  method virtual alloc_proc : (unit -> unit) -> unit
end

module FragmentMachineFunctor =
  functor (D : DOMAIN) ->
struct
  module GM = GranularMemoryFunctor(D)
  module FormMan = FormulaManagerFunctor(D)

  let change_some_short_bytes form_man d bytes construct =
    g_assert(Array.length bytes = 2) 100 "Fragment_machine.change_some_short_bytes";
    let select old = function
      | None -> old
      | Some x -> construct x
    in
    let o0 = D.extract_8_from_16 d 0 and
	o1 = D.extract_8_from_16 d 1in
    let b0 = select o0 bytes.(0) and
	b1 = select o1 bytes.(1) in
      form_man#simplify16 (D.reassemble16 b0 b1)

  let change_some_word_bytes form_man d bytes construct =
    g_assert(Array.length bytes = 4) 100 "Fragment_machine.change_some_word_bytes";
    let select old = function
      | None -> old
      | Some x -> construct x
    in
    let o0 = D.extract_8_from_32 d 0 and
	o1 = D.extract_8_from_32 d 1 and
	o2 = D.extract_8_from_32 d 2 and
	o3 = D.extract_8_from_32 d 3 in
    let b0 = select o0 bytes.(0) and
	b1 = select o1 bytes.(1) and
	b2 = select o2 bytes.(2) and
	b3 = select o3 bytes.(3) in
      form_man#simplify32
	(D.reassemble32 (D.reassemble16 b0 b1) (D.reassemble16 b2 b3))

  let change_some_long_bytes form_man d bytes construct =
    g_assert(Array.length bytes = 8) 100 "Fragment_machine.change_some_long_bytes";
    let select old = function
      | None -> old
      | Some x -> construct x
    in
    let o0 = D.extract_8_from_32 d 0 and
	o1 = D.extract_8_from_32 d 1 and
	o2 = D.extract_8_from_32 d 2 and
	o3 = D.extract_8_from_32 d 3 and
	o4 = D.extract_8_from_32 d 4 and
	o5 = D.extract_8_from_32 d 5 and
	o6 = D.extract_8_from_32 d 6 and
	o7 = D.extract_8_from_32 d 7 in
    let b0 = select o0 bytes.(0) and
	b1 = select o1 bytes.(1) and
	b2 = select o2 bytes.(2) and
	b3 = select o3 bytes.(3) and
	b4 = select o4 bytes.(4) and
	b5 = select o5 bytes.(5) and
	b6 = select o6 bytes.(6) and
	b7 = select o7 bytes.(7) in
      form_man#simplify64
	(D.reassemble64
	   (D.reassemble32 (D.reassemble16 b0 b1) (D.reassemble16 b2 b3))
	   (D.reassemble32 (D.reassemble16 b4 b5) (D.reassemble16 b6 b7)))

  class frag_machine = object(self)	
    val mutable mem = (new GM.granular_second_snapshot_memory
			 (new GM.granular_snapshot_memory
			    (new GM.concrete_maybe_adaptor_memory
			       (new string_maybe_memory))
			    (new GM.granular_hash_memory))
			 (new GM.granular_hash_memory))

    val form_man = new FormMan.formula_manager
    method get_form_man = form_man

    val mutable reg_store = V.VarHash.create 100
    val reg_to_var = Hashtbl.create 100
    val temps = V.VarHash.create 100
				
    val mutable mem_var = V.newvar "mem" (V.TMem(V.REG_32, V.Little))
    val mutable frag = ([], [])
    val mutable insns = []

    val mutable snap = (V.VarHash.create 1, V.VarHash.create 1)

    val mutable before_first_branch_flag = true
    (* we want to ask for dt depth from other fragment machines in
       log_fuzz_restart in exec_fuzzloop, but didn't want to expose the
       decsion tree in any way.  Instead, we just return a nonsense value as
       frag_machine doesn't know how deep it is, but needs to be
       non-virtual. JTT *)
    method get_depth = ~-1
    method note_first_branch = before_first_branch_flag <- false
    method before_first_branch = before_first_branch_flag

    method private concretize8 base_addr offset =
      D.to_concrete_8 (mem#load_byte
			 (Int64.add base_addr
			    (Int64.of_int offset)))

    (* Note that this is both mutable and a ref. The mutability comes
       from it switching when we switch processes. The ref is so that
       the copy currently in use and the copy saved in the proc_list
       can be updated in sync.
    *)
    val mutable special_handler_list_ref = ref ([] : #special_handler list)

    val mutable proc_list = []
    initializer proc_list <- [mem, reg_store, special_handler_list_ref]
    val mutable cur_pid = 0

    method private switch_proc pid =
      g_assert(pid < List.length proc_list) 50 "FM.switch_proc";
      cur_pid <- pid;
      let (mem', reg_store', shlr') = List.nth proc_list pid in
	mem <- mem';
	reg_store <- reg_store';
	special_handler_list_ref <- shlr'

    val mutable next_pid = None

    method schedule_proc =
      let pid' = (cur_pid + 1) mod (List.length proc_list) in
	next_pid <- Some pid'

    method maybe_switch_proc old_eip =
      match next_pid with
	| Some pid' ->
	    next_pid <- None;
	    self#set_eip old_eip;
	    self#switch_proc pid';
	    Some self#get_eip
	| None -> None

    method alloc_proc fn =
      let mem' = (new GM.granular_second_snapshot_memory
		    (new GM.granular_snapshot_memory
		       (new GM.concrete_maybe_adaptor_memory
			  (new string_maybe_memory))
		       (new GM.granular_hash_memory))
		    (new GM.granular_hash_memory)) and
	  reg_store' = V.VarHash.create 100
      in
	V.VarHash.iter
	  (fun k _ -> V.VarHash.replace reg_store' k (D.uninit))
	  reg_store;
	proc_list <- proc_list @ [(mem', reg_store', ref [])];
	let new_pid = (List.length proc_list) - 1 and
	    old_pid = cur_pid
	in
	  self#switch_proc new_pid;
	  fn ();
	  self#switch_proc old_pid

    method init_prog (dl, sl) =
      let add_reg ((n,s,t) as v) =
	if s = "mem"
	then mem_var <- v
	else
	  (V.VarHash.add reg_store v (D.uninit);
	   Hashtbl.add reg_to_var (regstr_to_reg s) v)
      in
	List.iter add_reg dl;
	self#set_frag (dl, sl);
	let result = self#run () in
	  match result with
	    | "fallthrough" -> ()
	    | _ -> failwith "Initial program should fall through"

    val mutable loop_cnt = 0L
    method get_loop_cnt = loop_cnt

    val mutable pm = None

    method set_pointer_management ptrmng =
      pm <- Some ptrmng;
      mem#set_pointer_management ptrmng

    method get_pointer_management () =
      pm

    method set_frag (dl, sl) =
      frag <- (dl, sl);
      V.VarHash.clear temps;
      loop_cnt <- 0L;
      self#concretize_misc;
      insns <- sl

    method concretize_misc = ()

    val mutable extra_store_hooks = []

    method add_extra_store_hook f = 
	extra_store_hooks <- f :: extra_store_hooks
	
    method run_store_hooks s_addr size =
	let apply_store_hook fn =
		(fn s_addr size) in
	List.iter apply_store_hook extra_store_hooks	 
    	
    val mutable extra_eip_hooks = []

    method add_extra_eip_hook f =
      extra_eip_hooks <- f :: extra_eip_hooks

    val unique_eips = Hashtbl.create 1001

    val mutable deferred_start_symbolic = None

    val mutable insn_count = 0L
    val mutable event_count = 0

    val event_details = Hashtbl.create 11

    (* This replicates the old behavior where information about
       different events was combined. Ideally we'll remove it later. *)
    val merged_event_details = Hashtbl.create 21

    method add_event_detail k v =
      Hashtbl.replace event_details k v;
      Hashtbl.replace merged_event_details k v

    val mutable event_history = []

    method get_event_history : (string * Yojson.Safe.json) list =
      let rec nth_head n l = match (n, l) with
	| (_, []) -> []
	| (0, _) -> []
	| (n, f :: r) -> f :: (nth_head (n - 1) r)
      in
      let full_length = List.length event_history in
	if full_length > 1000 then
	  Printf.eprintf "Event history has %d entries, only returning 1000\n"
	    full_length;
	List.rev (nth_head 1000 event_history)

    method private event_to_history eip =
      let hash_to_assoc h = 
	Hashtbl.fold (fun k v l -> (k, v) :: l) h []
      in
      let json_addr i64 = `String (Printf.sprintf "0x%08Lx" i64)
      in
	if (Hashtbl.length event_details) != 0 then
	  let eeip = ("event-eip", json_addr eip) in
          let entry = ((Printf.sprintf "%Ld_%d" insn_count event_count),
		       `Assoc (eeip :: (hash_to_assoc event_details)))
	  in
	    if event_count < 100 then
              event_history <- entry :: event_history
	    else if event_count = 100 then
	      Printf.eprintf
		"Throttling at 100 events from instruction %Ld (0x%08Lx)\n"
		insn_count eip

    method finalize_event =
      self#event_to_history self#get_eip;
      Hashtbl.clear event_details;
      event_count <- event_count + 1

    method get_event_details =
      self#event_to_history self#get_eip;
      merged_event_details

    method eip_hook eip =
      (* Shouldn't be needed; we instead simplify the registers when
	 writing to them: *)
      let apply_eip_hook fn =
	 (fn (self :> fragment_machine) eip) in
      (* self#simplify_regs; *)
       (match deferred_start_symbolic with
       | Some setup ->
	 deferred_start_symbolic <- None;
	 raise (StartSymbolic(eip, setup))
       | None -> ());
       if !opt_trace_registers then
	 self#print_regs;
       if !opt_trace_eip then
	 Printf.eprintf "EIP is 0x%08Lx\n" eip;
       insn_count <- Int64.succ insn_count;
       (if !opt_trace_unique_eips then
	   (if not (Hashtbl.mem unique_eips eip) then
	       (Printf.eprintf "Saw new EIP 0x%08Lx\n" eip;
		Hashtbl.add unique_eips eip ())));
      (* Libasmir.print_disasm_rawbytes Libasmir.Bfd_arch_i386 eip insn_bytes;
	 print_string "\n"; *)
      List.iter apply_eip_hook extra_eip_hooks;
      self#watchpoint;
      self#event_to_history eip;
      Hashtbl.clear event_details;
      event_count <- 0;
      ()

    method get_eip =
      match !opt_arch with
	| X86 -> self#get_word_var R_EIP
	| X64 -> self#get_long_var R_RIP
	| ARM -> self#get_word_var R15T

    method set_eip eip =
      match !opt_arch with
	| X86 -> self#set_word_var R_EIP eip
	| X64 -> self#set_long_var R_RIP eip
	| ARM -> self#set_word_var R15T eip

    method run_eip_hooks =
      self#eip_hook (self#get_eip)

    method get_esp =
      match !opt_arch with
	| X86 -> self#get_word_var R_ESP
	| X64 -> self#get_long_var R_RSP
	| ARM -> self#get_word_var R13

    val mutable call_stack = []

    method private trace_callstack last_insn last_eip eip =
      let rec is_sorted = function
	| (s1, _, _, _) :: (((s2, _, _, _) :: _) as rest) ->
	    if s1 < s2 then
	      is_sorted rest
	    else
	      false
	| [_]
	| []
	    -> true
      in
      let pop_callstack esp =
	while match call_stack with
	  | (old_esp, _, _, _) :: _ when old_esp < esp -> true
	  | _ -> false do
	      call_stack <- List.tl call_stack
	done
      in
      let get_retaddr esp =
	match !opt_arch with
	  | X86 -> self#load_word_conc esp
	  | X64 -> self#load_long_conc esp
	  | ARM -> self#get_word_var R14
      in
      let size = match !opt_arch with
	| X86 -> 4L
	| X64 -> 8L
	| ARM -> 4L
      in
      let kind =
	match !opt_arch with
	  | X86 | X64 ->
	      let s = last_insn ^ "        " in
		if (String.sub s 0 4) = "call" &&
		  (Int64.sub eip last_eip) <> 5L then
		    (* Call with a direct target right after the call
		       is essentially "push %eip", and usually used for PIC
		       setup instead of a real call. *)
		  "call"
		else if (String.sub s 0 3) = "ret" then
		  "return"
		else if (String.sub s 0 8) = "repz ret" then
		  (* "repz ret" is a weird historical synonym for "ret"
		     that was once faster on some processors in some cases *)
		  "return"
		else if (String.sub s 0 3) = "jmp" then
		  "unconditional jump"
		else if (String.sub s 0 1) = "j" then
		  "conditional jump"
		else
		  "not a jump"
	  | ARM ->
	      (* TODO: add similar parsing for ARM mnemonics *)
	      "not a jump"
      in
	match kind with
	  | "call" ->
	      let esp = self#get_esp in
	      let depth = List.length call_stack and
		  ret_addr = get_retaddr esp
	      in
		for i = 0 to depth - 1 do Printf.eprintf " " done;
		Printf.eprintf
		  "Call from 0x%08Lx to 0x%08Lx (return to 0x%08Lx)\n"
		  last_eip eip ret_addr;
		call_stack <- (esp, last_eip, eip, ret_addr) :: call_stack;
		(* If we had a command-line option for expensive sanity
		   checks, we could use it here. For now, just comment it
		   out: *)
		if false then
		  g_assert(is_sorted call_stack) 100 "Fragment_machine.trace_call_stack";
	  | "return" ->
	      let esp = self#get_esp in
		pop_callstack (Int64.sub esp size);
		if false then
		  g_assert(is_sorted call_stack) 100 "Fragment_machine.trace_call_stack";
		let depth = List.length call_stack in
		  for i = 0 to depth - 2 do Printf.eprintf " " done;
		  Printf.eprintf "Return from 0x%08Lx to 0x%08Lx\n"
		    last_eip eip;
		  pop_callstack esp;
		  if false then
		    g_assert(is_sorted call_stack) 100 "Fragment_machine.trace_call_stack";
	  | _ -> ()

    method jump_hook last_insn last_eip eip =
      (* I think this might be the right place to add the indirect table updates
	 JTT *)
      Indirect_target_logger.add last_eip eip;
      if !opt_trace_callstack then
	self#trace_callstack last_insn last_eip eip

    method run_jump_hooks last_insn last_eip eip =
      self#jump_hook last_insn last_eip eip

    method set_cjmp_heuristic
      (func:(int64 -> int64 -> int64 -> float -> bool option -> bool option))
      = ()

    method private on_missing_zero_m (m:GM.granular_memory) =
      let size_converter size _ =
	match size with
	| 8  -> D.from_concrete_8  0
	| 16 -> D.from_concrete_16 0
	| 32 -> D.from_concrete_32 0L
	| 64 -> D.from_concrete_64 0L
	| _ -> failwith "Bad size in on_missing_zero" in
      m#on_missing size_converter 

    method on_missing_zero =
      self#on_missing_zero_m (mem :> GM.granular_memory)

    method private on_missing_symbol_m (m:GM.granular_memory) name =
      let size_converter size addr =
	match size with
	| 8  -> form_man#fresh_symbolic_mem_8  name addr
	| 16 -> form_man#fresh_symbolic_mem_16 name addr
	| 32 -> form_man#fresh_symbolic_mem_32 name addr
	| 64 -> form_man#fresh_symbolic_mem_64 name addr
	| _ -> failwith "Bad size in on_missing_symbol" in
      m#on_missing size_converter

    method on_missing_symbol =
      self#on_missing_symbol_m (mem :> GM.granular_memory) "mem"

    method private make_x86_regs_zero =
      let reg r v =
	self#set_int_var (Hashtbl.find reg_to_var r) v
      in
	reg R_EAX (D.from_concrete_32 0x00000000L);
	reg R_EBX (D.from_concrete_32 0x00000000L);
	reg R_ECX (D.from_concrete_32 0x00000000L);
	reg R_EDX (D.from_concrete_32 0x00000000L);
	reg R_EBP (D.from_concrete_32 0x00000000L);
	reg R_ESP (D.from_concrete_32 0x00000000L);
	reg R_ESI (D.from_concrete_32 0x00000000L);
	reg R_EDI (D.from_concrete_32 0x00000000L);
	reg R_CS (D.from_concrete_16 0);
	reg R_DS (D.from_concrete_16 0);
	reg R_ES (D.from_concrete_16 0);
	reg R_FS (D.from_concrete_16 0);
	reg R_GS (D.from_concrete_16 0);
	reg R_PF (D.from_concrete_1 0);
	reg R_CF (D.from_concrete_1 0);
	reg R_AF (D.from_concrete_1 0);
	reg R_SF (D.from_concrete_1 0);
	reg R_OF (D.from_concrete_1 0);
	reg R_ZF (D.from_concrete_1 0);
	reg R_FTOP (D.from_concrete_32 0L);
	reg R_FC3210 (D.from_concrete_32 0L);
	reg R_FPREG0 (D.from_concrete_64 0L);
	reg R_FPREG1 (D.from_concrete_64 0L);
	reg R_FPREG2 (D.from_concrete_64 0L);
	reg R_FPREG3 (D.from_concrete_64 0L);
	reg R_FPREG4 (D.from_concrete_64 0L);
	reg R_FPREG5 (D.from_concrete_64 0L);
	reg R_FPREG6 (D.from_concrete_64 0L);
	reg R_FPREG7 (D.from_concrete_64 0L);
	reg R_FPTAG0 (D.from_concrete_8 0);
	reg R_FPTAG1 (D.from_concrete_8 0);
	reg R_FPTAG2 (D.from_concrete_8 0);
	reg R_FPTAG3 (D.from_concrete_8 0);
	reg R_FPTAG4 (D.from_concrete_8 0);
	reg R_FPTAG5 (D.from_concrete_8 0);
	reg R_FPTAG6 (D.from_concrete_8 0);
	reg R_FPTAG7 (D.from_concrete_8 0);
	reg EFLAGSREST (D.from_concrete_32 0L);
	reg R_LDT (D.from_concrete_32 0x00000000L);
	reg R_GDT (D.from_concrete_32 0x00000000L);
	reg R_DFLAG (D.from_concrete_32 1L);
	reg R_IDFLAG (D.from_concrete_32 0L);
	reg R_ACFLAG (D.from_concrete_32 0L);
	reg R_CC_OP   (D.from_concrete_32 0L);
	reg R_CC_DEP1 (D.from_concrete_32 0L);
	reg R_CC_DEP2 (D.from_concrete_32 0L);
	reg R_CC_NDEP (D.from_concrete_32 0L);
	reg R_FPROUND (D.from_concrete_32 0L); (* to nearest *)
	reg R_SSEROUND (D.from_concrete_32 0L); (* to nearest *)
	reg R_XMM0L (D.from_concrete_64 0L);
	reg R_XMM0H (D.from_concrete_64 0L);
	reg R_XMM1L (D.from_concrete_64 0L);
	reg R_XMM1H (D.from_concrete_64 0L);
	reg R_XMM2L (D.from_concrete_64 0L);
	reg R_XMM2H (D.from_concrete_64 0L);
	reg R_XMM3L (D.from_concrete_64 0L);
	reg R_XMM3H (D.from_concrete_64 0L);
	reg R_XMM4L (D.from_concrete_64 0L);
	reg R_XMM4H (D.from_concrete_64 0L);
	reg R_XMM5L (D.from_concrete_64 0L);
	reg R_XMM5H (D.from_concrete_64 0L);
	reg R_XMM6L (D.from_concrete_64 0L);
	reg R_XMM6H (D.from_concrete_64 0L);
	reg R_XMM7L (D.from_concrete_64 0L);
	reg R_XMM7H (D.from_concrete_64 0L);
	()

    method private make_x64_regs_zero =
      let reg r v =
	self#set_int_var (Hashtbl.find reg_to_var r) v
      in
	reg R_RAX (D.from_concrete_64 0x0000000000000000L);
	reg R_RBX (D.from_concrete_64 0x0000000000000000L);
	reg R_RCX (D.from_concrete_64 0x0000000000000000L);
	reg R_RDX (D.from_concrete_64 0x0000000000000000L);
	reg R_RBP (D.from_concrete_64 0x0000000000000000L);
	reg R_RSP (D.from_concrete_64 0x0000000000000000L);
	reg R_RSI (D.from_concrete_64 0x0000000000000000L);
	reg R_RDI (D.from_concrete_64 0x0000000000000000L);
	reg R_R8  (D.from_concrete_64 0x0000000000000000L);
	reg R_R9  (D.from_concrete_64 0x0000000000000000L);
	reg R_R10 (D.from_concrete_64 0x0000000000000000L);
	reg R_R11 (D.from_concrete_64 0x0000000000000000L);
	reg R_R12 (D.from_concrete_64 0x0000000000000000L);
	reg R_R13 (D.from_concrete_64 0x0000000000000000L);
	reg R_R14 (D.from_concrete_64 0x0000000000000000L);
	reg R_R15 (D.from_concrete_64 0x0000000000000000L);
	reg R_FS_BASE (D.from_concrete_64 0x0000000060000000L);
	reg R_GS_BASE (D.from_concrete_64 0x0000000061000000L);
	reg R_PF (D.from_concrete_1 0);
	reg R_CF (D.from_concrete_1 0);
	reg R_AF (D.from_concrete_1 0);
	reg R_SF (D.from_concrete_1 0);
	reg R_OF (D.from_concrete_1 0);
	reg R_ZF (D.from_concrete_1 0);
	reg R_FTOP (D.from_concrete_32 0L);	
	reg R_FC3210 (D.from_concrete_32 0L);
	reg R_RFLAGSREST (D.from_concrete_64 0L);
	reg R_DFLAG (D.from_concrete_64 1L);
	reg R_IDFLAG (D.from_concrete_64 0L);
	reg R_ACFLAG (D.from_concrete_64 0L);
	reg R_CC_OP   (D.from_concrete_64 0L);
	reg R_CC_DEP1 (D.from_concrete_64 0L);
	reg R_CC_DEP2 (D.from_concrete_64 0L);
	reg R_CC_NDEP (D.from_concrete_64 0L);
	reg R_FPROUND (D.from_concrete_64 0L); (* to nearest *)
	reg R_YMM0_0 (D.from_concrete_64 0L);
	reg R_YMM0_1 (D.from_concrete_64 0L);
	reg R_YMM0_2 (D.from_concrete_64 0L);
	reg R_YMM0_3 (D.from_concrete_64 0L);
	reg R_YMM1_0 (D.from_concrete_64 0L);
	reg R_YMM1_1 (D.from_concrete_64 0L);
	reg R_YMM1_2 (D.from_concrete_64 0L);
	reg R_YMM1_3 (D.from_concrete_64 0L);
	reg R_YMM2_0 (D.from_concrete_64 0L);
	reg R_YMM2_1 (D.from_concrete_64 0L);
	reg R_YMM2_2 (D.from_concrete_64 0L);
	reg R_YMM2_3 (D.from_concrete_64 0L);
	reg R_YMM3_0 (D.from_concrete_64 0L);
	reg R_YMM3_1 (D.from_concrete_64 0L);
	reg R_YMM3_2 (D.from_concrete_64 0L);
	reg R_YMM3_3 (D.from_concrete_64 0L);
	reg R_YMM4_0 (D.from_concrete_64 0L);
	reg R_YMM4_1 (D.from_concrete_64 0L);
	reg R_YMM4_2 (D.from_concrete_64 0L);
	reg R_YMM4_3 (D.from_concrete_64 0L);
	reg R_YMM5_0 (D.from_concrete_64 0L);
	reg R_YMM5_1 (D.from_concrete_64 0L);
	reg R_YMM5_2 (D.from_concrete_64 0L);
	reg R_YMM5_3 (D.from_concrete_64 0L);
	reg R_YMM6_0 (D.from_concrete_64 0L);
	reg R_YMM6_1 (D.from_concrete_64 0L);
	reg R_YMM6_2 (D.from_concrete_64 0L);
	reg R_YMM6_3 (D.from_concrete_64 0L);
	reg R_YMM7_0 (D.from_concrete_64 0L);
	reg R_YMM7_1 (D.from_concrete_64 0L);
	reg R_YMM7_2 (D.from_concrete_64 0L);
	reg R_YMM7_3 (D.from_concrete_64 0L);
	reg R_YMM8_0 (D.from_concrete_64 0L);
	reg R_YMM8_1 (D.from_concrete_64 0L);
	reg R_YMM8_2 (D.from_concrete_64 0L);
	reg R_YMM8_3 (D.from_concrete_64 0L);
	reg R_YMM9_0 (D.from_concrete_64 0L);
	reg R_YMM9_1 (D.from_concrete_64 0L);
	reg R_YMM9_2 (D.from_concrete_64 0L);
	reg R_YMM9_3 (D.from_concrete_64 0L);
	reg R_YMM10_0 (D.from_concrete_64 0L);
	reg R_YMM10_1 (D.from_concrete_64 0L);
	reg R_YMM10_2 (D.from_concrete_64 0L);
	reg R_YMM10_3 (D.from_concrete_64 0L);
	reg R_YMM11_0 (D.from_concrete_64 0L);
	reg R_YMM11_1 (D.from_concrete_64 0L);
	reg R_YMM11_2 (D.from_concrete_64 0L);
	reg R_YMM11_3 (D.from_concrete_64 0L);
	reg R_YMM12_0 (D.from_concrete_64 0L);
	reg R_YMM12_1 (D.from_concrete_64 0L);
	reg R_YMM12_2 (D.from_concrete_64 0L);
	reg R_YMM12_3 (D.from_concrete_64 0L);
	reg R_YMM13_0 (D.from_concrete_64 0L);
	reg R_YMM13_1 (D.from_concrete_64 0L);
	reg R_YMM13_2 (D.from_concrete_64 0L);
	reg R_YMM13_3 (D.from_concrete_64 0L);
	reg R_YMM14_0 (D.from_concrete_64 0L);
	reg R_YMM14_1 (D.from_concrete_64 0L);
	reg R_YMM14_2 (D.from_concrete_64 0L);
	reg R_YMM14_3 (D.from_concrete_64 0L);
	reg R_YMM15_0 (D.from_concrete_64 0L);
	reg R_YMM15_1 (D.from_concrete_64 0L);
	reg R_YMM15_2 (D.from_concrete_64 0L);
	reg R_YMM15_3 (D.from_concrete_64 0L);
	reg R_SSEROUND (D.from_concrete_64 0L); (* to nearest *)
	()

    method private make_arm_regs_zero =
      let reg r v =
	self#set_int_var (Hashtbl.find reg_to_var r) v
      in
	reg R0   (D.from_concrete_32 0x00000000L);
	reg R1   (D.from_concrete_32 0x00000000L);
	reg R2   (D.from_concrete_32 0x00000000L);
	reg R3   (D.from_concrete_32 0x00000000L);
	reg R4   (D.from_concrete_32 0x00000000L);
	reg R5   (D.from_concrete_32 0x00000000L);
	reg R6   (D.from_concrete_32 0x00000000L);
	reg R7   (D.from_concrete_32 0x00000000L);
	reg R8   (D.from_concrete_32 0x00000000L);
	reg R9   (D.from_concrete_32 0x00000000L);
	reg R10  (D.from_concrete_32 0x00000000L);
	reg R11  (D.from_concrete_32 0x00000000L);
	reg R12  (D.from_concrete_32 0x00000000L);
	reg R13  (D.from_concrete_32 0x00000000L);
	reg R14  (D.from_concrete_32 0x00000000L);
	reg R15T (D.from_concrete_32 0x00000000L);
	reg R_NF (D.from_concrete_1 0);
	reg R_ZF (D.from_concrete_1 0);
	reg R_CF (D.from_concrete_1 0);
	reg R_VF (D.from_concrete_1 0);
	reg R_ITSTATE (D.from_concrete_32 0x00000000L);
	reg R_TPIDRURO (D.from_concrete_32 0x00000000L);
	reg R_FPSCR (D.from_concrete_32 0x00000000L);
	()

    method make_regs_zero =
      match !opt_arch with
	| X86 -> self#make_x86_regs_zero
	| X64 -> self#make_x64_regs_zero
	| ARM -> self#make_arm_regs_zero

    method private make_x86_regs_symbolic =
      let reg r v =
	self#set_int_var (Hashtbl.find reg_to_var r) v
      in
	reg R_EBP (form_man#fresh_symbolic_32 "initial_ebp");
	reg R_ESP (form_man#fresh_symbolic_32 "initial_esp");
	reg R_ESI (form_man#fresh_symbolic_32 "initial_esi");
	reg R_EDI (form_man#fresh_symbolic_32 "initial_edi");
	reg R_EAX (form_man#fresh_symbolic_32 "initial_eax");
	reg R_EBX (form_man#fresh_symbolic_32 "initial_ebx");
	reg R_ECX (form_man#fresh_symbolic_32 "initial_ecx");
	reg R_EDX (form_man#fresh_symbolic_32 "initial_edx");
	reg R_CS (D.from_concrete_16 0x23);
	reg R_DS (D.from_concrete_16 0x2b);
	reg R_ES (D.from_concrete_16 0x2b);
	reg R_FS (D.from_concrete_16 0x0);
	reg R_GS (D.from_concrete_16 0x63);
	reg R_GDT (D.from_concrete_32 0x60000000L);
	reg R_LDT (D.from_concrete_32 0x61000000L);
	reg R_DFLAG (D.from_concrete_32 1L);
	reg R_ACFLAG (D.from_concrete_32 0L);
	reg R_IDFLAG (D.from_concrete_32 0L);
	reg EFLAGSREST (D.from_concrete_32 0L);
	reg R_PF (D.from_concrete_1 0);
	reg R_CF (D.from_concrete_1 0);
	reg R_AF (D.from_concrete_1 0);
	reg R_SF (D.from_concrete_1 0);
	reg R_OF (D.from_concrete_1 0);
	reg R_ZF (D.from_concrete_1 0);
	reg R_XMM0L (D.from_concrete_64 0L);
	reg R_XMM0H (D.from_concrete_64 0L);
	reg R_XMM1L (D.from_concrete_64 0L);
	reg R_XMM1H (D.from_concrete_64 0L);
	reg R_XMM2L (D.from_concrete_64 0L);
	reg R_XMM2H (D.from_concrete_64 0L);
	reg R_XMM3L (D.from_concrete_64 0L);
	reg R_XMM3H (D.from_concrete_64 0L);
	reg R_XMM4L (D.from_concrete_64 0L);
	reg R_XMM4H (D.from_concrete_64 0L);
	reg R_XMM5L (D.from_concrete_64 0L);
	reg R_XMM5H (D.from_concrete_64 0L);
	reg R_XMM6L (D.from_concrete_64 0L);
	reg R_XMM6H (D.from_concrete_64 0L);
	reg R_XMM7L (D.from_concrete_64 0L);
	reg R_XMM7H (D.from_concrete_64 0L);
	(* reg EFLAGSREST (form_man#fresh_symbolic_32 "initial_eflagsrest");*)
	reg R_FTOP (D.from_concrete_32 0L);
	reg R_FC3210 (D.from_concrete_32 0L);
	reg R_FPREG0 (D.from_concrete_64 0L);
	reg R_FPREG1 (D.from_concrete_64 0L);
	reg R_FPREG2 (D.from_concrete_64 0L);
	reg R_FPREG3 (D.from_concrete_64 0L);
	reg R_FPREG4 (D.from_concrete_64 0L);
	reg R_FPREG5 (D.from_concrete_64 0L);
	reg R_FPREG6 (D.from_concrete_64 0L);
	reg R_FPREG7 (D.from_concrete_64 0L);
	reg R_FPTAG0 (D.from_concrete_8 0);
	reg R_FPTAG1 (D.from_concrete_8 0);
	reg R_FPTAG2 (D.from_concrete_8 0);
	reg R_FPTAG3 (D.from_concrete_8 0);
	reg R_FPTAG4 (D.from_concrete_8 0);
	reg R_FPTAG5 (D.from_concrete_8 0);
	reg R_FPTAG6 (D.from_concrete_8 0);
	reg R_FPTAG7 (D.from_concrete_8 0);
	(* Linux user space CS segment: *)
	self#store_byte_conc 0x60000020L 0xff;
	self#store_byte_conc 0x60000021L 0xff;
	self#store_byte_conc 0x60000022L 0x00;
	self#store_byte_conc 0x60000023L 0x00;
	self#store_byte_conc 0x60000024L 0x00;
	self#store_byte_conc 0x60000025L 0xfb;
	self#store_byte_conc 0x60000026L 0xcf;
	self#store_byte_conc 0x60000027L 0x00;
	(* Linux user space DS/ES segment: *)
	self#store_byte_conc 0x60000028L 0xff;
	self#store_byte_conc 0x60000029L 0xff;
	self#store_byte_conc 0x6000002aL 0x00;
	self#store_byte_conc 0x6000002bL 0x00;
	self#store_byte_conc 0x6000002cL 0x00;
	self#store_byte_conc 0x6000002dL 0xf3;
	self#store_byte_conc 0x6000002eL 0xcf;
	self#store_byte_conc 0x6000002fL 0x00;
	(* Linux user space GS segment: *)
	self#store_byte_conc 0x60000060L 0xff;
	self#store_byte_conc 0x60000061L 0xff;
	self#store_byte_conc 0x60000062L 0x00;
	self#store_byte_conc 0x60000063L 0x00;
	self#store_byte_conc 0x60000064L 0x00;
	self#store_byte_conc 0x60000065L 0xf3;
	self#store_byte_conc 0x60000066L 0xcf;
	self#store_byte_conc 0x60000067L 0x62;
	(* Linux kernel space CS segment: *)
	self#store_byte_conc 0x60000070L 0xff;
	self#store_byte_conc 0x60000071L 0xff;
	self#store_byte_conc 0x60000072L 0x00;
	self#store_byte_conc 0x60000073L 0x00;
	self#store_byte_conc 0x60000074L 0x00;
	self#store_byte_conc 0x60000075L 0xfb;
	self#store_byte_conc 0x60000076L 0xcf;
	self#store_byte_conc 0x60000077L 0x00;
	(* Linux kernel space DS/ES segment: *)
	self#store_byte_conc 0x60000078L 0xff;
	self#store_byte_conc 0x60000079L 0xff;
	self#store_byte_conc 0x6000007aL 0x00;
	self#store_byte_conc 0x6000007bL 0x00;
	self#store_byte_conc 0x6000007cL 0x00;
	self#store_byte_conc 0x6000007dL 0xf3;
	self#store_byte_conc 0x6000007eL 0xcf;
	self#store_byte_conc 0x6000007fL 0x00;
	(* ReactOS kernel space FS segment: *)
(* 	self#store_byte_conc 0x60000030L 0x02; (* limit low *) *)
(* 	self#store_byte_conc 0x60000031L 0x00; (* limit mid *) *)
(* 	self#store_byte_conc 0x60000032L 0x00; (* base low *) *)
(* 	self#store_byte_conc 0x60000033L 0xf0; (* base mid-low *) *)
(* 	self#store_byte_conc 0x60000034L 0xdf; (* base mid-high *) *)
(* 	self#store_byte_conc 0x60000035L 0xf3; (* flags *) *)
(* 	self#store_byte_conc 0x60000036L 0xc0; (* flags, limit high *) *)
(* 	self#store_byte_conc 0x60000037L 0xff; (* base high *) *)
	(* Windows 7 kernel space FS segment: *)
	self#store_byte_conc 0x60000030L 0x04; (* limit low *)
	self#store_byte_conc 0x60000031L 0x00; (* limit mid *)
	self#store_byte_conc 0x60000032L 0x00; (* base low *)
	self#store_byte_conc 0x60000033L 0xec; (* base mid-low *)
	self#store_byte_conc 0x60000034L 0x92; (* base mid-high *)
	self#store_byte_conc 0x60000035L 0xf3; (* flags *)
	self#store_byte_conc 0x60000036L 0xc0; (* flags, limit high *)
	self#store_byte_conc 0x60000037L 0x82; (* base high *)
	(* Windows 7 user space FS segment: *)
	self#store_byte_conc 0x60000038L 0x01; (* limit low *)
	self#store_byte_conc 0x60000039L 0x00; (* limit mid *)
	self#store_byte_conc 0x6000003aL 0x00; (* base low *)
	self#store_byte_conc 0x6000003bL 0xe0; (* base mid-low *)
	self#store_byte_conc 0x6000003cL 0x92; (* base mid-high *)
	self#store_byte_conc 0x6000003dL 0xf3; (* flags *)
	self#store_byte_conc 0x6000003eL 0xfd; (* flags, limit high *)
	self#store_byte_conc 0x6000003fL 0x7f; (* base high *)

    method private make_x64_regs_symbolic =
      let reg r v =
	self#set_int_var (Hashtbl.find reg_to_var r) v
      in
	reg R_RBP (form_man#fresh_symbolic_64 "initial_rbp");
	reg R_RSP (form_man#fresh_symbolic_64 "initial_rsp");
	reg R_RSI (form_man#fresh_symbolic_64 "initial_rsi");
	reg R_RDI (form_man#fresh_symbolic_64 "initial_rdi");
	reg R_RAX (form_man#fresh_symbolic_64 "initial_rax");
	reg R_RBX (form_man#fresh_symbolic_64 "initial_rbx");
	reg R_RCX (form_man#fresh_symbolic_64 "initial_rcx");
	reg R_RDX (form_man#fresh_symbolic_64 "initial_rdx");
	reg R_R8  (form_man#fresh_symbolic_64 "initial_r8");
	reg R_R9  (form_man#fresh_symbolic_64 "initial_r9");
	reg R_R10 (form_man#fresh_symbolic_64 "initial_r10");
	reg R_R11 (form_man#fresh_symbolic_64 "initial_r11");
	reg R_R12 (form_man#fresh_symbolic_64 "initial_r12");
	reg R_R13 (form_man#fresh_symbolic_64 "initial_r13");
	reg R_R14 (form_man#fresh_symbolic_64 "initial_r14");
	reg R_R15 (form_man#fresh_symbolic_64 "initial_r15");
	reg R_FS_BASE (form_man#fresh_symbolic_64 "fs_base");
	reg R_GS_BASE (form_man#fresh_symbolic_64 "gs_base");
	reg R_DFLAG (D.from_concrete_64 1L);
	reg R_ACFLAG (D.from_concrete_64 0L);
	reg R_IDFLAG (D.from_concrete_64 0L);
	reg R_RFLAGSREST (D.from_concrete_64 0L);
	reg R_PF (D.from_concrete_1 0);
	reg R_CF (D.from_concrete_1 0);
	reg R_AF (D.from_concrete_1 0);
	reg R_SF (D.from_concrete_1 0);
	reg R_OF (D.from_concrete_1 0);
	reg R_ZF (D.from_concrete_1 0);
	reg R_FTOP (D.from_concrete_32 0L);
	reg R_FC3210 (D.from_concrete_32 0L);
	reg R_YMM0_0 (form_man#fresh_symbolic_64 "initial_ymm0_0");
	reg R_YMM0_1 (form_man#fresh_symbolic_64 "initial_ymm0_1");
	reg R_YMM0_2 (form_man#fresh_symbolic_64 "initial_ymm0_2");
	reg R_YMM0_3 (form_man#fresh_symbolic_64 "initial_ymm0_3");
	reg R_YMM1_0 (form_man#fresh_symbolic_64 "initial_ymm1_0");
	reg R_YMM1_1 (form_man#fresh_symbolic_64 "initial_ymm1_1");
	reg R_YMM1_2 (form_man#fresh_symbolic_64 "initial_ymm1_2");
	reg R_YMM1_3 (form_man#fresh_symbolic_64 "initial_ymm1_3");
	reg R_YMM2_0 (form_man#fresh_symbolic_64 "initial_ymm2_0");
	reg R_YMM2_1 (form_man#fresh_symbolic_64 "initial_ymm2_1");
	reg R_YMM2_2 (form_man#fresh_symbolic_64 "initial_ymm2_2");
	reg R_YMM2_3 (form_man#fresh_symbolic_64 "initial_ymm2_3");
	reg R_YMM3_0 (form_man#fresh_symbolic_64 "initial_ymm3_0");
	reg R_YMM3_1 (form_man#fresh_symbolic_64 "initial_ymm3_1");
	reg R_YMM3_2 (form_man#fresh_symbolic_64 "initial_ymm3_2");
	reg R_YMM3_3 (form_man#fresh_symbolic_64 "initial_ymm3_3");
	reg R_YMM4_0 (form_man#fresh_symbolic_64 "initial_ymm4_0");
	reg R_YMM4_1 (form_man#fresh_symbolic_64 "initial_ymm4_1");
	reg R_YMM4_2 (form_man#fresh_symbolic_64 "initial_ymm4_2");
	reg R_YMM4_3 (form_man#fresh_symbolic_64 "initial_ymm4_3");
	reg R_YMM5_0 (form_man#fresh_symbolic_64 "initial_ymm5_0");
	reg R_YMM5_1 (form_man#fresh_symbolic_64 "initial_ymm5_1");
	reg R_YMM5_2 (form_man#fresh_symbolic_64 "initial_ymm5_2");
	reg R_YMM5_3 (form_man#fresh_symbolic_64 "initial_ymm5_3");
	reg R_YMM6_0 (form_man#fresh_symbolic_64 "initial_ymm6_0");
	reg R_YMM6_1 (form_man#fresh_symbolic_64 "initial_ymm6_1");
	reg R_YMM6_2 (form_man#fresh_symbolic_64 "initial_ymm6_2");
	reg R_YMM6_3 (form_man#fresh_symbolic_64 "initial_ymm6_3");
	reg R_YMM7_0 (form_man#fresh_symbolic_64 "initial_ymm7_0");
	reg R_YMM7_1 (form_man#fresh_symbolic_64 "initial_ymm7_1");
	reg R_YMM7_2 (form_man#fresh_symbolic_64 "initial_ymm7_2");
	reg R_YMM7_3 (form_man#fresh_symbolic_64 "initial_ymm7_3");
	reg R_YMM8_0 (form_man#fresh_symbolic_64 "initial_ymm8_0");
	reg R_YMM8_1 (form_man#fresh_symbolic_64 "initial_ymm8_1");
	reg R_YMM8_2 (form_man#fresh_symbolic_64 "initial_ymm8_2");
	reg R_YMM8_3 (form_man#fresh_symbolic_64 "initial_ymm8_3");
	reg R_YMM9_0 (form_man#fresh_symbolic_64 "initial_ymm9_0");
	reg R_YMM9_1 (form_man#fresh_symbolic_64 "initial_ymm9_1");
	reg R_YMM9_2 (form_man#fresh_symbolic_64 "initial_ymm9_2");
	reg R_YMM9_3 (form_man#fresh_symbolic_64 "initial_ymm9_3");
	reg R_YMM10_0 (form_man#fresh_symbolic_64 "initial_ymm10_0");
	reg R_YMM10_1 (form_man#fresh_symbolic_64 "initial_ymm10_1");
	reg R_YMM10_2 (form_man#fresh_symbolic_64 "initial_ymm10_2");
	reg R_YMM10_3 (form_man#fresh_symbolic_64 "initial_ymm10_3");
	reg R_YMM11_0 (form_man#fresh_symbolic_64 "initial_ymm11_0");
	reg R_YMM11_1 (form_man#fresh_symbolic_64 "initial_ymm11_1");
	reg R_YMM11_2 (form_man#fresh_symbolic_64 "initial_ymm11_2");
	reg R_YMM11_3 (form_man#fresh_symbolic_64 "initial_ymm11_3");
	reg R_YMM12_0 (form_man#fresh_symbolic_64 "initial_ymm12_0");
	reg R_YMM12_1 (form_man#fresh_symbolic_64 "initial_ymm12_1");
	reg R_YMM12_2 (form_man#fresh_symbolic_64 "initial_ymm12_2");
	reg R_YMM12_3 (form_man#fresh_symbolic_64 "initial_ymm12_3");
	reg R_YMM13_0 (form_man#fresh_symbolic_64 "initial_ymm13_0");
	reg R_YMM13_1 (form_man#fresh_symbolic_64 "initial_ymm13_1");
	reg R_YMM13_2 (form_man#fresh_symbolic_64 "initial_ymm13_2");
	reg R_YMM13_3 (form_man#fresh_symbolic_64 "initial_ymm13_3");
	reg R_YMM14_0 (form_man#fresh_symbolic_64 "initial_ymm14_0");
	reg R_YMM14_1 (form_man#fresh_symbolic_64 "initial_ymm14_1");
	reg R_YMM14_2 (form_man#fresh_symbolic_64 "initial_ymm14_2");
	reg R_YMM14_3 (form_man#fresh_symbolic_64 "initial_ymm14_3");
	reg R_YMM15_0 (form_man#fresh_symbolic_64 "initial_ymm15_0");
	reg R_YMM15_1 (form_man#fresh_symbolic_64 "initial_ymm15_1");
	reg R_YMM15_2 (form_man#fresh_symbolic_64 "initial_ymm15_2");
	reg R_YMM15_3 (form_man#fresh_symbolic_64 "initial_ymm15_3");
	reg R_FTOP (D.from_concrete_32 0L);
	reg R_FC3210 (D.from_concrete_32 0L);
	reg R_FPREG0 (D.from_concrete_64 0L);
	reg R_FPREG1 (D.from_concrete_64 0L);
	reg R_FPREG2 (D.from_concrete_64 0L);
	reg R_FPREG3 (D.from_concrete_64 0L);
	reg R_FPREG4 (D.from_concrete_64 0L);
	reg R_FPREG5 (D.from_concrete_64 0L);
	reg R_FPREG6 (D.from_concrete_64 0L);
	reg R_FPREG7 (D.from_concrete_64 0L);
	reg R_FPTAG0 (D.from_concrete_8 0);
	reg R_FPTAG1 (D.from_concrete_8 0);
	reg R_FPTAG2 (D.from_concrete_8 0);
	reg R_FPTAG3 (D.from_concrete_8 0);
	reg R_FPTAG4 (D.from_concrete_8 0);
	reg R_FPTAG5 (D.from_concrete_8 0);
	reg R_FPTAG6 (D.from_concrete_8 0);
	reg R_FPTAG7 (D.from_concrete_8 0);

    method private make_arm_regs_symbolic =
      let reg r v =
	self#set_int_var (Hashtbl.find reg_to_var r) v
      in
	reg R0   (form_man#fresh_symbolic_32 "initial_r0");
	reg R1   (form_man#fresh_symbolic_32 "initial_r1");
	reg R2   (form_man#fresh_symbolic_32 "initial_r2");
	reg R3   (form_man#fresh_symbolic_32 "initial_r3");
	reg R4   (form_man#fresh_symbolic_32 "initial_r4");
	reg R5   (form_man#fresh_symbolic_32 "initial_r5");
	reg R6   (form_man#fresh_symbolic_32 "initial_r6");
	reg R7   (form_man#fresh_symbolic_32 "initial_r7");
	reg R8   (form_man#fresh_symbolic_32 "initial_r8");
	reg R9   (form_man#fresh_symbolic_32 "initial_r9");
	reg R10  (form_man#fresh_symbolic_32 "initial_r10");
	reg R11  (form_man#fresh_symbolic_32 "initial_r11");
	reg R12  (form_man#fresh_symbolic_32 "initial_r12");
	reg R13  (form_man#fresh_symbolic_32 "initial_r13");
	reg R14  (form_man#fresh_symbolic_32 "initial_r14");
	reg R15T (form_man#fresh_symbolic_32 "initial_r15");
	reg R_NF (form_man#fresh_symbolic_1  "initial_nf");
	reg R_ZF (form_man#fresh_symbolic_1  "initial_zf");
	reg R_CF (form_man#fresh_symbolic_1  "initial_cf");
	reg R_VF (form_man#fresh_symbolic_1  "initial_vf");
	reg R_ITSTATE (form_man#fresh_symbolic_32  "initial_itstate");
	()

    method make_regs_symbolic =
      match !opt_arch with	
	| X86 -> self#make_x86_regs_symbolic
	| X64 -> self#make_x64_regs_symbolic
	| ARM -> self#make_arm_regs_symbolic

    method load_x86_user_regs regs =
      self#set_word_var R_EAX (Int64.of_int32 regs.Temu_state.eax);
      self#set_word_var R_EBX (Int64.of_int32 regs.Temu_state.ebx);
      self#set_word_var R_ECX (Int64.of_int32 regs.Temu_state.ecx);
      self#set_word_var R_EDX (Int64.of_int32 regs.Temu_state.edx);
      self#set_word_var R_ESI (Int64.of_int32 regs.Temu_state.esi);
      self#set_word_var R_EDI (Int64.of_int32 regs.Temu_state.edi);
      self#set_word_var R_ESP (Int64.of_int32 regs.Temu_state.esp);
      self#set_word_var R_EBP (Int64.of_int32 regs.Temu_state.ebp);
      self#set_word_var EFLAGSREST
	(Int64.logand (Int64.of_int32 regs.Temu_state.eflags) 0xfffff72aL);
      (let eflags_i = Int32.to_int regs.Temu_state.eflags in
	 self#set_bit_var R_CF (eflags_i land 1);
	 self#set_bit_var R_PF ((eflags_i lsr 2) land 1);
	 self#set_bit_var R_AF ((eflags_i lsr 4) land 1);
	 self#set_bit_var R_ZF ((eflags_i lsr 6) land 1);
	 self#set_bit_var R_SF ((eflags_i lsr 7) land 1);
	 self#set_bit_var R_OF ((eflags_i lsr 11) land 1));
      self#set_short_var R_CS (Int32.to_int regs.Temu_state.xcs);
      self#set_short_var R_DS (Int32.to_int regs.Temu_state.xds);
      self#set_short_var R_ES (Int32.to_int regs.Temu_state.xes);
      self#set_short_var R_FS (Int32.to_int regs.Temu_state.xfs);
      self#set_short_var R_GS (Int32.to_int regs.Temu_state.xgs);
      self#set_short_var R_SS (Int32.to_int regs.Temu_state.xss)

    method printable_word_reg r =
      D.to_string_32 (self#get_int_var (Hashtbl.find reg_to_var r))

    method printable_long_reg r =
      D.to_string_64 (self#get_int_var (Hashtbl.find reg_to_var r))

    method private print_reg32 str r = 
<<<<<<< HEAD
	Printf.eprintf "%s: " str;
	Printf.eprintf "%s\n"
	  (D.to_string_32 
	     (self#get_int_var (Hashtbl.find reg_to_var r)))
=======
	Printf.printf "%s: " str;
	Printf.printf "%s\n" (self#printable_word_reg r)
>>>>>>> 503f6809
     
    method private print_reg1 str r = 
	Printf.eprintf "%s: " str;
	Printf.eprintf "%s\n"
	  (D.to_string_1 
	     (self#get_int_var (Hashtbl.find reg_to_var r)))

    method private print_reg64 str r =
<<<<<<< HEAD
	Printf.eprintf "%s: " str;
	Printf.eprintf "%s\n"
	  (D.to_string_64
	     (self#get_int_var (Hashtbl.find reg_to_var r)))
=======
	Printf.printf "%s: " str;
	Printf.printf "%s\n" (self#printable_long_reg r)
>>>>>>> 503f6809

    method private print_x87_fpreg idx reg tag =
      let val_d = self#get_int_var (Hashtbl.find reg_to_var reg) in
      let as_float = try
	let f = Int64.float_of_bits (D.to_concrete_64 val_d) in
	  Printf.sprintf " (%.30g)" f;
      with
	| NotConcrete(_) -> ""
      in
	(Printf.eprintf "FP%d[%s]: %s%s\n" idx
	   (D.to_string_8
	      (self#get_int_var (Hashtbl.find reg_to_var tag)))
	   (D.to_string_64 val_d)) as_float

    method private print_reg128 str rh rl =
      Printf.eprintf "%s: " str;
      Printf.eprintf "%s %s\n"
	(D.to_string_64
	   (self#get_int_var (Hashtbl.find reg_to_var rh)))
	(D.to_string_64
	   (self#get_int_var (Hashtbl.find reg_to_var rl)));

    method private print_x86_regs =
      self#print_reg32 "%eax" R_EAX;
      self#print_reg32 "%ebx" R_EBX;
      self#print_reg32 "%ecx" R_ECX;
      self#print_reg32 "%edx" R_EDX;
      self#print_reg32 "%esi" R_ESI;
      self#print_reg32 "%edi" R_EDI;
      self#print_reg32 "%esp" R_ESP;
      self#print_reg32 "%ebp" R_EBP;
      self#print_reg1 "CF" R_CF;
      self#print_reg1 "PF" R_PF;
      self#print_reg1 "AF" R_AF;
      self#print_reg1 "ZF" R_ZF;
      self#print_reg1 "SF" R_SF;
      self#print_reg1 "OF" R_OF;
      self#print_reg128 "XMM0" R_XMM0H R_XMM0L;
      self#print_reg128 "XMM1" R_XMM1H R_XMM1L;
      self#print_reg128 "XMM2" R_XMM2H R_XMM2L;
      self#print_reg128 "XMM3" R_XMM3H R_XMM3L;
      self#print_reg128 "XMM4" R_XMM4H R_XMM4L;
      self#print_reg128 "XMM5" R_XMM5H R_XMM5L;
      self#print_reg128 "XMM6" R_XMM6H R_XMM6L;
      self#print_reg128 "XMM7" R_XMM7H R_XMM7L;
      self#print_reg32 "FTOP" R_FTOP;
      self#print_reg32 "FC3210" R_FC3210;
      self#print_x87_fpreg 0 R_FPREG0 R_FPTAG0;
      self#print_x87_fpreg 1 R_FPREG1 R_FPTAG1;
      self#print_x87_fpreg 2 R_FPREG2 R_FPTAG2;
      self#print_x87_fpreg 3 R_FPREG3 R_FPTAG3;
      self#print_x87_fpreg 4 R_FPREG4 R_FPTAG4;
      self#print_x87_fpreg 5 R_FPREG5 R_FPTAG5;
      self#print_x87_fpreg 6 R_FPREG6 R_FPTAG6;
      self#print_x87_fpreg 7 R_FPREG7 R_FPTAG7;
      ()

    method private print_x64_regs =
      self#print_reg64 "%rax" R_RAX;
      self#print_reg64 "%rbx" R_RBX;
      self#print_reg64 "%rcx" R_RCX;
      self#print_reg64 "%rdx" R_RDX;
      self#print_reg64 "%rsi" R_RSI;
      self#print_reg64 "%rdi" R_RDI;
      self#print_reg64 "%rsp" R_RSP;
      self#print_reg64 "%rbp" R_RBP;
      self#print_reg64 "%r8"  R_R8;
      self#print_reg64 "%r9"  R_R9;
      self#print_reg64 "%r10" R_R10;
      self#print_reg64 "%r11" R_R11;
      self#print_reg64 "%r12" R_R12;
      self#print_reg64 "%r13" R_R13;
      self#print_reg64 "%r14" R_R14;
      self#print_reg64 "%r15" R_R15;
      self#print_reg1 "CF" R_CF;
      self#print_reg1 "PF" R_PF;
      self#print_reg1 "AF" R_AF;
      self#print_reg1 "ZF" R_ZF;
      self#print_reg1 "SF" R_SF;
      self#print_reg1 "OF" R_OF

    method private print_arm_regs =
      self#print_reg32 " r0" R0;
      self#print_reg32 " r1" R1;
      self#print_reg32 " r2" R2;
      self#print_reg32 " r3" R3;
      self#print_reg32 " r4" R4;
      self#print_reg32 " r5" R5;
      self#print_reg32 " r6" R6;
      self#print_reg32 " r7" R7;
      self#print_reg32 " r8" R8;
      self#print_reg32 " r9" R9;
      self#print_reg32 "r10" R10;
      self#print_reg32 "r11" R11;
      self#print_reg32 "r12" R12;
      self#print_reg32 " sp" R13;
      self#print_reg32 " lr" R14;
      self#print_reg32 " pc" R15T;
      self#print_reg1 "NF" R_NF;
      self#print_reg1 "ZF" R_ZF;
      self#print_reg1 "CF" R_CF;
      self#print_reg1 "VF" R_VF;
      self#print_reg32 " IT" R_ITSTATE;
      ()

    method print_regs =
      match !opt_arch with	
	| X86 -> self#print_x86_regs
	| X64 -> self#print_x64_regs
	| ARM -> self#print_arm_regs

    method private simplify_reg32 r =
      let var = Hashtbl.find reg_to_var r in
	self#set_int_var var (form_man#simplify32 (self#get_int_var var))

    method private simplify_reg1 r =
      let var = Hashtbl.find reg_to_var r in
	self#set_int_var var (form_man#simplify1 (self#get_int_var var))

    method private simplify_reg8 r =
      let var = Hashtbl.find reg_to_var r in
	self#set_int_var var (form_man#simplify8 (self#get_int_var var))

    method private simplify_reg64 r =
      let var = Hashtbl.find reg_to_var r in
	self#set_int_var var (form_man#simplify64 (self#get_int_var var))

    method private simplify_x86_regs =
      self#simplify_reg32 R_EAX;
      self#simplify_reg32 R_EBX;
      self#simplify_reg32 R_ECX;
      self#simplify_reg32 R_EDX;
      self#simplify_reg32 R_ESI;
      self#simplify_reg32 R_EDI;
      self#simplify_reg32 R_ESP;
      self#simplify_reg32 R_EBP;
      self#simplify_reg1 R_CF;
      self#simplify_reg1 R_PF;
      self#simplify_reg1 R_AF;
      self#simplify_reg1 R_ZF;
      self#simplify_reg1 R_SF;
      self#simplify_reg1 R_OF;
      self#simplify_reg64 R_XMM0L; self#simplify_reg64 R_XMM0H;
      self#simplify_reg64 R_XMM1L; self#simplify_reg64 R_XMM1H;
      self#simplify_reg64 R_XMM2L; self#simplify_reg64 R_XMM2H;
      self#simplify_reg64 R_XMM3L; self#simplify_reg64 R_XMM3H;
      self#simplify_reg64 R_XMM4L; self#simplify_reg64 R_XMM4H;
      self#simplify_reg64 R_XMM5L; self#simplify_reg64 R_XMM5H;
      self#simplify_reg64 R_XMM6L; self#simplify_reg64 R_XMM6H;
      self#simplify_reg64 R_XMM7L; self#simplify_reg64 R_XMM7H;
      self#simplify_reg64 R_FPREG0;
      self#simplify_reg64 R_FPREG1;
      self#simplify_reg64 R_FPREG2;
      self#simplify_reg64 R_FPREG3;
      self#simplify_reg64 R_FPREG4;
      self#simplify_reg64 R_FPREG5;
      self#simplify_reg64 R_FPREG6;
      self#simplify_reg64 R_FPREG7;
      self#simplify_reg8 R_FPTAG0;
      self#simplify_reg8 R_FPTAG1;
      self#simplify_reg8 R_FPTAG2;
      self#simplify_reg8 R_FPTAG3;
      self#simplify_reg8 R_FPTAG4;
      self#simplify_reg8 R_FPTAG5;
      self#simplify_reg8 R_FPTAG6;
      self#simplify_reg8 R_FPTAG7;
      ()

    method private simplify_x64_regs =
      self#simplify_reg64 R_RAX;
      self#simplify_reg64 R_RBX;
      self#simplify_reg64 R_RCX;
      self#simplify_reg64 R_RDX;
      self#simplify_reg64 R_RSI;
      self#simplify_reg64 R_RDI;
      self#simplify_reg64 R_RSP;
      self#simplify_reg64 R_RBP;
      self#simplify_reg64 R_R8;
      self#simplify_reg64 R_R9;
      self#simplify_reg64 R_R10;
      self#simplify_reg64 R_R11;
      self#simplify_reg64 R_R12;
      self#simplify_reg64 R_R13;
      self#simplify_reg64 R_R14;
      self#simplify_reg64 R_R15;
      self#simplify_reg1 R_CF;
      self#simplify_reg1 R_PF;
      self#simplify_reg1 R_AF;
      self#simplify_reg1 R_ZF;
      self#simplify_reg1 R_SF;
      self#simplify_reg1 R_OF;
      ()

    method private simplify_arm_regs =
      self#simplify_reg32 R0;
      self#simplify_reg32 R1;
      self#simplify_reg32 R2;
      self#simplify_reg32 R3;
      self#simplify_reg32 R4;
      self#simplify_reg32 R5;
      self#simplify_reg32 R6;
      self#simplify_reg32 R7;
      self#simplify_reg32 R8;
      self#simplify_reg32 R9;
      self#simplify_reg32 R10;
      self#simplify_reg32 R11;
      self#simplify_reg32 R12;
      self#simplify_reg32 R13;
      self#simplify_reg32 R14;
      self#simplify_reg32 R15;
      self#simplify_reg1 R_NF;
      self#simplify_reg1 R_ZF;
      self#simplify_reg1 R_CF;
      self#simplify_reg1 R_VF;
      self#simplify_reg32 R_ITSTATE;
      ()

    method private simplify_regs =
      match !opt_arch with	
	| X86 -> self#simplify_x86_regs
	| X64 -> self#simplify_x64_regs
	| ARM -> self#simplify_arm_regs

    method store_byte ?(prov = Interval_tree.Internal) addr b = 
	mem#store_byte ~prov addr b;
	self#run_store_hooks addr 8
	
    method store_short ?(prov = Interval_tree.Internal) addr s = 
      mem#store_short ~prov addr s;
      self#run_store_hooks addr 16
	
    method store_word ?(prov = Interval_tree.Internal) addr w =
	mem#store_word ~prov addr w;
	self#run_store_hooks addr 32
	
    method store_long ?(prov = Interval_tree.Internal) addr l = 
	mem#store_long ~prov addr l;
	self#run_store_hooks addr 64

    method store_byte_conc ?(prov = Interval_tree.Internal) addr b =
	mem#store_byte ~prov addr (D.from_concrete_8 b);
	self#run_store_hooks addr 8
	
    method store_short_conc ?(prov = Interval_tree.Internal) addr s =
	mem#store_short ~prov addr(D.from_concrete_16 s);
	self#run_store_hooks addr 16
	
    method store_word_conc ?(prov = Interval_tree.Internal) addr w =
      mem#store_word ~prov addr (D.from_concrete_32 w);
      self#run_store_hooks addr 32
	
    method store_long_conc ?(prov = Interval_tree.Internal) addr l =
	mem#store_long ~prov addr (D.from_concrete_64 l);
	self#run_store_hooks addr 64

    method store_page_conc  addr p =
	mem#store_page addr p;
	self#run_store_hooks addr 4096

    method private load_byte  addr = mem#load_byte  addr
    method private load_short addr = mem#load_short addr
    method private load_word  addr = mem#load_word  addr
    method private load_long  addr = mem#load_long  addr

    method load_byte_conc  addr = D.to_concrete_8  (mem#load_byte  addr)
    method load_short_conc addr = D.to_concrete_16 (mem#load_short addr)
    method load_word_conc  addr = D.to_concrete_32 (mem#load_word  addr)
    method load_long_conc  addr = D.to_concrete_64 (mem#load_long  addr)

    method load_byte_concolic  addr =
      form_man#concolic_eval_8  (mem#load_byte  addr)
    method load_short_concolic addr =
      form_man#concolic_eval_16 (mem#load_short addr)
    method load_word_concolic  addr =
      form_man#concolic_eval_32 (mem#load_word  addr)
    method load_long_concolic  addr =
      form_man#concolic_eval_64 (mem#load_long  addr)

    val mutable started_symbolic = false

    method started_symbolic = started_symbolic

    method maybe_start_symbolic setup =
      if not started_symbolic then
	deferred_start_symbolic <- Some setup (* takes effect at end of insn *)
      else
	setup ()

    method start_symbolic =
      List.iter (fun (m, _, _) -> m#inner_make_snap ()) proc_list;
      started_symbolic <- true

    method special_handlers_state_json : Yojson.Safe.json =
      `List
	(List.fold_left
	   (fun l sh ->
	      match sh#state_json with
		| Some j -> j :: l
		| None -> l) [] !special_handler_list_ref )

    val mutable start_eip = 0L
    method get_start_eip = start_eip
    method set_start_eip new_eip = 
	start_eip <- new_eip

    val mutable snap_insn_count = 0L

    method make_snap () =
      List.iter (fun (m, _, _) -> m#make_snap ()) proc_list;
      (* XXX need to save the other reg_stores in proc_list too *)
      snap <- (V.VarHash.copy reg_store, V.VarHash.copy temps);
      snap_insn_count <- insn_count;
      let snap_handler h = h#make_snap in
	List.iter snap_handler !special_handler_list_ref

    val mutable fuzz_finish_reasons = []
    val mutable reason_warned = false
    val mutable disqualified = false

    method finish_fuzz s =
      if not disqualified then
        (if !opt_finish_immediately then
	   (Printf.eprintf "Finishing (immediately), %s\n" s;
	    fuzz_finish_reasons <- s :: fuzz_finish_reasons;
	    raise FinishNow);
	 if !opt_trace_stopping then
	   Printf.eprintf "Final iteration (%d previous reasons), %s\n"
	     (List.length fuzz_finish_reasons) s;
	 if List.length fuzz_finish_reasons < 15 then
	   fuzz_finish_reasons <- s :: fuzz_finish_reasons
	 else
	   if !opt_trace_stopping || reason_warned then (
	     reason_warned <- true;
	     Printf.eprintf ("fuzz_finish_reasons list exceeded 15..."
			    ^^" ignoring new reason\n")))

    method unfinish_fuzz s =
      fuzz_finish_reasons <- [];
      disqualified <- true;
      if !opt_trace_stopping then
	Printf.eprintf "Non-finish condition %s\n" s

    method finish_reasons =
      if disqualified then
	[]
      else
	fuzz_finish_reasons

    method reset () =
      let reset h = h#reset in
      List.iter (fun (m, _, _) -> m#reset ()) proc_list;
      (* XXX need to restore the other reg_stores in proc_list too *)
      (match snap with (r, t) ->
	 move_hash r reg_store;
	 move_hash t temps);
      insn_count <- snap_insn_count;
      fuzz_finish_reasons <- [];
      disqualified <- false;
      Hashtbl.clear event_details;
      event_history <- [];
      List.iter reset !special_handler_list_ref

    method add_special_handler (h:special_handler) =
      special_handler_list_ref := h :: !special_handler_list_ref

    (* At the moment we're assuming these are simple ones that don't
       need to be notified of snapshots or produce JSON output. *)
    val mutable universal_special_handlers = []

    method add_universal_special_handler (h:special_handler) =
      universal_special_handlers <- h :: universal_special_handlers

    method handle_special str =
      let rec find_some_sl =
	function
	  | h :: rest ->
	      (match h#handle_special str with
		 | (Some sl) as slr -> slr
		 | None -> find_some_sl rest)
	  | [] -> None
      in
        find_some_sl (!special_handler_list_ref @ universal_special_handlers)

    method private get_int_var ((_,vname,ty) as var) =
      try
	let v = V.VarHash.find reg_store var in
	  (* if v = D.uninit then
	     Printf.eprintf "Warning: read uninitialized register %s\n"
	     vname; *)
	  v
      with
	| Not_found ->
	    (try 
	       V.VarHash.find temps var
	     with
	       | Not_found -> V.pp_var print_string var; 
		   failwith "Unknown variable")

    method get_bit_var_d   reg = self#get_int_var (Hashtbl.find reg_to_var reg)
    method get_byte_var_d  reg = self#get_int_var (Hashtbl.find reg_to_var reg)
    method get_short_var_d reg = self#get_int_var (Hashtbl.find reg_to_var reg)
    method get_word_var_d  reg = self#get_int_var (Hashtbl.find reg_to_var reg)
    method get_long_var_d  reg = self#get_int_var (Hashtbl.find reg_to_var reg)

    method get_bit_var   reg = D.to_concrete_1  (self#get_bit_var_d   reg)
    method get_byte_var  reg = D.to_concrete_8  (self#get_byte_var_d  reg)
    method get_short_var reg = D.to_concrete_16 (self#get_short_var_d reg)
    method get_word_var  reg = D.to_concrete_32 (self#get_word_var_d  reg)
    method get_long_var  reg = D.to_concrete_64 (self#get_long_var_d  reg)

    method get_bit_var_concolic reg =
      form_man#concolic_eval_1 (self#get_int_var (Hashtbl.find reg_to_var reg))

    method get_byte_var_concolic reg =
      form_man#concolic_eval_8 (self#get_int_var (Hashtbl.find reg_to_var reg))

    method get_short_var_concolic reg =
      form_man#concolic_eval_16
	(self#get_int_var (Hashtbl.find reg_to_var reg))

    method get_word_var_concolic reg =
      form_man#concolic_eval_32
	(self#get_int_var (Hashtbl.find reg_to_var reg))

    method get_long_var_concolic reg =
      form_man#concolic_eval_64
	(self#get_int_var (Hashtbl.find reg_to_var reg))

    method private set_int_var ((reg_num, reg_name, typ) as var) value =
      (* var is a triple where the last element is the type information *)
      (* rewrite this call -- JTT *)
      (*
      (match typ with
      | V.REG_16 -> Printf.eprintf "Storing 16 : %d\n" (D.to_concrete_16 value)
      | V.REG_32 -> Printf.eprintf "Storing 32 : %s\n" (Int64.to_string
							 (D.to_concrete_32 value))
      | _ -> ());
      *)
      if reg_name = (reg_to_regstr R_ESP) then (
        let int64Value = (D.to_concrete_32 value) in
        (match pm with
        | Some ptrmng -> ptrmng#update_stack_end int64Value;
        | None -> ());
      );

      try
	ignore(V.VarHash.find reg_store var);
	V.VarHash.replace reg_store var value
      with
	  Not_found ->
	    V.VarHash.replace temps var value;


    method set_bit_var reg v =
      self#set_int_var (Hashtbl.find reg_to_var reg) (D.from_concrete_1 v)

    method set_byte_var reg v =
      self#set_int_var (Hashtbl.find reg_to_var reg) (D.from_concrete_8 v)

    method set_short_var reg v =
      self#set_int_var (Hashtbl.find reg_to_var reg) (D.from_concrete_16 v)

    method set_word_var reg v =
      self#set_int_var (Hashtbl.find reg_to_var reg) (D.from_concrete_32 v)

    method set_long_var reg v =
      self#set_int_var (Hashtbl.find reg_to_var reg) (D.from_concrete_64 v)

    method set_word_var_low_short reg v =
      let var = Hashtbl.find reg_to_var reg in
      let high = D.extract_16_from_32 (self#get_int_var var) 2 in
      let newv = form_man#simplify32
	(D.assemble32 (D.from_concrete_16 v) high)
      in
	self#set_int_var var newv

    method set_word_var_low_byte reg v =
      let var = Hashtbl.find reg_to_var reg in
      let high_s = D.extract_16_from_32 (self#get_int_var var) 2 in
      let second_b = D.extract_8_from_32 (self#get_int_var var) 1 in
      let newv = form_man#simplify32
	(D.assemble32
	   (D.assemble16 (D.from_concrete_8 v) second_b) high_s)
      in
	self#set_int_var var newv

    method set_word_var_second_byte reg v =
      let var = Hashtbl.find reg_to_var reg in
      let high_s = D.extract_16_from_32 (self#get_int_var var) 2 in
      let low_b = D.extract_8_from_32 (self#get_int_var var) 0 in
      let newv = form_man#simplify32
	(D.assemble32
	   (D.assemble16 low_b (D.from_concrete_8 v)) high_s)
      in
	self#set_int_var var newv

    method set_word_reg_symbolic reg s =
      self#set_int_var (Hashtbl.find reg_to_var reg)
	(form_man#fresh_symbolic_32 s);

    method set_long_reg_symbolic reg s =
      self#set_int_var (Hashtbl.find reg_to_var reg)
	(form_man#fresh_symbolic_64 s);

    method set_word_reg_concolic reg s i64 =
      self#set_int_var (Hashtbl.find reg_to_var reg)
	(form_man#make_concolic_32 s i64)

    val mutable symbol_uniq = 0
      
    method set_word_reg_fresh_symbolic reg s =
      let s' = (s ^ "_" ^ (string_of_int symbol_uniq)) in
	self#set_word_reg_symbolic reg s';
	symbol_uniq <- symbol_uniq + 1;
	s' ^ ":reg32_t"

    method set_long_reg_fresh_symbolic reg s : string =
      let s' = (s ^ "_" ^ (string_of_int symbol_uniq)) in
	self#set_long_reg_symbolic reg s';
	symbol_uniq <- symbol_uniq + 1;
	s' ^ ":reg64_t"

    method set_reg_fresh_region reg s =
      let name = s ^ "_" ^ (string_of_int symbol_uniq) in
      (* Make up a fake value for things like null and alignment checks,
	 in case this run is concolic. *)
      let addr = Int64.add 0x70000000L
	(Int64.mul 0x10000L (Int64.of_int symbol_uniq))
      in
	self#set_int_var (Hashtbl.find reg_to_var reg)
	  (form_man#fresh_region_base_concolic name addr);
	symbol_uniq <- symbol_uniq + 1

    method private handle_load addr_e ty =
      let addr = self#eval_addr_exp addr_e in
      let v =
	(match ty with
	   | V.REG_8 -> self#load_byte addr
	   | V.REG_16 -> self#load_short addr
	   | V.REG_32 -> self#load_word addr
	   | V.REG_64 -> self#load_long addr
	   | _ -> failwith "Unsupported memory type") in
	(v, ty)

    method private handle_store addr_e ty rhs_e =
      let addr = self#eval_addr_exp addr_e and
	  value = self#eval_int_exp_simplify rhs_e in
	match ty with
	  | V.REG_8 -> self#store_byte addr value
	  | V.REG_16 -> self#store_short addr value
	  | V.REG_32 -> self#store_word addr value
	  | V.REG_64 -> self#store_long addr value
	  | _ -> failwith "Unsupported type in memory move"

    method private maybe_concretize_binop op v1 v2 ty1 ty2 =
      (v1, v2)

    method private eval_binop op v1 ty1 v2 ty2 =
      let ty = 
	(match op with
	   | V.PLUS | V.MINUS | V.TIMES
	   | V.DIVIDE | V.SDIVIDE | V.MOD | V.SMOD
	   | V.BITAND | V.BITOR | V.XOR
	       -> g_assert(ty1 = ty2) 100 "Fragment_machine.eval_binop"; ty1
	   | V.LSHIFT | V.RSHIFT | V.ARSHIFT
	       -> ty1
	   | V.EQ | V.NEQ | V.LT | V.LE | V.SLT | V.SLE
	       -> g_assert(ty1 = ty2) 100 "Fragment_machine.eval_binop"; V.REG_1) in
      let func =
	(match (op, ty1) with
	   | (V.PLUS, V.REG_1)  -> D.plus1 
	   | (V.PLUS, V.REG_8)  -> D.plus8 
	   | (V.PLUS, V.REG_16) -> D.plus16
	   | (V.PLUS, V.REG_32) -> D.plus32
	   | (V.PLUS, V.REG_64) -> D.plus64
	   | (V.MINUS, V.REG_1)  -> D.minus1 
	   | (V.MINUS, V.REG_8)  -> D.minus8 
	   | (V.MINUS, V.REG_16) -> D.minus16
	   | (V.MINUS, V.REG_32) -> D.minus32
	   | (V.MINUS, V.REG_64) -> D.minus64
	   | (V.TIMES, V.REG_1)  -> D.times1 
	   | (V.TIMES, V.REG_8)  -> D.times8 
	   | (V.TIMES, V.REG_16) -> D.times16
	   | (V.TIMES, V.REG_32) -> D.times32
	   | (V.TIMES, V.REG_64) -> D.times64
	   | (V.DIVIDE, V.REG_1)  -> D.divide1 
	   | (V.DIVIDE, V.REG_8)  -> D.divide8 
	   | (V.DIVIDE, V.REG_16) -> D.divide16
	   | (V.DIVIDE, V.REG_32) -> D.divide32
	   | (V.DIVIDE, V.REG_64) -> D.divide64
	   | (V.SDIVIDE, V.REG_1)  -> D.sdivide1 
	   | (V.SDIVIDE, V.REG_8)  -> D.sdivide8 
	   | (V.SDIVIDE, V.REG_16) -> D.sdivide16
	   | (V.SDIVIDE, V.REG_32) -> D.sdivide32
	   | (V.SDIVIDE, V.REG_64) -> D.sdivide64
	   | (V.MOD, V.REG_1)  -> D.mod1 
	   | (V.MOD, V.REG_8)  -> D.mod8 
	   | (V.MOD, V.REG_16) -> D.mod16
	   | (V.MOD, V.REG_32) -> D.mod32
	   | (V.MOD, V.REG_64) -> D.mod64
	   | (V.SMOD, V.REG_1)  -> D.smod1 
	   | (V.SMOD, V.REG_8)  -> D.smod8 
	   | (V.SMOD, V.REG_16) -> D.smod16
	   | (V.SMOD, V.REG_32) -> D.smod32
	   | (V.SMOD, V.REG_64) -> D.smod64
	   | (V.LSHIFT, V.REG_1)  -> D.lshift1 
	   | (V.LSHIFT, V.REG_8)  -> D.lshift8 
	   | (V.LSHIFT, V.REG_16) -> D.lshift16
	   | (V.LSHIFT, V.REG_32) -> D.lshift32
	   | (V.LSHIFT, V.REG_64) -> D.lshift64
	   | (V.RSHIFT, V.REG_1)  -> D.rshift1 
	   | (V.RSHIFT, V.REG_8)  -> D.rshift8 
	   | (V.RSHIFT, V.REG_16) -> D.rshift16
	   | (V.RSHIFT, V.REG_32) -> D.rshift32
	   | (V.RSHIFT, V.REG_64) -> D.rshift64
	   | (V.ARSHIFT, V.REG_1)  -> D.arshift1 
	   | (V.ARSHIFT, V.REG_8)  -> D.arshift8 
	   | (V.ARSHIFT, V.REG_16) -> D.arshift16
	   | (V.ARSHIFT, V.REG_32) -> D.arshift32
	   | (V.ARSHIFT, V.REG_64) -> D.arshift64
	   | (V.BITAND, V.REG_1)  -> D.bitand1 
	   | (V.BITAND, V.REG_8)  -> D.bitand8 
	   | (V.BITAND, V.REG_16) -> D.bitand16
	   | (V.BITAND, V.REG_32) -> D.bitand32
	   | (V.BITAND, V.REG_64) -> D.bitand64
	   | (V.BITOR, V.REG_1)  -> D.bitor1 
	   | (V.BITOR, V.REG_8)  -> D.bitor8 
	   | (V.BITOR, V.REG_16) -> D.bitor16
	   | (V.BITOR, V.REG_32) -> D.bitor32
	   | (V.BITOR, V.REG_64) -> D.bitor64
	   | (V.XOR, V.REG_1)  -> D.xor1 
	   | (V.XOR, V.REG_8)  -> D.xor8 
	   | (V.XOR, V.REG_16) -> D.xor16
	   | (V.XOR, V.REG_32) -> D.xor32
	   | (V.XOR, V.REG_64) -> D.xor64
	   | (V.EQ, V.REG_1)  -> D.eq1 
	   | (V.EQ, V.REG_8)  -> D.eq8 
	   | (V.EQ, V.REG_16) -> D.eq16
	   | (V.EQ, V.REG_32) -> D.eq32
	   | (V.EQ, V.REG_64) -> D.eq64
	   | (V.NEQ, V.REG_1)  -> D.neq1 
	   | (V.NEQ, V.REG_8)  -> D.neq8 
	   | (V.NEQ, V.REG_16) -> D.neq16
	   | (V.NEQ, V.REG_32) -> D.neq32
	   | (V.NEQ, V.REG_64) -> D.neq64
	   | (V.LT, V.REG_1)  -> D.lt1 
	   | (V.LT, V.REG_8)  -> D.lt8 
	   | (V.LT, V.REG_16) -> D.lt16
	   | (V.LT, V.REG_32) -> D.lt32
	   | (V.LT, V.REG_64) -> D.lt64
	   | (V.LE, V.REG_1)  -> D.le1 
	   | (V.LE, V.REG_8)  -> D.le8 
	   | (V.LE, V.REG_16) -> D.le16
	   | (V.LE, V.REG_32) -> D.le32
	   | (V.LE, V.REG_64) -> D.le64
	   | (V.SLT, V.REG_1)  -> D.slt1 
	   | (V.SLT, V.REG_8)  -> D.slt8 
	   | (V.SLT, V.REG_16) -> D.slt16
	   | (V.SLT, V.REG_32) -> D.slt32
	   | (V.SLT, V.REG_64) -> D.slt64
	   | (V.SLE, V.REG_1)  -> D.sle1 
	   | (V.SLE, V.REG_8)  -> D.sle8 
	   | (V.SLE, V.REG_16) -> D.sle16
	   | (V.SLE, V.REG_32) -> D.sle32
	   | (V.SLE, V.REG_64) -> D.sle64
	   | _ -> failwith "unexpected binop/type in eval_int_exp_ty")
      in
      let (v1', v2') = self#maybe_concretize_binop op v1 v2 ty1 ty2 in
	(func v1' v2'), ty

    method private eval_fbinop op rm v1 ty1 v2 ty2 =
      let ty =
	(match op with
	   | V.FPLUS | V.FMINUS | V.FTIMES | V.FDIVIDE
	       -> g_assert(ty1 = ty2) 100 "Fragment_machine.eval_fbinop"; ty1
	   | V.FEQ | V.FNEQ | V.FLT | V.FLE
	       -> g_assert(ty1 = ty2) 100 "Fragment_machine.eval_fbinop"; V.REG_1) in
      let func =
	(match (op, ty1) with
	   | (V.FPLUS, V.REG_32) -> D.fplus32
	   | (V.FPLUS, V.REG_64) -> D.fplus64
	   | (V.FMINUS, V.REG_32) -> D.fminus32
	   | (V.FMINUS, V.REG_64) -> D.fminus64
	   | (V.FTIMES, V.REG_32) -> D.ftimes32
	   | (V.FTIMES, V.REG_64) -> D.ftimes64
	   | (V.FDIVIDE, V.REG_32) -> D.fdivide32
	   | (V.FDIVIDE, V.REG_64) -> D.fdivide64
	   | (V.FEQ, V.REG_32) -> D.feq32
	   | (V.FEQ, V.REG_64) -> D.feq64
	   | (V.FNEQ, V.REG_32) -> D.fneq32
	   | (V.FNEQ, V.REG_64) -> D.fneq64
	   | (V.FLT, V.REG_32) -> D.flt32
	   | (V.FLT, V.REG_64) -> D.flt64
	   | (V.FLE, V.REG_32) -> D.fle32
	   | (V.FLE, V.REG_64) -> D.fle64
	   | _ -> failwith "unexpected fbinop/type in eval_fbinop")
      in
	(func rm v1 v2), ty

    method private eval_unop op v1 ty1 =
      let result = 
	(match (op, ty1) with
	   | (V.NEG, V.REG_1)  -> D.neg1 v1
	   | (V.NEG, V.REG_8)  -> D.neg8 v1
	   | (V.NEG, V.REG_16) -> D.neg16 v1
	   | (V.NEG, V.REG_32) -> D.neg32 v1
	   | (V.NEG, V.REG_64) -> D.neg64 v1
	   | (V.NOT, V.REG_1)  -> D.not1 v1
	   | (V.NOT, V.REG_8)  -> D.not8 v1
	   | (V.NOT, V.REG_16) -> D.not16 v1
	   | (V.NOT, V.REG_32) -> D.not32 v1
	   | (V.NOT, V.REG_64) -> D.not64 v1
	   | _ -> failwith "unexpected unop/type in eval_int_exp_ty")
      in
	if !opt_trace_eval then
	  Printf.printf "    %s(%s) = %s\n" (V.unop_to_string op)
	    (D.to_string_32 v1) (D.to_string_32 result);
	result, ty1

    method private eval_funop op rm v1 ty1 =
      let result =
	(match (op, ty1) with
	   | (V.FNEG, V.REG_32) -> D.fneg32 rm v1
	   | (V.FNEG, V.REG_64) -> D.fneg64 rm v1
	   | _ -> failwith "unexpected funop/type in eval_funop")
      in
	result, ty1

    method private eval_cast kind ty v1 ty1 =
      let func =
	match (kind, ty1, ty) with
	  | (V.CAST_UNSIGNED, V.REG_1,  V.REG_8)  -> D.cast1u8
	  | (V.CAST_UNSIGNED, V.REG_1,  V.REG_16) -> D.cast1u16
	  | (V.CAST_UNSIGNED, V.REG_1,  V.REG_32) -> D.cast1u32
	  | (V.CAST_UNSIGNED, V.REG_1,  V.REG_64) -> D.cast1u64
	  | (V.CAST_UNSIGNED, V.REG_8,  V.REG_16) -> D.cast8u16
	  | (V.CAST_UNSIGNED, V.REG_8,  V.REG_32) -> D.cast8u32
	  | (V.CAST_UNSIGNED, V.REG_8,  V.REG_64) -> D.cast8u64
	  | (V.CAST_UNSIGNED, V.REG_16, V.REG_32) -> D.cast16u32
	  | (V.CAST_UNSIGNED, V.REG_16, V.REG_64) -> D.cast16u64
	  | (V.CAST_UNSIGNED, V.REG_32, V.REG_64) -> D.cast32u64
	  | (V.CAST_SIGNED, V.REG_1,  V.REG_8)  -> D.cast1s8
	  | (V.CAST_SIGNED, V.REG_1,  V.REG_16) -> D.cast1s16
	  | (V.CAST_SIGNED, V.REG_1,  V.REG_32) -> D.cast1s32
	  | (V.CAST_SIGNED, V.REG_1,  V.REG_64) -> D.cast1s64
	  | (V.CAST_SIGNED, V.REG_8,  V.REG_16) -> D.cast8s16
	  | (V.CAST_SIGNED, V.REG_8,  V.REG_32) -> D.cast8s32
	  | (V.CAST_SIGNED, V.REG_8,  V.REG_64) -> D.cast8s64
	  | (V.CAST_SIGNED, V.REG_16, V.REG_32) -> D.cast16s32
	  | (V.CAST_SIGNED, V.REG_16, V.REG_64) -> D.cast16s64
	  | (V.CAST_SIGNED, V.REG_32, V.REG_64) -> D.cast32s64
	  | (V.CAST_LOW, V.REG_64, V.REG_1)  -> D.cast64l1
	  | (V.CAST_LOW, V.REG_64, V.REG_8)  -> D.cast64l8
	  | (V.CAST_LOW, V.REG_64, V.REG_16) -> D.cast64l16
	  | (V.CAST_LOW, V.REG_64, V.REG_32) -> D.cast64l32
	  | (V.CAST_LOW, V.REG_32, V.REG_1)  -> D.cast32l1
	  | (V.CAST_LOW, V.REG_32, V.REG_8)  -> D.cast32l8
	  | (V.CAST_LOW, V.REG_32, V.REG_16) -> D.cast32l16
	  | (V.CAST_LOW, V.REG_16, V.REG_8)  -> D.cast16l8
	  | (V.CAST_LOW, V.REG_16, V.REG_1)  -> D.cast16l1
	  | (V.CAST_LOW, V.REG_8,  V.REG_1)  -> D.cast8l1
	  | (V.CAST_HIGH, V.REG_64, V.REG_1)  -> D.cast64h1
	  | (V.CAST_HIGH, V.REG_64, V.REG_8)  -> D.cast64h8
	  | (V.CAST_HIGH, V.REG_64, V.REG_16) -> D.cast64h16
	  | (V.CAST_HIGH, V.REG_64, V.REG_32) -> D.cast64h32
	  | (V.CAST_HIGH, V.REG_32, V.REG_1)  -> D.cast32h1
	  | (V.CAST_HIGH, V.REG_32, V.REG_8)  -> D.cast32h8
	  | (V.CAST_HIGH, V.REG_32, V.REG_16) -> D.cast32h16
	  | (V.CAST_HIGH, V.REG_16, V.REG_8)  -> D.cast16h8
	  | (V.CAST_HIGH, V.REG_16, V.REG_1)  -> D.cast16h1
	  | (V.CAST_HIGH, V.REG_8,  V.REG_1)  -> D.cast8h1
	  | _ -> 
	    failwith (Printf.sprintf
			"bad cast kind in eval_int_exp_ty: %s %s %s"
			(V.cast_to_string kind)
			(V.typ_to_string ty)
			(V.typ_to_string ty1))
      in
	((func v1), ty)

    method private eval_fcast kind rm ty v1 ty1 =
      let func =
	match (kind, ty1, ty) with
	  | (V.CAST_SFLOAT, V.REG_1,  V.REG_32) -> D.float1s32
	  | (V.CAST_SFLOAT, V.REG_8,  V.REG_32) -> D.float8s32
	  | (V.CAST_SFLOAT, V.REG_16, V.REG_32) -> D.float16s32
	  | (V.CAST_SFLOAT, V.REG_32, V.REG_32) -> D.float32s32
	  | (V.CAST_SFLOAT, V.REG_64, V.REG_32) -> D.float64s32
	  | (V.CAST_SFLOAT, V.REG_1,  V.REG_64) -> D.float1s64
	  | (V.CAST_SFLOAT, V.REG_8,  V.REG_64) -> D.float8s64
	  | (V.CAST_SFLOAT, V.REG_16, V.REG_64) -> D.float16s64
	  | (V.CAST_SFLOAT, V.REG_32, V.REG_64) -> D.float32s64
	  | (V.CAST_SFLOAT, V.REG_64, V.REG_64) -> D.float64s64
	  | (V.CAST_UFLOAT, V.REG_1,  V.REG_32) -> D.float1u32
	  | (V.CAST_UFLOAT, V.REG_8,  V.REG_32) -> D.float8u32
	  | (V.CAST_UFLOAT, V.REG_16, V.REG_32) -> D.float16u32
	  | (V.CAST_UFLOAT, V.REG_32, V.REG_32) -> D.float32u32
	  | (V.CAST_UFLOAT, V.REG_64, V.REG_32) -> D.float64u32
	  | (V.CAST_UFLOAT, V.REG_1,  V.REG_64) -> D.float1u64
	  | (V.CAST_UFLOAT, V.REG_8,  V.REG_64) -> D.float8u64
	  | (V.CAST_UFLOAT, V.REG_16, V.REG_64) -> D.float16u64
	  | (V.CAST_UFLOAT, V.REG_32, V.REG_64) -> D.float32u64
	  | (V.CAST_UFLOAT, V.REG_64, V.REG_64) -> D.float64u64
	  | (V.CAST_SFIX, V.REG_32, V.REG_1)  -> D.fix32s1
	  | (V.CAST_SFIX, V.REG_32, V.REG_8)  -> D.fix32s8
	  | (V.CAST_SFIX, V.REG_32, V.REG_16) -> D.fix32s16
	  | (V.CAST_SFIX, V.REG_32, V.REG_32) -> D.fix32s32
	  | (V.CAST_SFIX, V.REG_32, V.REG_64) -> D.fix32s64
	  | (V.CAST_SFIX, V.REG_64, V.REG_1)  -> D.fix64s1
	  | (V.CAST_SFIX, V.REG_64, V.REG_8)  -> D.fix64s8
	  | (V.CAST_SFIX, V.REG_64, V.REG_16) -> D.fix64s16
	  | (V.CAST_SFIX, V.REG_64, V.REG_32) -> D.fix64s32
	  | (V.CAST_SFIX, V.REG_64, V.REG_64) -> D.fix64s64
	  | (V.CAST_UFIX, V.REG_32, V.REG_1)  -> D.fix32u1
	  | (V.CAST_UFIX, V.REG_32, V.REG_8)  -> D.fix32u8
	  | (V.CAST_UFIX, V.REG_32, V.REG_16) -> D.fix32u16
	  | (V.CAST_UFIX, V.REG_32, V.REG_32) -> D.fix32u32
	  | (V.CAST_UFIX, V.REG_32, V.REG_64) -> D.fix32u64
	  | (V.CAST_UFIX, V.REG_64, V.REG_1)  -> D.fix64u1
	  | (V.CAST_UFIX, V.REG_64, V.REG_8)  -> D.fix64u8
	  | (V.CAST_UFIX, V.REG_64, V.REG_16) -> D.fix64u16
	  | (V.CAST_UFIX, V.REG_64, V.REG_32) -> D.fix64u32
	  | (V.CAST_UFIX, V.REG_64, V.REG_64) -> D.fix64u64
	  | (V.CAST_FWIDEN, V.REG_32, V.REG_64) -> D.fwiden32to64
	  | (V.CAST_FNARROW, V.REG_64, V.REG_32) -> D.fnarrow64to32
	  | _ -> failwith "bad fcast kind in eval_fcast"
      in
	((func rm v1), ty)

    method eval_ite v_c v_t v_f ty_t =
      let func =
	match ty_t with
	  | V.REG_1  -> D.ite1
	  | V.REG_8  -> D.ite8
	  | V.REG_16 -> D.ite16
	  | V.REG_32 -> D.ite32
	  | V.REG_64 -> D.ite64
	  | _ -> failwith "unexpeceted type in eval_ite"
      in
	((func v_c v_t v_f), ty_t)

    (* Since we don't make any type distinction between integers and
       floats of the same size, the "eval_int" family of methods all
       include floating point operations in addition to integer
       ones. Perhaps misleading, but the names predated FP support. *)
    method eval_int_exp_ty exp =
      match exp with
	| V.BinOp(op, e1, e2) ->
	    let (v1, ty1) = self#eval_int_exp_ty e1 and
		(v2, ty2) = self#eval_int_exp_ty e2 in
	      self#eval_binop op v1 ty1 v2 ty2
	| V.FBinOp(op, rm, e1, e2) ->
	    let (v1, ty1) = self#eval_int_exp_ty e1 and
		(v2, ty2) = self#eval_int_exp_ty e2 in
	      self#eval_fbinop op rm v1 ty1 v2 ty2
	| V.UnOp(op, e1) ->
	    let (v1, ty1) = self#eval_int_exp_ty e1 in
	      self#eval_unop op v1 ty1
	| V.FUnOp(op, rm, e1) ->
	    let (v1, ty1) = self#eval_int_exp_ty e1 in
	      self#eval_funop op rm v1 ty1
	| V.Constant(V.Int(V.REG_1, i)) ->
	    (D.from_concrete_1 (Int64.to_int i)), V.REG_1
	| V.Constant(V.Int(V.REG_8, i)) ->
	    (D.from_concrete_8 (Int64.to_int i)), V.REG_8
	| V.Constant(V.Int(V.REG_16,i)) -> 
	    (D.from_concrete_16 (Int64.to_int i)),V.REG_16
	| V.Constant(V.Int(V.REG_32,i)) -> (D.from_concrete_32 i),V.REG_32
	| V.Constant(V.Int(V.REG_64,i)) -> (D.from_concrete_64 i),V.REG_64
	| V.Constant(V.Int(_,_)) -> failwith "unexpected integer constant type"
	| V.Lval(V.Temp((_,s,ty) as var)) ->
	    let v = self#get_int_var var in
	      if !opt_trace_eval then
		Printf.printf "    %s is %s\n" s (D.to_string_32 v);
	      (v, ty)
	| V.Lval(V.Mem(memv, idx, ty)) ->
	    self#handle_load idx ty
	| V.Cast(kind, ty, e) ->
	    let (v1, ty1) = self#eval_int_exp_ty e in
	      self#eval_cast kind ty v1 ty1
	| V.FCast(kind, rm, ty, e) ->
	    let (v1, ty1) = self#eval_int_exp_ty e in
	      self#eval_fcast kind rm ty v1 ty1
	| V.Ite(cond, true_e, false_e) ->
	    let (v_c, ty_c) = self#eval_int_exp_ty cond and
		(v_t, ty_t) = self#eval_int_exp_ty true_e and
		(v_f, ty_f) = self#eval_int_exp_ty false_e in
	      g_assert(ty_c = V.REG_1) 100 "Fragment_machine.eval_int_exp_ty";
	      g_assert(ty_t = ty_f)100 "Fragment_machine.eval_int_exp_ty";
	      self#eval_ite v_c v_t v_f ty_t
	(* XXX move this to something like a special handler: *)
	| V.Unknown("rdtsc") -> ((D.from_concrete_64 1L), V.REG_64) 
	| V.Unknown(_) ->
	    failwith "Unsupported unknown in eval_int_exp_ty"
	| V.Let(_,_,_)
	| V.Name(_)
	| V.Constant(V.Str(_))
	  -> failwith "Unsupported (or non-int) expr type in eval_int_exp_ty"
	    
    method private eval_int_exp exp =
      let (v, _) = self#eval_int_exp_ty exp in
	v

    method eval_int_exp_simplify exp =
      match self#eval_int_exp_ty exp with
	| (v, V.REG_1) -> form_man#simplify1 v
	| (v, V.REG_8) -> form_man#simplify8 v
	| (v, V.REG_16) -> form_man#simplify16 v
	| (v, V.REG_32) -> form_man#simplify32 v
	| (v, V.REG_64) -> form_man#simplify64 v
	| _ -> failwith "Unexpected type in eval_int_exp_simplify"

    method eval_bool_exp exp =
      let v = self#eval_int_exp exp in
	if (D.to_concrete_1 v) = 1 then true else false

    method eval_cjmp exp targ1 targ2 =
      self#eval_bool_exp exp

    method eval_addr_exp exp =
      let v = self#eval_int_exp exp in
	(D.to_concrete_32 v)

    method eval_label_exp e =
      match e with
	| V.Name(lab) -> lab
	| _ ->
	    let addr = self#eval_addr_exp e in
	      Printf.sprintf "pc_0x%Lx" addr

    method jump do_jump lab =
      let rec find_label lab sl =
	match sl with
	  | [] -> None
	  | V.Label(l) :: rest when l = lab -> Some sl
	  | st :: rest -> find_label lab rest 
      in
	loop_cnt <- Int64.succ loop_cnt;
        (match !opt_iteration_limit_enforced with
	| Some lim -> if loop_cnt > lim then raise TooManyIterations;
	| _ -> ());
	let (_, sl) = frag in
	  match find_label lab sl with
	    | None -> lab
	    | Some sl ->
		self#run_sl do_jump sl

    val mutable last_eip = -1L
    val mutable last_insn = "none"
    val mutable saw_jump = false

    val mutable stmt_num = -1
    method private get_stmt_num = stmt_num

    method run_sl do_jump sl =
      let jump lab =
	saw_jump <- true;
	if do_jump lab then
	  self#jump do_jump lab
	else
	  lab
      in
      let rec loop =
	function
	  | [] -> "fallthrough"
	  | st :: rest ->
	      if !opt_trace_stmts then
		(Printf.printf "  %08Lx."
		   (try self#get_eip with NotConcrete(_) -> 0L);
		 (if stmt_num = -1 then
		    Printf.printf "   "
		  else
		    Printf.printf "%03d" stmt_num);
		 Printf.printf " %s\n" (stmt_to_string_compact st));
	      stmt_num <- stmt_num + 1;
	      (match st with
		 | V.Jmp(l) -> jump (self#eval_label_exp l)
		 | V.CJmp(cond, V.Name(l1), V.Name(l2))
		     when
		       ((String.length l1 > 5) &&
			  ((String.sub l1 0 5) = "pc_0x")) ||
			 ((String.length l2 > 5) &&
			    ((String.sub l2 0 5) = "pc_0x")) ->
		     let a1 = try Vine.label_to_addr l1
		     with V.VineError(_) -> self#get_eip and
			 a2 = try Vine.label_to_addr l2
		     with V.VineError(_) -> self#get_eip in
		       if (self#eval_cjmp cond a1 a2) then
			 jump l1
		       else
			 jump l2
		 | V.CJmp(cond, l1, l2) ->
		     let cond_v = self#eval_bool_exp cond in
		       if cond_v then
			 jump (self#eval_label_exp l1)
		       else
			 jump (self#eval_label_exp l2)
		 | V.Move(V.Temp((n,s,t) as v), e) ->
		     let rhs = self#eval_int_exp_simplify e in
		       if !opt_trace_eval then
			 Printf.printf "    %s <- %s\n" s (D.to_string_32 rhs);
		       self#set_int_var v rhs;
		       loop rest
		 | V.Move(V.Mem(memv, idx_e, ty), rhs_e) ->
		     self#handle_store idx_e ty rhs_e;
		     loop rest
		 | V.Special("VEX decode error") ->
		     raise IllegalInstruction
		 | V.Special(str) ->
		     (match self#handle_special str with
			| Some sl -> 
			    loop (sl @ rest)
			| None ->
			    if !opt_noop_unhandled_special then
			      loop rest
			    else  
			    (Printf.eprintf "Unhandled special |%s|\n" str;
			     failwith "Unhandled special"))
		 | V.Label(l) ->
		     if ((String.length l > 5) && 
			   (String.sub l 0 5) = "pc_0x") then
		       (let eip = Vine.label_to_addr l in
			  self#set_eip eip;
			  (* saw_jump will be set for the fallthrough
			     from one instruction to the next unless it's
			     optimized away (which it won't be when we
			     translate one instruction at a time), so it's
			     an overapproximation. *)
			  if saw_jump then
			      self#run_jump_hooks last_insn last_eip eip;
			  self#run_eip_hooks;
			  stmt_num <- 1;
			  last_eip <- eip;
			  saw_jump <- false);
		     loop rest
		 | V.ExpStmt(e) ->
		     let v = self#eval_int_exp e in
		       ignore(v);
		       loop rest
		 | V.Comment(s) ->
		     if comment_is_insn s then
		       last_insn <- s;
		     loop rest
		 | V.Block(_,_) -> failwith "Block unsupported"
		 | V.Function(_,_,_,_,_) -> failwith "Function unsupported"
		 | V.Return(_) -> failwith "Return unsupported"
		 | V.Call(_,_,_) -> failwith "Call unsupported"
		 | V.Attr(st, _) -> loop (st :: rest)
		 | V.Assert(e) ->
		     let v = self#eval_bool_exp e in
		       g_assert(v) 100 "Fragment_machine.run_sl";
		       loop rest
		 | V.Halt(e) ->
		     let v = D.to_concrete_32 (self#eval_int_exp e) in
		       Printf.sprintf "halt_%Ld" v)
      in
	stmt_num <- -1;
	loop sl

    method run () =
      self#run_sl is_true insns

    method run_to_jump () =
      let check_for_pc lab = (String.sub lab 0 3) <> "pc_" in
      self#run_sl check_for_pc insns

    method fake_call_to_from func_addr ret_addr =
      match !opt_arch with
	| X86 ->
	    let esp = Hashtbl.find reg_to_var R_ESP in
	      [V.Move(V.Temp(esp),
		      V.BinOp(V.MINUS, V.Lval(V.Temp(esp)),
			      V.Constant(V.Int(V.REG_32, 4L))));
	       V.Move(V.Mem(mem_var, V.Lval(V.Temp(esp)), V.REG_32),
		      V.Constant(V.Int(V.REG_32, ret_addr)));
	       V.Jmp(V.Constant(V.Int(V.REG_32, func_addr)))]
	| _ -> failwith "Unsupported arch in fake_call_to_from"

    method disasm_insn_at eip = 
      let array_init i = Char.chr (self#load_byte_conc
				     (Int64.add eip (Int64.of_int i))) in
      let bytes = Array.init 16 array_init in
	Libasmir.sprintf_disasm_rawbytes
	  (libasmir_arch_of_execution_arch !opt_arch)
	  false eip bytes

    method measure_mem_size = mem#measure_size
    method measure_form_man_size = form_man#measure_size
    method measure_dt_size = 0

    method measure_size =
      let measure_add k v n = n + (D.measure_size v) in
	((V.VarHash.fold measure_add reg_store 0),
	 (V.VarHash.fold measure_add temps 0))

    method store_byte_idx base idx b =
      self#store_byte (Int64.add base (Int64.of_int idx)) 
	(D.from_concrete_8 b)

    method store_str base idx str =
      for i = 0 to (String.length str - 1) do
	self#store_byte_idx (Int64.add base idx) i (Char.code str.[i])
      done

    val mutable symbolic_string_id = 0

    method populate_symbolic_region ?(prov = Interval_tree.Internal) varname offset base len =
      let ar = Array.create len (Vine.Name "stub") in
      for i = 0 to len - 1 do
	let to_add = form_man#fresh_symbolic_mem_8 varname (Int64.of_int (i + offset)) in
	self#store_byte ~prov (Int64.add base (Int64.of_int i)) to_add;
	ar.(i) <- (D.to_symbolic_8 to_add);
      done;
      ar

    method make_symbolic_region base len =
      let varname = "input" ^ (string_of_int symbolic_string_id) in
	symbolic_string_id <- symbolic_string_id + 1;
	ignore(self#populate_symbolic_region varname 0 base len)

    method store_symbolic_cstr base len fulllen terminate =
      let varname = "input" ^ (string_of_int symbolic_string_id) ^ "_" in
	symbolic_string_id <- symbolic_string_id + 1;
	for i = 0 to len - 1 do
	  let d = form_man#fresh_symbolic_8 (varname ^ (string_of_int i)) in
	    self#store_byte (Int64.add base (Int64.of_int i)) d;
	    if fulllen then
	      opt_extra_conditions :=
		V.BinOp(V.NEQ, V.Constant(V.Int(V.REG_8, 0L)),
			(D.to_symbolic_8 d))
	      :: !opt_extra_conditions
	done;
	if terminate then
	  self#store_byte_idx base len 0

    method populate_concolic_string ?(prov = Interval_tree.Internal) varname offset base str =
      let len = String.length str in
	for i = 0 to len - 1 do
	  self#store_byte ~prov (Int64.add base (Int64.of_int i))
	    (form_man#make_concolic_mem_8 varname
	       (Int64.of_int (i + offset))
	       (Char.code str.[i]))
	done

    method store_concolic_cstr base str terminate =
      let len = String.length str in
      let varname = "input" ^ (string_of_int symbolic_string_id) ^ "_" in
	symbolic_string_id <- symbolic_string_id + 1;
	for i = 0 to len - 1 do
	  self#store_byte (Int64.add base (Int64.of_int i))
	    (form_man#make_concolic_8 (varname ^ (string_of_int i))
	       (Char.code str.[i]))
	done;
	if terminate then
	  self#store_byte_idx base len 0

    method store_symbolic_wcstr base len =
      let varname = "winput" ^ (string_of_int symbolic_string_id) ^ "_" in
	symbolic_string_id <- symbolic_string_id + 1;
	for i = 0 to len - 1 do
	  self#store_short (Int64.add base (Int64.of_int (2*i)))
	    (form_man#fresh_symbolic_16 (varname ^ (string_of_int i)))
	done;
	self#store_byte_idx base (2*len) 0;
	self#store_byte_idx base (2*len + 1) 0

    method store_symbolic_byte ?(prov = Interval_tree.Internal) addr varname =
      self#store_byte ~prov addr (form_man#fresh_symbolic_8 varname)

    method store_symbolic_short ?(prov = Interval_tree.Internal) addr varname =
      self#store_short ~prov addr (form_man#fresh_symbolic_16 varname)

    method store_symbolic_word ?(prov = Interval_tree.Internal) addr varname =
      self#store_word ~prov addr (form_man#fresh_symbolic_32 varname)

    method store_symbolic_long ?(prov = Interval_tree.Internal)  addr varname =
      self#store_long ~prov addr (form_man#fresh_symbolic_64 varname)

    method store_concolic_mem_byte ?(prov = Interval_tree.Internal) addr varname idx b =
      self#store_byte ~prov addr (form_man#make_concolic_mem_8 varname idx b)

    method store_concolic_byte ?(prov = Interval_tree.Internal) addr varname i =
      self#store_byte addr ~prov (form_man#make_concolic_8 varname i)

    method store_concolic_short ?(prov = Interval_tree.Internal) addr varname i =
      self#store_short ~prov addr (form_man#make_concolic_16 varname i)

    method store_concolic_word ?(prov = Interval_tree.Internal) addr varname i64 =
      self#store_word ~prov addr (form_man#make_concolic_32 varname i64)

    method store_concolic_long ?(prov = Interval_tree.Internal) addr varname i64 =
      self#store_long ~prov addr (form_man#make_concolic_64 varname i64)

    method set_reg_conc_bytes reg byte_array =
      let change_func = match Array.length byte_array with
	| 2 -> change_some_short_bytes form_man
	| 4 -> change_some_word_bytes form_man
	| 8 -> change_some_long_bytes form_man
	| _ -> failwith "Unsupported length in set_reg_conc_bytes"
      in
      let var = Hashtbl.find reg_to_var reg in
      let old_d = self#get_int_var var in
      let new_d =
	change_func old_d byte_array D.from_concrete_8
      in
	self#set_int_var var new_d

    method set_reg_concolic_mem_bytes reg byte_array =
      let change_func = match Array.length byte_array with
	| 2 -> change_some_short_bytes form_man
	| 4 -> change_some_word_bytes form_man
	| 8 -> change_some_long_bytes form_man
	| _ -> failwith "Unsupported length in set_reg_concolic_mem_bytes"
      in
      let var = Hashtbl.find reg_to_var reg in
      let old_d = self#get_int_var var in
      let concolicify (s,i,v) = form_man#make_concolic_mem_8 s i v in
      let new_d = change_func old_d byte_array concolicify in
	self#set_int_var var new_d

    method private assemble_concolic_exp exp 
      byte_vars short_vars word_vars long_vars =
      let byte_ds  = List.map form_man#make_concolic_8_tuple byte_vars in
      let short_ds = List.map form_man#make_concolic_16_tuple short_vars in
      let word_ds  = List.map form_man#make_concolic_32_tuple word_vars in
      let long_ds  = List.map form_man#make_concolic_64_tuple long_vars in
      let rec rw_loop e =
	match e with
	  | V.Unknown(s) ->
	      (try
		 (List.assoc s byte_ds, V.REG_8)
 	       with Not_found -> try
		 (List.assoc s short_ds, V.REG_16)
 	       with Not_found -> try
		 (List.assoc s word_ds, V.REG_32)
 	       with Not_found ->
		 (List.assoc s long_ds, V.REG_16))
	  | V.Constant(V.Int(V.REG_1, i)) ->
	      (D.from_concrete_1 (Int64.to_int i)), V.REG_1
	  | V.Constant(V.Int(V.REG_8, i)) ->
	      (D.from_concrete_8 (Int64.to_int i)), V.REG_8
	  | V.Constant(V.Int(V.REG_16,i)) -> 
	      (D.from_concrete_16 (Int64.to_int i)),V.REG_16
	  | V.Constant(V.Int(V.REG_32,i)) -> (D.from_concrete_32 i),V.REG_32
	  | V.Constant(V.Int(V.REG_64,i)) -> (D.from_concrete_64 i),V.REG_64
	  | V.Constant(V.Int(_, _)) ->
	      failwith "Unhandled weird-typed integer constant in concolic_exp"
	  | V.BinOp(op, e1, e2) ->
	      let (v1, ty1) = rw_loop e1 and
		  (v2, ty2) = rw_loop e2 in
		self#eval_binop op v1 ty1 v2 ty2
	  | V.UnOp(op, e1) ->
	      let (v1, ty1) = rw_loop e1 in
		self#eval_unop op v1 ty1
	  | V.Cast(kind, ty, e1) ->
	      let (v1, ty1) = rw_loop e1 in
		self#eval_cast kind ty v1 ty1
	  | V.Ite(ce, te, fe) ->
	    let (v_c, ty_c) = rw_loop ce and
		(v_t, ty_t) = rw_loop te and
		(v_f, ty_f) = rw_loop fe in
	      self#eval_ite v_c v_t v_f ty_t
	  | V.FBinOp(_, _, _, _)
	  | V.FUnOp(_, _, _)
	  | V.FCast(_, _, _, _)
	    -> failwith "FP op unsupported in concolic_exp"
	  | V.Let(_, _, _)
	  | V.Name(_)
	  | V.Lval(_)
	  | V.Constant(V.Str(_))
	    -> failwith "Unhandled expression type in concolic_exp"
      in
	rw_loop exp

    method store_concolic_exp addr exp bv sv wv lv =
      let (d, ty) = self#assemble_concolic_exp exp bv sv wv lv in
	match ty with
	  | V.REG_8  -> self#store_byte  addr d
	  | V.REG_16 -> self#store_short addr d
	  | V.REG_32 -> self#store_word  addr d
	  | V.REG_64 -> self#store_long  addr d
	  | _ -> failwith "Unsupported type in store_conolic_exp"

    method set_word_reg_concolic_exp reg exp bv sv wv lv =
      let (d, _) = self#assemble_concolic_exp exp bv sv wv lv in
	self#set_int_var (Hashtbl.find reg_to_var reg) d

    method mem_byte_has_loop_var addr =
      form_man#has_loop_var (self#load_byte addr)

    method mem_short_has_loop_var addr =
      form_man#has_loop_var (self#load_short addr)

    method mem_word_has_loop_var addr =
      form_man#has_loop_var (self#load_word addr)

    method mem_long_has_loop_var addr =
      form_man#has_loop_var (self#load_long addr)

    method word_reg_has_loop_var reg =
      form_man#has_loop_var
	(self#get_int_var (Hashtbl.find reg_to_var reg))      

    method parse_symbolic_expr str =
      Vine_parser.parse_exp_from_string (form_man#input_dl) str

    method store_cstr base idx str =
      self#store_str base idx str;
      self#store_byte_idx (Int64.add base idx) (String.length str) 0

    method read_buf addr len =
      g_assert ((len >= 0) && (len < Sys.max_array_length)) 100 "Fragment_machine.read_buf";
      Array.init len (fun i -> Char.chr (self#concretize8 addr i))

    method read_cstr addr =
      let rec read_loop i =
	let b = self#concretize8 addr i in
	if b = 0 (* found \0 *)
	then []
	else (String.make 1 (Char.chr b))::(read_loop (i + 1)) in
      String.concat "" (read_loop 0)

    method zero_fill vaddr n =
      for i = 0 to n - 1 do
	self#store_byte_conc (Int64.add vaddr (Int64.of_int i)) 0
      done

    method print_backtrace =
      let read_addr addr =
	try
	  let v = self#load_word_conc addr in
	    (v, Printf.sprintf "0x%08Lx" v)
	with NotConcrete(s) -> (0L, "<symbolic " ^ (V.exp_to_string s) ^ ">")
      in
      let rec loop ebp =
	let (prev_ebp, prev_ebp_s) = read_addr ebp and
	    (_, ret_addr_s) = read_addr (Int64.add ebp 4L) in
	  Printf.eprintf "0x%08Lx %s %s\n" ebp prev_ebp_s ret_addr_s;
	  if (prev_ebp <> 0L) then
	    loop prev_ebp
      in
	loop (self#get_word_var R_EBP)

    method private eval_expr_to_string e =
      match self#eval_int_exp_ty e with
	| (v, V.REG_1) -> D.to_string_1 v
	| (v, V.REG_8) -> D.to_string_8 v
	| (v, V.REG_16) -> D.to_string_16 v
	| (v, V.REG_32) -> D.to_string_32 v
	| (v, V.REG_64) -> D.to_string_64 v
	| _ -> failwith "Unexpected type in eval_expr_to_string"

    method eval_expr_to_int64 e =
      match self#eval_int_exp_ty e with
	| (v, V.REG_1) -> Int64.of_int (D.to_concrete_1 v)
	| (v, V.REG_8) -> Int64.of_int (D.to_concrete_8 v)
	| (v, V.REG_16) -> Int64.of_int (D.to_concrete_16 v)
	| (v, V.REG_32) -> D.to_concrete_32 v
	| (v, V.REG_64) -> D.to_concrete_64 v
	| _ -> failwith "Unexpected type in eval_expr_to_int64"

    method eval_expr_to_symbolic_expr e =
      match self#eval_int_exp_ty e with
	| (v, V.REG_1) -> D.to_symbolic_1 v
	| (v, V.REG_8) -> D.to_symbolic_8 v
	| (v, V.REG_16) -> D.to_symbolic_16 v
	| (v, V.REG_32) -> D.to_symbolic_32 v
	| (v, V.REG_64) -> D.to_symbolic_64 v
	| _ -> failwith "Unexpected type in eval_expr_to_symbolic_expr"

    method eval_expr_from_ce ce e = form_man#eval_expr_from_ce ce e

    method watchpoint =
      match !opt_watch_expr with
	| Some e -> Printf.eprintf "Watched expression %s = %s\n"
	    (match !opt_watch_expr_str with Some s -> s | None -> "???")
	      (self#eval_expr_to_string e)
	| None -> ()

    method mem_val_as_string addr ty =
      match ty with
	| V.REG_8  -> D.to_string_8  (self#load_byte  addr)
	| V.REG_16 -> D.to_string_16 (self#load_short addr)
	| V.REG_32 -> D.to_string_32 (self#load_word  addr)
	| V.REG_64 -> D.to_string_64 (self#load_long  addr)
	| _ -> failwith "Unexpected type in mem_val_as_string"

    method query_with_path_cond (e:Vine.exp) (v:bool)
      : (bool * Query_engine.sat_assign) =
      (false, (Query_engine.ce_from_list []))
    method match_input_var (s:string) : int option = None
    method get_path_cond : Vine.exp list = []
    method on_missing_random : unit =
      failwith "FM.on_missing_random: unimplemented"
    method set_query_engine (qe:Query_engine.query_engine) = ()
    method print_tree (oc:out_channel) = ()
    method set_iter_seed (i:int) = ()
    method random_word = 0L
    method finish_path = false
    method after_exploration = ()
    method make_x86_segtables_symbolic = ()
    method store_word_special_region (r:register_name) (i1:int64) (i2:int64)
      : unit =
      failwith "store_word_special_region needs a symbolic region machine"
    method get_word_var_concretize r (b:bool) (s:string) = self#get_word_var r
    method get_long_var_concretize r (b:bool) (s:string) = self#get_long_var r
    method load_byte_concretize  addr (b:bool) (s:string)
      = self#load_byte_conc addr
    method load_short_concretize addr (b:bool) (s:string)
      = self#load_short_conc addr
    method load_word_concretize  addr (b:bool) (s:string)
      = self#load_word_conc addr
    method load_long_concretize  addr (b:bool) (s:string)
      = self#load_long_conc addr
    method make_sink_region (s:string) (i:int64) = ()
  end
end<|MERGE_RESOLUTION|>--- conflicted
+++ resolved
@@ -1510,15 +1510,8 @@
       D.to_string_64 (self#get_int_var (Hashtbl.find reg_to_var r))
 
     method private print_reg32 str r = 
-<<<<<<< HEAD
 	Printf.eprintf "%s: " str;
-	Printf.eprintf "%s\n"
-	  (D.to_string_32 
-	     (self#get_int_var (Hashtbl.find reg_to_var r)))
-=======
-	Printf.printf "%s: " str;
-	Printf.printf "%s\n" (self#printable_word_reg r)
->>>>>>> 503f6809
+	Printf.eprintf "%s\n" (self#printable_word_reg r)
      
     method private print_reg1 str r = 
 	Printf.eprintf "%s: " str;
@@ -1527,15 +1520,8 @@
 	     (self#get_int_var (Hashtbl.find reg_to_var r)))
 
     method private print_reg64 str r =
-<<<<<<< HEAD
 	Printf.eprintf "%s: " str;
-	Printf.eprintf "%s\n"
-	  (D.to_string_64
-	     (self#get_int_var (Hashtbl.find reg_to_var r)))
-=======
-	Printf.printf "%s: " str;
-	Printf.printf "%s\n" (self#printable_long_reg r)
->>>>>>> 503f6809
+	Printf.eprintf "%s\n" (self#printable_long_reg r)
 
     method private print_x87_fpreg idx reg tag =
       let val_d = self#get_int_var (Hashtbl.find reg_to_var reg) in
