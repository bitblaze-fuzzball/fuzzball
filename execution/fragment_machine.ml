(*
  Copyright (C) BitBlaze, 2009-2013, and copyright (C) 2010 Ensighta
  Security Inc.  All rights reserved.
*)

module V = Vine;;

open Exec_domain;;
open Exec_exceptions;;
open Exec_utils;;
open Exec_options;;
open Formula_manager;;
open Query_engine;;
open Stpvc_engine;;
open Stp_external_engine;;
open Concrete_memory;;
open Granular_memory;;
open Exec_assert_minder;;

let bool64 f a b =
  if (f a b)
  then 1L
  else 0L

let is_true _ = true

(* Like String.trim, but compatible with OCaml 3.12 *)
let str_trim s =
  let is_space = function
    | ' ' | '\012' | '\n' | '\r' | '\t' -> true
    | _ -> false
  in
  let len = String.length s in
  let i = ref 0 in
  while !i < len && is_space s.[!i] do incr i done;
  let j = ref (len - 1) in
  while !j >= !i && is_space s.[!j] do decr j done;
  if !i = 0 && !j = len - 1 then
    s
  else if !j >= !i then
    String.sub s !i (!j - !i + 1)
  else
    ""

(* It's a bit inefficient to use the pretty-printer when the whole
   point is that we don't want extra whitespace. *)
let stmt_to_string_compact st =
  str_trim (V.stmt_to_string st)

let move_hash src dest =
  let add a b = V.VarHash.add dest a b in
  V.VarHash.clear dest;
  V.VarHash.iter add src

let skip_strings =
  (let h = Hashtbl.create 2 in
     Hashtbl.replace h "NoOp" ();
     Hashtbl.replace h "x86g_use_seg_selector" ();
     Hashtbl.replace h "Skipped: AbiHint" ();
     h)

(* The interface for Vine to give us the disassembly of an instruction
   is to put it in a comment, but it uses comments for other things as
   well. So this code tries to filter out all the things that are not
   instruction disassemblies. It would be cleaner to have a special
   syntax. *)
let comment_is_insn s =
  (not (Hashtbl.mem skip_strings s))
  && ((String.length s < 13) || (String.sub s 0 13) <> "eflags thunk:")

class virtual special_handler = object(self)
  method virtual handle_special : string -> V.stmt list option
  method virtual make_snap : unit
  method virtual reset : unit
  method virtual state_json : Yojson.Safe.json option
end

type register_name = 
  (* VEX generic *)
  | R_CC_OP | R_CC_DEP1 | R_CC_DEP2 | R_CC_NDEP
  | R_IP_AT_SYSCALL | R_EMWARN | R_EMNOTE
  (* Common to x86, x64, and ARM: *)
  | R_CF | R_ZF
  (* Common to x86 and x64: *)
  | R_PF | R_AF | R_SF | R_OF
  | R_DFLAG | R_IDFLAG | R_ACFLAG
  | R_CS | R_DS| R_ES | R_FS | R_GS | R_SS
  | R_FTOP | R_FPROUND | R_FC3210 | R_SSEROUND 
  (* x87 FP, currently only supported on x86: *)
  | R_FPREG0 | R_FPREG1 | R_FPREG2 | R_FPREG3
  | R_FPREG4 | R_FPREG5 | R_FPREG6 | R_FPREG7
  | R_FPTAG0 | R_FPTAG1 | R_FPTAG2 | R_FPTAG3
  | R_FPTAG4 | R_FPTAG5 | R_FPTAG6 | R_FPTAG7
  (* SSE, 32-bit-x86-style 128 bit: *)
  | R_XMM0L | R_XMM0H | R_XMM1L | R_XMM1H | R_XMM2L | R_XMM2H
  | R_XMM3L | R_XMM3H | R_XMM4L | R_XMM4H | R_XMM5L | R_XMM5H
  | R_XMM6L | R_XMM6H | R_XMM7L | R_XMM7H
  (* x86 *)
  | R_EBP | R_ESP | R_ESI | R_EDI | R_EIP | R_EAX | R_EBX | R_ECX | R_EDX
  | EFLAGSREST | R_LDT | R_GDT 
  (* x64 *)
  | R_RBP | R_RSP | R_RSI | R_RDI | R_RIP | R_RAX | R_RBX | R_RCX | R_RDX
  | R_R8 | R_R9 | R_R10 | R_R11 | R_R12 | R_R13 | R_R14 | R_R15
  | R_RFLAGSREST
  | R_FS_BASE | R_GS_BASE
  (* SSE, x64-style expanded: *)
  | R_YMM0_0 | R_YMM0_1 | R_YMM0_2 | R_YMM0_3
  | R_YMM1_0 | R_YMM1_1 | R_YMM1_2 | R_YMM1_3
  | R_YMM2_0 | R_YMM2_1 | R_YMM2_2 | R_YMM2_3
  | R_YMM3_0 | R_YMM3_1 | R_YMM3_2 | R_YMM3_3
  | R_YMM4_0 | R_YMM4_1 | R_YMM4_2 | R_YMM4_3
  | R_YMM5_0 | R_YMM5_1 | R_YMM5_2 | R_YMM5_3
  | R_YMM6_0 | R_YMM6_1 | R_YMM6_2 | R_YMM6_3
  | R_YMM7_0 | R_YMM7_1 | R_YMM7_2 | R_YMM7_3
  | R_YMM8_0 | R_YMM8_1 | R_YMM8_2 | R_YMM8_3
  | R_YMM9_0 | R_YMM9_1 | R_YMM9_2 | R_YMM9_3
  | R_YMM10_0 | R_YMM10_1 | R_YMM10_2 | R_YMM10_3
  | R_YMM11_0 | R_YMM11_1 | R_YMM11_2 | R_YMM11_3
  | R_YMM12_0 | R_YMM12_1 | R_YMM12_2 | R_YMM12_3
  | R_YMM13_0 | R_YMM13_1 | R_YMM13_2 | R_YMM13_3
  | R_YMM14_0 | R_YMM14_1 | R_YMM14_2 | R_YMM14_3
  | R_YMM15_0 | R_YMM15_1 | R_YMM15_2 | R_YMM15_3
  (* ARM *)
  | R0 | R1 |  R2 |  R3 |  R4 |  R5 |  R6 |  R7
  | R8 | R9 | R10 | R11 | R12 | R13 | R14 | R15 | R15T
  |  R_D0 |  R_D1 |  R_D2 |  R_D3 |  R_D4 |  R_D5 |  R_D6 |  R_D7
  |  R_D8 |  R_D9 | R_D10 | R_D11 | R_D12 | R_D13 | R_D14 | R_D15
  | R_D16 | R_D17 | R_D18 | R_D19 | R_D20 | R_D21 | R_D22 | R_D23
  | R_D24 | R_D25 | R_D26 | R_D27 | R_D28 | R_D29 | R_D30 | R_D31
  | R_CC | R_NF | R_VF
  | R_QFLAG32 | R_GEFLAG0 | R_GEFLAG1 | R_GEFLAG2 | R_GEFLAG3
  | R_TISTART | R_TILEN | R_NRADDR
  | R_FPSCR | R_TPIDRURO | R_ITSTATE

let reg_to_regstr reg = match reg with
  | R_EBP -> "R_EBP" | R_ESP -> "R_ESP" | R_ESI -> "R_ESI"
  | R_EDI -> "R_EDI" | R_EIP -> "R_EIP" | R_EAX -> "R_EAX" | R_EBX -> "R_EBX"
  | R_ECX -> "R_ECX" | R_EDX -> "R_EDX"
  | R_RBP -> "R_RBP" | R_RSP -> "R_RSP" | R_RSI -> "R_RSI"
  | R_RDI -> "R_RDI" | R_RIP -> "R_RIP" | R_RAX -> "R_RAX" | R_RBX -> "R_EBX"
  | R_RCX -> "R_RCX" | R_RDX -> "R_RDX"
  | R_R8 -> "R_R8" | R_R9 -> "R_R9" | R_R10 -> "R_R10" | R_R11 -> "R_R11"
  | R_R12 -> "R_R12" | R_R13 -> "R_R13" | R_R14 -> "R_R14" | R_R15 -> "R_R15"
  | R_RFLAGSREST -> "R_RFLAGSREST"
  | R_FS_BASE -> "R_FS_BASE" | R_GS_BASE -> "R_GS_BASE"
  | EFLAGSREST -> "EFLAGSREST" | R_CF -> "R_CF" | R_PF -> "R_PF"
  | R_AF -> "R_AF"| R_ZF -> "R_ZF" | R_SF -> "R_SF" | R_OF -> "R_OF"
  | R_CC_OP -> "R_CC_OP" | R_CC_DEP1 -> "R_CC_DEP1"
  | R_CC_DEP2 -> "R_CC_DEP2" | R_CC_NDEP -> "R_CC_NDEP"
  | R_DFLAG -> "R_DFLAG" | R_IDFLAG -> "R_IDFLAG" | R_ACFLAG -> "R_ACFLAG"
  | R_EMWARN -> "R_EMWARN" | R_EMNOTE -> "R_EMNOTE"
  | R_LDT -> "R_LDT" | R_GDT -> "R_GDT" | R_CS -> "R_CS" | R_DS -> "R_DS"
  | R_ES -> "R_ES" | R_FS -> "R_FS" | R_GS -> "R_GS"| R_SS -> "R_SS"
  | R_FTOP -> "R_FTOP" | R_FPROUND -> "R_FPROUND" | R_FC3210  -> "R_FC3210"
  | R_FPREG0 -> "R_FPREG0" | R_FPREG1 -> "R_FPREG1"
  | R_FPREG2 -> "R_FPREG2" | R_FPREG3 -> "R_FPREG3"
  | R_FPREG4 -> "R_FPREG4" | R_FPREG5 -> "R_FPREG5"
  | R_FPREG6 -> "R_FPREG6" | R_FPREG7 -> "R_FPREG7"
  | R_FPTAG0 -> "R_FPTAG0" | R_FPTAG1 -> "R_FPTAG1"
  | R_FPTAG2 -> "R_FPTAG2" | R_FPTAG3 -> "R_FPTAG3"
  | R_FPTAG4 -> "R_FPTAG4" | R_FPTAG5 -> "R_FPTAG5"
  | R_FPTAG6 -> "R_FPTAG6" | R_FPTAG7 -> "R_FPTAG7"
  | R_SSEROUND -> "R_SSEROUND" | R_IP_AT_SYSCALL -> "R_IP_AT_SYSCALL"
  | R_XMM0L -> "R_XMM0L" | R_XMM0H -> "R_XMM0H"
  | R_XMM1L -> "R_XMM1L" | R_XMM1H -> "R_XMM1H"
  | R_XMM2L -> "R_XMM2L" | R_XMM2H -> "R_XMM2H"
  | R_XMM3L -> "R_XMM3L" | R_XMM3H -> "R_XMM3H"
  | R_XMM4L -> "R_XMM4L" | R_XMM4H -> "R_XMM4H"
  | R_XMM5L -> "R_XMM5L" | R_XMM5H -> "R_XMM5H"
  | R_XMM6L -> "R_XMM6L" | R_XMM6H -> "R_XMM6H"
  | R_XMM7L -> "R_XMM7L" | R_XMM7H -> "R_XMM7H"
  | R_YMM0_0 -> "R_YMM0_0" | R_YMM0_1 -> "R_YMM0_1"
  | R_YMM0_2 -> "R_YMM0_2" | R_YMM0_3 -> "R_YMM0_3"
  | R_YMM1_0 -> "R_YMM1_0" | R_YMM1_1 -> "R_YMM1_1"
  | R_YMM1_2 -> "R_YMM1_2" | R_YMM1_3 -> "R_YMM1_3"
  | R_YMM2_0 -> "R_YMM2_0" | R_YMM2_1 -> "R_YMM2_1"
  | R_YMM2_2 -> "R_YMM2_2" | R_YMM2_3 -> "R_YMM2_3"
  | R_YMM3_0 -> "R_YMM3_0" | R_YMM3_1 -> "R_YMM3_1"
  | R_YMM3_2 -> "R_YMM3_2" | R_YMM3_3 -> "R_YMM3_3"
  | R_YMM4_0 -> "R_YMM4_0" | R_YMM4_1 -> "R_YMM4_1"
  | R_YMM4_2 -> "R_YMM4_2" | R_YMM4_3 -> "R_YMM4_3"
  | R_YMM5_0 -> "R_YMM5_0" | R_YMM5_1 -> "R_YMM5_1"
  | R_YMM5_2 -> "R_YMM5_2" | R_YMM5_3 -> "R_YMM5_3"
  | R_YMM6_0 -> "R_YMM6_0" | R_YMM6_1 -> "R_YMM6_1"
  | R_YMM6_2 -> "R_YMM6_2" | R_YMM6_3 -> "R_YMM6_3"
  | R_YMM7_0 -> "R_YMM7_0" | R_YMM7_1 -> "R_YMM7_1"
  | R_YMM7_2 -> "R_YMM7_2" | R_YMM7_3 -> "R_YMM7_3"
  | R_YMM8_0 -> "R_YMM8_0" | R_YMM8_1 -> "R_YMM8_1"
  | R_YMM8_2 -> "R_YMM8_2" | R_YMM8_3 -> "R_YMM8_3"
  | R_YMM9_0 -> "R_YMM9_0" | R_YMM9_1 -> "R_YMM9_1"
  | R_YMM9_2 -> "R_YMM9_2" | R_YMM9_3 -> "R_YMM9_3"
  | R_YMM10_0 -> "R_YMM10_0" | R_YMM10_1 -> "R_YMM10_1"
  | R_YMM10_2 -> "R_YMM10_2" | R_YMM10_3 -> "R_YMM10_3"
  | R_YMM11_0 -> "R_YMM11_0" | R_YMM11_1 -> "R_YMM11_1"
  | R_YMM11_2 -> "R_YMM11_2" | R_YMM11_3 -> "R_YMM11_3"
  | R_YMM12_0 -> "R_YMM12_0" | R_YMM12_1 -> "R_YMM12_1"
  | R_YMM12_2 -> "R_YMM12_2" | R_YMM12_3 -> "R_YMM12_3"
  | R_YMM13_0 -> "R_YMM13_0" | R_YMM13_1 -> "R_YMM13_1"
  | R_YMM13_2 -> "R_YMM13_2" | R_YMM13_3 -> "R_YMM13_3"
  | R_YMM14_0 -> "R_YMM14_0" | R_YMM14_1 -> "R_YMM14_1"
  | R_YMM14_2 -> "R_YMM14_2" | R_YMM14_3 -> "R_YMM14_3"
  | R_YMM15_0 -> "R_YMM15_0" | R_YMM15_1 -> "R_YMM15_1"
  | R_YMM15_2 -> "R_YMM15_2" | R_YMM15_3 -> "R_YMM15_3"
  | R0  ->  "R0" | R1  ->  "R1" |  R2 ->  "R2" | R3  -> "R3"
  | R4  ->  "R4" | R5  ->  "R5" |  R6 ->  "R6" | R7  -> "R7"
  | R8  ->  "R8" | R9  ->  "R9" | R10 -> "R10" | R11 -> "R11"
  | R12 -> "R12" | R13 -> "R13" | R14 -> "R14" | R15 -> "R15"
  | R15T -> "R15T"
  | R_D0  -> "R_D0"  | R_D1  -> "R_D1"  | R_D2  -> "R_D2"  | R_D3  ->  "R_D3"
  | R_D4  -> "R_D4"  | R_D5  -> "R_D5"  | R_D6  -> "R_D6"  | R_D7  ->  "R_D7"
  | R_D8  -> "R_D8"  | R_D9  -> "R_D9"  | R_D10 -> "R_D10" | R_D11 -> "R_D11"
  | R_D12 -> "R_D12" | R_D13 -> "R_D13" | R_D14 -> "R_D14" | R_D15 -> "R_D15"
  | R_D16 -> "R_D16" | R_D17 -> "R_D17" | R_D18 -> "R_D18" | R_D19 -> "R_D19"
  | R_D20 -> "R_D20" | R_D21 -> "R_D21" | R_D22 -> "R_D22" | R_D23 -> "R_D23"
  | R_D24 -> "R_D24" | R_D25 -> "R_D25" | R_D26 -> "R_D26" | R_D27 -> "R_D27"
  | R_D28 -> "R_D28" | R_D29 -> "R_D29" | R_D30 -> "R_D30" | R_D31 -> "R_D31"
  | R_CC -> "R_CC" | R_NF -> "R_NF" | R_VF -> "R_VF" | R_QFLAG32 -> "R_QFLAG32"
  | R_GEFLAG0 -> "R_GEFLAG0" | R_GEFLAG1 -> "R_GEFLAG1"
  | R_GEFLAG2 -> "R_GEFLAG2" | R_GEFLAG3 -> "R_GEFLAG3"
  | R_TISTART -> "R_TISTART" | R_TILEN -> "R_TILEN"
  | R_NRADDR -> "R_NRADDR"
  | R_FPSCR -> "R_FPSCR" | R_TPIDRURO -> "R_TPIDRURO"
  | R_ITSTATE -> "R_ITSTATE"

let regstr_to_reg s = match s with
  | "R_EBP" -> R_EBP | "R_ESP" -> R_ESP | "R_ESI" -> R_ESI
  | "R_EDI" -> R_EDI | "R_EIP" -> R_EIP | "R_EAX" -> R_EAX | "R_EBX" -> R_EBX
  | "R_ECX" -> R_ECX | "R_EDX" -> R_EDX
  | "R_RBP" -> R_RBP | "R_RSP" -> R_RSP | "R_RSI" -> R_RSI
  | "R_RDI" -> R_RDI | "R_RIP" -> R_RIP | "R_RAX" -> R_RAX | "R_RBX" -> R_RBX
  | "R_RCX" -> R_RCX | "R_RDX" -> R_RDX
  | "R_R8" -> R_R8 | "R_R9" -> R_R9 | "R_R10" -> R_R10 | "R_R11" -> R_R11
  | "R_R12" -> R_R12 | "R_R13" -> R_R13 | "R_R14" -> R_R14 | "R_R15" -> R_R15
  | "R_RFLAGSREST" -> R_RFLAGSREST
  | "R_FS_BASE" -> R_FS_BASE | "R_GS_BASE" -> R_GS_BASE
  | "EFLAGSREST" -> EFLAGSREST | "R_CF" -> R_CF | "R_PF" -> R_PF
  | "R_AF" -> R_AF| "R_ZF" -> R_ZF | "R_SF" -> R_SF | "R_OF" -> R_OF
  | "R_CC_OP" -> R_CC_OP | "R_CC_DEP1" -> R_CC_DEP1
  | "R_CC_DEP2" -> R_CC_DEP2 | "R_CC_NDEP" -> R_CC_NDEP
  | "R_DFLAG" -> R_DFLAG | "R_IDFLAG" -> R_IDFLAG | "R_ACFLAG" -> R_ACFLAG
  | "R_EMWARN" -> R_EMWARN | "R_EMNOTE" -> R_EMNOTE
  | "R_LDT" -> R_LDT | "R_GDT" -> R_GDT | "R_CS" -> R_CS | "R_DS" -> R_DS
  | "R_ES" -> R_ES | "R_FS" -> R_FS | "R_GS" -> R_GS| "R_SS" -> R_SS
  | "R_FTOP" -> R_FTOP | "R_FPROUND" -> R_FPROUND | "R_FC3210"  -> R_FC3210
  | "R_FPREG0" -> R_FPREG0 | "R_FPREG1" -> R_FPREG1
  | "R_FPREG2" -> R_FPREG2 | "R_FPREG3" -> R_FPREG3
  | "R_FPREG4" -> R_FPREG4 | "R_FPREG5" -> R_FPREG5
  | "R_FPREG6" -> R_FPREG6 | "R_FPREG7" -> R_FPREG7
  | "R_FPTAG0" -> R_FPTAG0 | "R_FPTAG1" -> R_FPTAG1
  | "R_FPTAG2" -> R_FPTAG2 | "R_FPTAG3" -> R_FPTAG3
  | "R_FPTAG4" -> R_FPTAG4 | "R_FPTAG5" -> R_FPTAG5
  | "R_FPTAG6" -> R_FPTAG6 | "R_FPTAG7" -> R_FPTAG7
  | "R_SSEROUND" -> R_SSEROUND | "R_IP_AT_SYSCALL" -> R_IP_AT_SYSCALL
  | "R_XMM0L" -> R_XMM0L | "R_XMM0H" -> R_XMM0H
  | "R_XMM1L" -> R_XMM1L | "R_XMM1H" -> R_XMM1H
  | "R_XMM2L" -> R_XMM2L | "R_XMM2H" -> R_XMM2H
  | "R_XMM3L" -> R_XMM3L | "R_XMM3H" -> R_XMM3H
  | "R_XMM4L" -> R_XMM4L | "R_XMM4H" -> R_XMM4H
  | "R_XMM5L" -> R_XMM5L | "R_XMM5H" -> R_XMM5H
  | "R_XMM6L" -> R_XMM6L | "R_XMM6H" -> R_XMM6H
  | "R_XMM7L" -> R_XMM7L | "R_XMM7H" -> R_XMM7H
  | "R_YMM0_0" -> R_YMM0_0 | "R_YMM0_1" -> R_YMM0_1
  | "R_YMM0_2" -> R_YMM0_2 | "R_YMM0_3" -> R_YMM0_3
  | "R_YMM1_0" -> R_YMM1_0 | "R_YMM1_1" -> R_YMM1_1
  | "R_YMM1_2" -> R_YMM1_2 | "R_YMM1_3" -> R_YMM1_3
  | "R_YMM2_0" -> R_YMM2_0 | "R_YMM2_1" -> R_YMM2_1
  | "R_YMM2_2" -> R_YMM2_2 | "R_YMM2_3" -> R_YMM2_3
  | "R_YMM3_0" -> R_YMM3_0 | "R_YMM3_1" -> R_YMM3_1
  | "R_YMM3_2" -> R_YMM3_2 | "R_YMM3_3" -> R_YMM3_3
  | "R_YMM4_0" -> R_YMM4_0 | "R_YMM4_1" -> R_YMM4_1
  | "R_YMM4_2" -> R_YMM4_2 | "R_YMM4_3" -> R_YMM4_3
  | "R_YMM5_0" -> R_YMM5_0 | "R_YMM5_1" -> R_YMM5_1
  | "R_YMM5_2" -> R_YMM5_2 | "R_YMM5_3" -> R_YMM5_3
  | "R_YMM6_0" -> R_YMM6_0 | "R_YMM6_1" -> R_YMM6_1
  | "R_YMM6_2" -> R_YMM6_2 | "R_YMM6_3" -> R_YMM6_3
  | "R_YMM7_0" -> R_YMM7_0 | "R_YMM7_1" -> R_YMM7_1
  | "R_YMM7_2" -> R_YMM7_2 | "R_YMM7_3" -> R_YMM7_3
  | "R_YMM8_0" -> R_YMM8_0 | "R_YMM8_1" -> R_YMM8_1
  | "R_YMM8_2" -> R_YMM8_2 | "R_YMM8_3" -> R_YMM8_3
  | "R_YMM9_0" -> R_YMM9_0 | "R_YMM9_1" -> R_YMM9_1
  | "R_YMM9_2" -> R_YMM9_2 | "R_YMM9_3" -> R_YMM9_3
  | "R_YMM10_0" -> R_YMM10_0 | "R_YMM10_1" -> R_YMM10_1
  | "R_YMM10_2" -> R_YMM10_2 | "R_YMM10_3" -> R_YMM10_3
  | "R_YMM11_0" -> R_YMM11_0 | "R_YMM11_1" -> R_YMM11_1
  | "R_YMM11_2" -> R_YMM11_2 | "R_YMM11_3" -> R_YMM11_3
  | "R_YMM12_0" -> R_YMM12_0 | "R_YMM12_1" -> R_YMM12_1
  | "R_YMM12_2" -> R_YMM12_2 | "R_YMM12_3" -> R_YMM12_3
  | "R_YMM13_0" -> R_YMM13_0 | "R_YMM13_1" -> R_YMM13_1
  | "R_YMM13_2" -> R_YMM13_2 | "R_YMM13_3" -> R_YMM13_3
  | "R_YMM14_0" -> R_YMM14_0 | "R_YMM14_1" -> R_YMM14_1
  | "R_YMM14_2" -> R_YMM14_2 | "R_YMM14_3" -> R_YMM14_3
  | "R_YMM15_0" -> R_YMM15_0 | "R_YMM15_1" -> R_YMM15_1
  | "R_YMM15_2" -> R_YMM15_2 | "R_YMM15_3" -> R_YMM15_3
  | "R0"  ->  R0 | "R1"  ->  R1 |  "R2" ->  R2 | "R3"  -> R3
  | "R4"  ->  R4 | "R5"  ->  R5 |  "R6" ->  R6 | "R7"  -> R7
  | "R8"  ->  R8 | "R9"  ->  R9 | "R10" -> R10 | "R11" -> R11
  | "R12" -> R12 | "R13" -> R13 | "R14" -> R14 | "R15" -> R15
  | "R15T" -> R15T
  | "R_D0"  -> R_D0  | "R_D1"  -> R_D1  | "R_D2"  -> R_D2  | "R_D3"  -> R_D3
  | "R_D4"  -> R_D4  | "R_D5"  -> R_D5  | "R_D6"  -> R_D6  | "R_D7"  -> R_D7
  | "R_D8"  -> R_D8  | "R_D9"  -> R_D9  | "R_D10" -> R_D10 | "R_D11" -> R_D11
  | "R_D12" -> R_D12 | "R_D13" -> R_D13 | "R_D14" -> R_D14 | "R_D15" -> R_D15
  | "R_D16" -> R_D16 | "R_D17" -> R_D17 | "R_D18" -> R_D18 | "R_D19" -> R_D19
  | "R_D20" -> R_D20 | "R_D21" -> R_D21 | "R_D22" -> R_D22 | "R_D23" -> R_D23
  | "R_D24" -> R_D24 | "R_D25" -> R_D25 | "R_D26" -> R_D26 | "R_D27" -> R_D27
  | "R_D28" -> R_D28 | "R_D29" -> R_D29 | "R_D30" -> R_D30 | "R_D31" -> R_D31
  | "R_CC" -> R_CC | "R_NF" -> R_NF | "R_VF" -> R_VF | "R_QFLAG32" -> R_QFLAG32
  | "R_GEFLAG0" -> R_GEFLAG0 | "R_GEFLAG1" -> R_GEFLAG1
  | "R_GEFLAG2" -> R_GEFLAG2 | "R_GEFLAG3" -> R_GEFLAG3
  | "R_TISTART" -> R_TISTART | "R_TILEN" -> R_TILEN
  | "R_NRADDR" -> R_NRADDR
  | "R_FPSCR" -> R_FPSCR | "R_TPIDRURO" -> R_TPIDRURO
  | "R_ITSTATE" -> R_ITSTATE
  | _ -> failwith ("Unrecognized register name " ^ s)

class virtual fragment_machine = object
  method virtual get_depth : int
  method virtual set_pointer_management : Pointer_management.pointer_management -> unit
  method virtual get_pointer_management : unit -> Pointer_management.pointer_management option
  method virtual init_prog : Vine.program -> unit
  method virtual set_frag : Vine.program -> unit
  method virtual concretize_misc : unit
  method virtual add_extra_eip_hook :
    (fragment_machine -> int64 -> unit) -> unit
  method virtual eip_hook : int64 -> unit
  method virtual get_eip : int64
  method virtual set_eip : int64 -> unit
  method virtual run_eip_hooks : unit
  method virtual get_esp : int64
  method virtual jump_hook : string -> int64 -> int64 -> unit
  method virtual run_jump_hooks : string -> int64 -> int64 -> unit
  
  method virtual set_cjmp_heuristic :
    (int64 -> int64 -> int64 -> float -> bool option -> bool option) -> unit

  method virtual on_missing_zero : unit
  method virtual on_missing_random : unit
  method virtual on_missing_symbol : unit

  method virtual make_regs_zero : unit
  method virtual make_regs_symbolic : unit
  method virtual load_x86_user_regs : Temu_state.userRegs -> unit
  method virtual print_regs : unit
  method virtual printable_word_reg : register_name -> string
  method virtual printable_long_reg : register_name -> string

  method virtual store_byte_conc  : ?prov:Interval_tree.provenance -> int64 -> int   -> unit
  method virtual store_short_conc : ?prov:Interval_tree.provenance -> int64 -> int   -> unit
  method virtual store_word_conc  : ?prov:Interval_tree.provenance -> int64 -> int64 -> unit
  method virtual store_long_conc  : ?prov:Interval_tree.provenance -> int64 -> int64 -> unit

  method virtual store_page_conc  : int64 -> string -> unit

  method virtual load_byte_conc  : int64 -> int
  method virtual load_short_conc : int64 -> int
  method virtual load_word_conc  : int64 -> int64
  method virtual load_long_conc  : int64 -> int64

  method virtual load_byte_concolic  : int64 -> int
  method virtual load_short_concolic : int64 -> int
  method virtual load_word_concolic  : int64 -> int64
  method virtual load_long_concolic  : int64 -> int64

  method virtual started_symbolic : bool
  method virtual maybe_start_symbolic : (unit -> unit) -> unit
  method virtual start_symbolic : unit

  method virtual finish_fuzz : string -> unit
  method virtual unfinish_fuzz : string -> unit
  method virtual finish_reasons : string list

  method virtual add_event_detail : string -> Yojson.Safe.json -> unit
  method virtual get_event_details : (string, Yojson.Safe.json) Hashtbl.t
  method virtual get_event_history : (string * Yojson.Safe.json) list
  method virtual finalize_event : unit

  method virtual make_snap : unit -> unit
  method virtual reset : unit -> unit

  method virtual add_special_handler : special_handler -> unit
  method virtual add_universal_special_handler : special_handler -> unit
  method virtual special_handlers_state_json : Yojson.Safe.json

  method virtual get_bit_var   : register_name -> int
  method virtual get_byte_var  : register_name -> int
  method virtual get_short_var : register_name -> int
  method virtual get_word_var  : register_name -> int64
  method virtual get_long_var  : register_name -> int64

  method virtual get_bit_var_concolic   : register_name -> int
  method virtual get_byte_var_concolic  : register_name -> int
  method virtual get_short_var_concolic : register_name -> int
  method virtual get_word_var_concolic  : register_name -> int64
  method virtual get_long_var_concolic  : register_name -> int64

  method virtual set_bit_var   : register_name -> int   -> unit
  method virtual set_byte_var  : register_name -> int   -> unit
  method virtual set_short_var : register_name -> int   -> unit
  method virtual set_word_var  : register_name -> int64 -> unit
  method virtual set_long_var  : register_name -> int64 -> unit

  method virtual set_word_var_low_short   : register_name -> int -> unit
  method virtual set_word_var_low_byte    : register_name -> int -> unit
  method virtual set_word_var_second_byte : register_name -> int -> unit

  method virtual set_word_reg_symbolic : register_name -> string -> unit
  method virtual set_word_reg_concolic :
    register_name -> string -> int64 -> unit
  method virtual set_word_reg_fresh_symbolic : register_name -> string
    -> string
  method virtual set_reg_fresh_region : register_name -> string -> unit

  method virtual set_long_reg_symbolic : register_name -> string -> unit
  method virtual set_long_reg_fresh_symbolic : register_name -> string
    -> string

  method virtual run_sl : (string -> bool) -> Vine.stmt list -> string
		  
  method virtual run : unit -> string
  method virtual run_to_jump : unit -> string
  method virtual fake_call_to_from : int64 -> int64 -> Vine.stmt list
  method virtual disasm_insn_at : int64 -> string

  method virtual measure_mem_size : int * int * int
  method virtual measure_form_man_size : int * int
  method virtual measure_dt_size : int
  method virtual measure_size : int * int

  method virtual store_byte_idx : int64 -> int -> int -> unit

  method virtual store_str : int64 -> int64 -> string -> unit

  method virtual populate_symbolic_region :
    ?prov:Interval_tree.provenance -> string -> int -> int64 -> int -> Vine.exp array
  method virtual make_symbolic_region : int64 -> int -> unit

  method virtual store_symbolic_cstr : int64 -> int -> bool -> bool -> unit
  method virtual store_concolic_cstr : int64 -> string -> bool -> unit
  method virtual populate_concolic_string :
      ?prov:Interval_tree.provenance -> string -> int -> int64 -> string -> unit

  method virtual store_symbolic_wcstr : int64 -> int -> unit

  method virtual store_symbolic_byte  : ?prov:Interval_tree.provenance -> int64 -> string -> unit
  method virtual store_symbolic_short : ?prov:Interval_tree.provenance -> int64 -> string -> unit
  method virtual store_symbolic_word  : ?prov:Interval_tree.provenance -> int64 -> string -> unit
  method virtual store_symbolic_long  : ?prov:Interval_tree.provenance -> int64 -> string -> unit

  method virtual store_concolic_mem_byte : ?prov:Interval_tree.provenance -> int64 -> string -> int64 -> int -> unit

  method virtual store_concolic_byte  : ?prov:Interval_tree.provenance -> int64 -> string -> int   -> unit
  method virtual store_concolic_short : ?prov:Interval_tree.provenance -> int64 -> string -> int   -> unit
  method virtual store_concolic_word  : ?prov:Interval_tree.provenance -> int64 -> string -> int64 -> unit
  method virtual store_concolic_long  : ?prov:Interval_tree.provenance -> int64 -> string -> int64 -> unit

  method virtual set_reg_conc_bytes : register_name 
    -> (int option array) -> unit
  method virtual set_reg_concolic_mem_bytes : register_name 
    -> ((string * int64 * int) option array) -> unit

  method virtual store_concolic_exp : int64 -> V.exp ->
    (string * int) list -> (string * int) list ->
    (string * int64) list -> (string * int64) list -> unit
  method virtual set_word_reg_concolic_exp : register_name -> V.exp ->
    (string * int) list -> (string * int) list ->
    (string * int64) list -> (string * int64) list -> unit

  method virtual mem_byte_has_loop_var  : int64 -> bool
  method virtual mem_short_has_loop_var : int64 -> bool
  method virtual mem_word_has_loop_var  : int64 -> bool
  method virtual mem_long_has_loop_var  : int64 -> bool
  method virtual word_reg_has_loop_var : register_name -> bool

  method virtual parse_symbolic_expr : string -> Vine.exp

  method virtual store_cstr : int64 -> int64 -> string -> unit

  method virtual read_buf : int64 -> int -> char array

  method virtual read_cstr : int64 -> string

  method virtual zero_fill : int64 -> int -> unit

  method virtual print_backtrace : unit

  method virtual eval_expr_to_int64 : Vine.exp -> int64
      
  method virtual eval_expr_to_symbolic_expr : Vine.exp -> Vine.exp

  method virtual eval_expr_from_ce : Query_engine.sat_assign -> Vine.exp -> int64

  method virtual watchpoint : unit

  method virtual mem_val_as_string : int64 -> Vine.typ -> string

  method virtual get_path_cond : Vine.exp list

  method virtual set_query_engine : Query_engine.query_engine -> unit

  method virtual query_with_path_cond : Vine.exp -> bool
    -> (bool * Query_engine.sat_assign)

  method virtual match_input_var : string -> int option

  method virtual print_tree : out_channel -> unit

  method virtual set_iter_seed : int -> unit

<<<<<<< HEAD
  method virtual random_word : int64
=======
  method virtual random_byte : int
>>>>>>> 495b4754

  method virtual finish_path : bool

  method virtual after_exploration : unit

  method virtual make_x86_segtables_symbolic : unit
  method virtual store_word_special_region :
    register_name -> int64 -> int64 -> unit

  method virtual get_word_var_concretize :
    register_name -> bool -> string -> int64

  method virtual get_long_var_concretize :
    register_name -> bool -> string -> int64

  method virtual load_byte_concretize  : int64 -> bool -> string -> int
  method virtual load_short_concretize : int64 -> bool -> string -> int
  method virtual load_word_concretize  : int64 -> bool -> string -> int64
  method virtual load_long_concretize  : int64 -> bool -> string -> int64

  method virtual make_sink_region : string -> int64 -> unit

  method virtual add_extra_store_hook : (int64 -> int -> unit) -> unit
  method virtual run_store_hooks  : int64 -> int -> unit
  method virtual note_first_branch : unit
  method virtual before_first_branch : bool
  method virtual get_start_eip : int64
  method virtual set_start_eip : int64 -> unit

  method virtual schedule_proc : unit
  method virtual maybe_switch_proc : int64 -> int64 option
  method virtual alloc_proc : (unit -> unit) -> unit
end

module FragmentMachineFunctor =
  functor (D : DOMAIN) ->
struct
  module GM = GranularMemoryFunctor(D)
  module FormMan = FormulaManagerFunctor(D)

  let change_some_short_bytes form_man d bytes construct =
    g_assert(Array.length bytes = 2) 100 "Fragment_machine.change_some_short_bytes";
    let select old = function
      | None -> old
      | Some x -> construct x
    in
    let o0 = D.extract_8_from_16 d 0 and
	o1 = D.extract_8_from_16 d 1 in
    let b0 = select o0 bytes.(0) and
	b1 = select o1 bytes.(1) in
      form_man#simplify16 (D.reassemble16 b0 b1)

  let change_some_word_bytes form_man d bytes construct =
    g_assert(Array.length bytes = 4) 100 "Fragment_machine.change_some_word_bytes";
    let select old = function
      | None -> old
      | Some x -> construct x
    in
    let o0 = D.extract_8_from_32 d 0 and
	o1 = D.extract_8_from_32 d 1 and
	o2 = D.extract_8_from_32 d 2 and
	o3 = D.extract_8_from_32 d 3 in
    let b0 = select o0 bytes.(0) and
	b1 = select o1 bytes.(1) and
	b2 = select o2 bytes.(2) and
	b3 = select o3 bytes.(3) in
      form_man#simplify32
	(D.reassemble32 (D.reassemble16 b0 b1) (D.reassemble16 b2 b3))

  let change_some_long_bytes form_man d bytes construct =
    g_assert(Array.length bytes = 8) 100 "Fragment_machine.change_some_long_bytes";
    let select old = function
      | None -> old
      | Some x -> construct x
    in
    let o0 = D.extract_8_from_32 d 0 and
	o1 = D.extract_8_from_32 d 1 and
	o2 = D.extract_8_from_32 d 2 and
	o3 = D.extract_8_from_32 d 3 and
	o4 = D.extract_8_from_32 d 4 and
	o5 = D.extract_8_from_32 d 5 and
	o6 = D.extract_8_from_32 d 6 and
	o7 = D.extract_8_from_32 d 7 in
    let b0 = select o0 bytes.(0) and
	b1 = select o1 bytes.(1) and
	b2 = select o2 bytes.(2) and
	b3 = select o3 bytes.(3) and
	b4 = select o4 bytes.(4) and
	b5 = select o5 bytes.(5) and
	b6 = select o6 bytes.(6) and
	b7 = select o7 bytes.(7) in
      form_man#simplify64
	(D.reassemble64
	   (D.reassemble32 (D.reassemble16 b0 b1) (D.reassemble16 b2 b3))
	   (D.reassemble32 (D.reassemble16 b4 b5) (D.reassemble16 b6 b7)))

  class frag_machine = object(self)	
    val mutable mem = (new GM.granular_second_snapshot_memory
			 (new GM.granular_snapshot_memory
			    (new GM.concrete_maybe_adaptor_memory
			       (new string_maybe_memory))
			    (new GM.granular_hash_memory))
			 (new GM.granular_hash_memory))

    val form_man = new FormMan.formula_manager
    method get_form_man = form_man

    val mutable reg_store = V.VarHash.create 100
    val reg_to_var = Hashtbl.create 100
    val temps = V.VarHash.create 100
				
    val mutable mem_var = V.newvar "mem" (V.TMem(V.REG_32, V.Little))
    val mutable frag = ([], [])
    val mutable insns = []

    val mutable snap = (V.VarHash.create 1, V.VarHash.create 1)

    val mutable before_first_branch_flag = true
    (* we want to ask for dt depth from other fragment machines in
       log_fuzz_restart in exec_fuzzloop, but didn't want to expose the
       decsion tree in any way.  Instead, we just return a nonsense value as
       frag_machine doesn't know how deep it is, but needs to be
       non-virtual. JTT *)
    method get_depth = ~-1
    method note_first_branch = before_first_branch_flag <- false
    method before_first_branch = before_first_branch_flag

    method private concretize8 base_addr offset =
      D.to_concrete_8 (mem#load_byte
			 (Int64.add base_addr
			    (Int64.of_int offset)))

    (* Note that this is both mutable and a ref. The mutability comes
       from it switching when we switch processes. The ref is so that
       the copy currently in use and the copy saved in the proc_list
       can be updated in sync.
    *)
    val mutable special_handler_list_ref = ref ([] : #special_handler list)

    val mutable proc_list = []
    initializer proc_list <- [mem, reg_store, special_handler_list_ref]
    val mutable cur_pid = 0

    method private switch_proc pid =
      g_assert(pid < List.length proc_list) 50 "FM.switch_proc";
      cur_pid <- pid;
      let (mem', reg_store', shlr') = List.nth proc_list pid in
	mem <- mem';
	reg_store <- reg_store';
	special_handler_list_ref <- shlr'

    val mutable next_pid = None

    method schedule_proc =
      let pid' = (cur_pid + 1) mod (List.length proc_list) in
	next_pid <- Some pid'

    method maybe_switch_proc old_eip =
      match next_pid with
	| Some pid' ->
	    next_pid <- None;
	    self#set_eip old_eip;
	    self#switch_proc pid';
	    Some self#get_eip
	| None -> None

    method alloc_proc fn =
      let mem' = (new GM.granular_second_snapshot_memory
		    (new GM.granular_snapshot_memory
		       (new GM.concrete_maybe_adaptor_memory
			  (new string_maybe_memory))
		       (new GM.granular_hash_memory))
		    (new GM.granular_hash_memory)) and
	  reg_store' = V.VarHash.create 100
      in
	V.VarHash.iter
	  (fun k _ -> V.VarHash.replace reg_store' k (D.uninit))
	  reg_store;
	proc_list <- proc_list @ [(mem', reg_store', ref [])];
	let new_pid = (List.length proc_list) - 1 and
	    old_pid = cur_pid
	in
	  self#switch_proc new_pid;
	  fn ();
	  self#switch_proc old_pid

    method init_prog (dl, sl) =
      let add_reg ((n,s,t) as v) =
	if s = "mem"
	then mem_var <- v
	else
	  (V.VarHash.add reg_store v (D.uninit);
	   Hashtbl.add reg_to_var (regstr_to_reg s) v)
      in
	List.iter add_reg dl;
	self#set_frag (dl, sl);
	let result = self#run () in
	  match result with
	    | "fallthrough" -> ()
	    | _ -> failwith "Initial program should fall through"

    val mutable loop_cnt = 0L
    method get_loop_cnt = loop_cnt

    val mutable pm = None

    method set_pointer_management ptrmng =
      pm <- Some ptrmng;
      mem#set_pointer_management ptrmng

    method get_pointer_management () =
      pm

    method set_frag (dl, sl) =
      frag <- (dl, sl);
      V.VarHash.clear temps;
      loop_cnt <- 0L;
      self#concretize_misc;
      insns <- sl

    method concretize_misc = ()

    val mutable extra_store_hooks = []

    method add_extra_store_hook f = 
	extra_store_hooks <- f :: extra_store_hooks
	
    method run_store_hooks s_addr size =
	let apply_store_hook fn =
		(fn s_addr size) in
	List.iter apply_store_hook extra_store_hooks	 
    	
    val mutable extra_eip_hooks = []

    method add_extra_eip_hook f =
      extra_eip_hooks <- f :: extra_eip_hooks

    val unique_eips = Hashtbl.create 1001

    val mutable deferred_start_symbolic = None

    val mutable insn_count = 0L
    val mutable event_count = 0

    val event_details = Hashtbl.create 11

    (* This replicates the old behavior where information about
       different events was combined. Ideally we'll remove it later. *)
    val merged_event_details = Hashtbl.create 21

    method add_event_detail k v =
      Hashtbl.replace event_details k v;
      Hashtbl.replace merged_event_details k v

    val mutable event_history = []

    method get_event_history : (string * Yojson.Safe.json) list =
      let rec nth_head n l = match (n, l) with
	| (_, []) -> []
	| (0, _) -> []
	| (n, f :: r) -> f :: (nth_head (n - 1) r)
      in
      let full_length = List.length event_history in
	if full_length > 1000 then
	  Printf.eprintf "Event history has %d entries, only returning 1000\n"
	    full_length;
	List.rev (nth_head 1000 event_history)

    method private event_to_history eip =
      let hash_to_assoc h = 
	Hashtbl.fold (fun k v l -> (k, v) :: l) h []
      in
      let json_addr i64 = `String (Printf.sprintf "0x%08Lx" i64)
      in
	if (Hashtbl.length event_details) != 0 then
	  let eeip = ("event-eip", json_addr eip) in
          let entry = ((Printf.sprintf "%Ld_%d" insn_count event_count),
		       `Assoc (eeip :: (hash_to_assoc event_details)))
	  in
	    if event_count < 100 then
              event_history <- entry :: event_history
	    else if event_count = 100 then
	      Printf.eprintf
		"Throttling at 100 events from instruction %Ld (0x%08Lx)\n"
		insn_count eip

    method finalize_event =
      self#event_to_history self#get_eip;
      Hashtbl.clear event_details;
      event_count <- event_count + 1

    method get_event_details =
      self#event_to_history self#get_eip;
      merged_event_details

    method eip_hook eip =
      (* Shouldn't be needed; we instead simplify the registers when
	 writing to them: *)
      let apply_eip_hook fn =
	 (fn (self :> fragment_machine) eip) in
      (* self#simplify_regs; *)
       (match deferred_start_symbolic with
       | Some setup ->
	 deferred_start_symbolic <- None;
	 raise (StartSymbolic(eip, setup))
       | None -> ());
       if !opt_trace_registers then
	 self#print_regs;
       if !opt_trace_eip then
	 Printf.eprintf "EIP is 0x%08Lx\n" eip;
       insn_count <- Int64.succ insn_count;
       (if !opt_trace_unique_eips then
	   (if not (Hashtbl.mem unique_eips eip) then
	       (Printf.eprintf "Saw new EIP 0x%08Lx\n" eip;
		Hashtbl.add unique_eips eip ())));
      (* Libasmir.print_disasm_rawbytes Libasmir.Bfd_arch_i386 eip insn_bytes;
	 print_string "\n"; *)
      List.iter apply_eip_hook extra_eip_hooks;
      self#watchpoint;
      self#event_to_history eip;
      Hashtbl.clear event_details;
      event_count <- 0;
      ()

    method get_eip =
      match !opt_arch with
	| X86 -> self#get_word_var R_EIP
	| X64 -> self#get_long_var R_RIP
	| ARM -> self#get_word_var R15T

    method set_eip eip =
      match !opt_arch with
	| X86 -> self#set_word_var R_EIP eip
	| X64 -> self#set_long_var R_RIP eip
	| ARM -> self#set_word_var R15T eip

    method run_eip_hooks =
      self#eip_hook (self#get_eip)

    method get_esp =
      match !opt_arch with
	| X86 -> self#get_word_var R_ESP
	| X64 -> self#get_long_var R_RSP
	| ARM -> self#get_word_var R13

    val mutable call_stack = []

    method private trace_callstack last_insn last_eip eip =
      let rec is_sorted = function
	| (s1, _, _, _) :: (((s2, _, _, _) :: _) as rest) ->
	    if s1 < s2 then
	      is_sorted rest
	    else
	      false
	| [_]
	| []
	    -> true
      in
      let pop_callstack esp =
	while match call_stack with
	  | (old_esp, _, _, _) :: _ when old_esp < esp -> true
	  | _ -> false do
	      call_stack <- List.tl call_stack
	done
      in
      let get_retaddr esp =
	match !opt_arch with
	  | X86 -> self#load_word_conc esp
	  | X64 -> self#load_long_conc esp
	  | ARM -> self#get_word_var R14
      in
      let size = match !opt_arch with
	| X86 -> 4L
	| X64 -> 8L
	| ARM -> 4L
      in
      let kind =
	match !opt_arch with
	  | X86 | X64 ->
	      let s = last_insn ^ "        " in
		if (String.sub s 0 4) = "call" &&
		  (Int64.sub eip last_eip) <> 5L then
		    (* Call with a direct target right after the call
		       is essentially "push %eip", and usually used for PIC
		       setup instead of a real call. *)
		  "call"
		else if (String.sub s 0 3) = "ret" then
		  "return"
		else if (String.sub s 0 8) = "repz ret" then
		  (* "repz ret" is a weird historical synonym for "ret"
		     that was once faster on some processors in some cases *)
		  "return"
		else if (String.sub s 0 3) = "jmp" then
		  "unconditional jump"
		else if (String.sub s 0 1) = "j" then
		  "conditional jump"
		else
		  "not a jump"
	  | ARM ->
	      (* TODO: add similar parsing for ARM mnemonics *)
	      "not a jump"
      in
	match kind with
	  | "call" ->
	      let esp = self#get_esp in
	      let depth = List.length call_stack and
		  ret_addr = get_retaddr esp
	      in
		for i = 0 to depth - 1 do Printf.eprintf " " done;
		Printf.eprintf
		  "Call from 0x%08Lx to 0x%08Lx (return to 0x%08Lx)\n"
		  last_eip eip ret_addr;
		call_stack <- (esp, last_eip, eip, ret_addr) :: call_stack;
		(* If we had a command-line option for expensive sanity
		   checks, we could use it here. For now, just comment it
		   out: *)
		if false then
		  g_assert(is_sorted call_stack) 100 "Fragment_machine.trace_call_stack";
	  | "return" ->
	      let esp = self#get_esp in
		pop_callstack (Int64.sub esp size);
		if false then
		  g_assert(is_sorted call_stack) 100 "Fragment_machine.trace_call_stack";
		let depth = List.length call_stack in
		  for i = 0 to depth - 2 do Printf.eprintf " " done;
		  Printf.eprintf "Return from 0x%08Lx to 0x%08Lx\n"
		    last_eip eip;
		  pop_callstack esp;
		  if false then
		    g_assert(is_sorted call_stack) 100 "Fragment_machine.trace_call_stack";
	  | _ -> ()

    method jump_hook last_insn last_eip eip =
      (* I think this might be the right place to add the indirect table updates
	 JTT *)
      Indirect_target_logger.add last_eip eip;
      if !opt_trace_callstack then
	self#trace_callstack last_insn last_eip eip

    method run_jump_hooks last_insn last_eip eip =
      self#jump_hook last_insn last_eip eip

    method set_cjmp_heuristic
      (func:(int64 -> int64 -> int64 -> float -> bool option -> bool option))
      = ()

    method private on_missing_zero_m (m:GM.granular_memory) =
      let size_converter size _ =
	match size with
	| 8  -> D.from_concrete_8  0
	| 16 -> D.from_concrete_16 0
	| 32 -> D.from_concrete_32 0L
	| 64 -> D.from_concrete_64 0L
	| _ -> failwith "Bad size in on_missing_zero" in
      m#on_missing size_converter 

    method on_missing_zero =
      self#on_missing_zero_m (mem :> GM.granular_memory)

    method private on_missing_symbol_m (m:GM.granular_memory) name =
      let size_converter size addr =
	match size with
	| 8  -> form_man#fresh_symbolic_mem_8  name addr
	| 16 -> form_man#fresh_symbolic_mem_16 name addr
	| 32 -> form_man#fresh_symbolic_mem_32 name addr
	| 64 -> form_man#fresh_symbolic_mem_64 name addr
	| _ -> failwith "Bad size in on_missing_symbol" in
      m#on_missing size_converter

    method on_missing_symbol =
      self#on_missing_symbol_m (mem :> GM.granular_memory) "mem"

    method private make_x86_regs_zero =
      let reg r v =
	self#set_int_var (Hashtbl.find reg_to_var r) v
      in
	reg R_EAX (D.from_concrete_32 0x00000000L);
	reg R_EBX (D.from_concrete_32 0x00000000L);
	reg R_ECX (D.from_concrete_32 0x00000000L);
	reg R_EDX (D.from_concrete_32 0x00000000L);
	reg R_EBP (D.from_concrete_32 0x00000000L);
	reg R_ESP (D.from_concrete_32 0x00000000L);
	reg R_ESI (D.from_concrete_32 0x00000000L);
	reg R_EDI (D.from_concrete_32 0x00000000L);
	reg R_CS (D.from_concrete_16 0);
	reg R_DS (D.from_concrete_16 0);
	reg R_ES (D.from_concrete_16 0);
	reg R_FS (D.from_concrete_16 0);
	reg R_GS (D.from_concrete_16 0);
	reg R_PF (D.from_concrete_1 0);
	reg R_CF (D.from_concrete_1 0);
	reg R_AF (D.from_concrete_1 0);
	reg R_SF (D.from_concrete_1 0);
	reg R_OF (D.from_concrete_1 0);
	reg R_ZF (D.from_concrete_1 0);
	reg R_FTOP (D.from_concrete_32 0L);
	reg R_FC3210 (D.from_concrete_32 0L);
	reg R_FPREG0 (D.from_concrete_64 0L);
	reg R_FPREG1 (D.from_concrete_64 0L);
	reg R_FPREG2 (D.from_concrete_64 0L);
	reg R_FPREG3 (D.from_concrete_64 0L);
	reg R_FPREG4 (D.from_concrete_64 0L);
	reg R_FPREG5 (D.from_concrete_64 0L);
	reg R_FPREG6 (D.from_concrete_64 0L);
	reg R_FPREG7 (D.from_concrete_64 0L);
	reg R_FPTAG0 (D.from_concrete_8 0);
	reg R_FPTAG1 (D.from_concrete_8 0);
	reg R_FPTAG2 (D.from_concrete_8 0);
	reg R_FPTAG3 (D.from_concrete_8 0);
	reg R_FPTAG4 (D.from_concrete_8 0);
	reg R_FPTAG5 (D.from_concrete_8 0);
	reg R_FPTAG6 (D.from_concrete_8 0);
	reg R_FPTAG7 (D.from_concrete_8 0);
	reg EFLAGSREST (D.from_concrete_32 0L);
	reg R_LDT (D.from_concrete_32 0x00000000L);
	reg R_GDT (D.from_concrete_32 0x00000000L);
	reg R_DFLAG (D.from_concrete_32 1L);
	reg R_IDFLAG (D.from_concrete_32 0L);
	reg R_ACFLAG (D.from_concrete_32 0L);
	reg R_CC_OP   (D.from_concrete_32 0L);
	reg R_CC_DEP1 (D.from_concrete_32 0L);
	reg R_CC_DEP2 (D.from_concrete_32 0L);
	reg R_CC_NDEP (D.from_concrete_32 0L);
	reg R_FPROUND (D.from_concrete_32 0L); (* to nearest *)
	reg R_SSEROUND (D.from_concrete_32 0L); (* to nearest *)
	reg R_XMM0L (D.from_concrete_64 0L);
	reg R_XMM0H (D.from_concrete_64 0L);
	reg R_XMM1L (D.from_concrete_64 0L);
	reg R_XMM1H (D.from_concrete_64 0L);
	reg R_XMM2L (D.from_concrete_64 0L);
	reg R_XMM2H (D.from_concrete_64 0L);
	reg R_XMM3L (D.from_concrete_64 0L);
	reg R_XMM3H (D.from_concrete_64 0L);
	reg R_XMM4L (D.from_concrete_64 0L);
	reg R_XMM4H (D.from_concrete_64 0L);
	reg R_XMM5L (D.from_concrete_64 0L);
	reg R_XMM5H (D.from_concrete_64 0L);
	reg R_XMM6L (D.from_concrete_64 0L);
	reg R_XMM6H (D.from_concrete_64 0L);
	reg R_XMM7L (D.from_concrete_64 0L);
	reg R_XMM7H (D.from_concrete_64 0L);
	()

    method private make_x64_regs_zero =
      let reg r v =
	self#set_int_var (Hashtbl.find reg_to_var r) v
      in
	reg R_RAX (D.from_concrete_64 0x0000000000000000L);
	reg R_RBX (D.from_concrete_64 0x0000000000000000L);
	reg R_RCX (D.from_concrete_64 0x0000000000000000L);
	reg R_RDX (D.from_concrete_64 0x0000000000000000L);
	reg R_RBP (D.from_concrete_64 0x0000000000000000L);
	reg R_RSP (D.from_concrete_64 0x0000000000000000L);
	reg R_RSI (D.from_concrete_64 0x0000000000000000L);
	reg R_RDI (D.from_concrete_64 0x0000000000000000L);
	reg R_R8  (D.from_concrete_64 0x0000000000000000L);
	reg R_R9  (D.from_concrete_64 0x0000000000000000L);
	reg R_R10 (D.from_concrete_64 0x0000000000000000L);
	reg R_R11 (D.from_concrete_64 0x0000000000000000L);
	reg R_R12 (D.from_concrete_64 0x0000000000000000L);
	reg R_R13 (D.from_concrete_64 0x0000000000000000L);
	reg R_R14 (D.from_concrete_64 0x0000000000000000L);
	reg R_R15 (D.from_concrete_64 0x0000000000000000L);
	reg R_FS_BASE (D.from_concrete_64 0x0000000060000000L);
	reg R_GS_BASE (D.from_concrete_64 0x0000000061000000L);
	reg R_PF (D.from_concrete_1 0);
	reg R_CF (D.from_concrete_1 0);
	reg R_AF (D.from_concrete_1 0);
	reg R_SF (D.from_concrete_1 0);
	reg R_OF (D.from_concrete_1 0);
	reg R_ZF (D.from_concrete_1 0);
	reg R_FTOP (D.from_concrete_32 7L);
	reg R_FC3210 (D.from_concrete_32 0L);
	reg R_FPREG0 (D.from_concrete_64 0L);
	reg R_FPREG1 (D.from_concrete_64 0L);
	reg R_FPREG2 (D.from_concrete_64 0L);
	reg R_FPREG3 (D.from_concrete_64 0L);
	reg R_FPREG4 (D.from_concrete_64 0L);
	reg R_FPREG5 (D.from_concrete_64 0L);
	reg R_FPREG6 (D.from_concrete_64 0L);
	reg R_FPREG7 (D.from_concrete_64 0L);
	reg R_FPTAG0 (D.from_concrete_8 0);
	reg R_FPTAG1 (D.from_concrete_8 0);
	reg R_FPTAG2 (D.from_concrete_8 0);
	reg R_FPTAG3 (D.from_concrete_8 0);
	reg R_FPTAG4 (D.from_concrete_8 0);
	reg R_FPTAG5 (D.from_concrete_8 0);
	reg R_FPTAG6 (D.from_concrete_8 0);
	reg R_FPTAG7 (D.from_concrete_8 0);
	reg R_RFLAGSREST (D.from_concrete_64 0L);
	reg R_DFLAG (D.from_concrete_64 1L);
	reg R_IDFLAG (D.from_concrete_64 0L);
	reg R_ACFLAG (D.from_concrete_64 0L);
	reg R_CC_OP   (D.from_concrete_64 0L);
	reg R_CC_DEP1 (D.from_concrete_64 0L);
	reg R_CC_DEP2 (D.from_concrete_64 0L);
	reg R_CC_NDEP (D.from_concrete_64 0L);
	reg R_FPROUND (D.from_concrete_64 0L); (* to nearest *)
	reg R_YMM0_0 (D.from_concrete_64 0L);
	reg R_YMM0_1 (D.from_concrete_64 0L);
	reg R_YMM0_2 (D.from_concrete_64 0L);
	reg R_YMM0_3 (D.from_concrete_64 0L);
	reg R_YMM1_0 (D.from_concrete_64 0L);
	reg R_YMM1_1 (D.from_concrete_64 0L);
	reg R_YMM1_2 (D.from_concrete_64 0L);
	reg R_YMM1_3 (D.from_concrete_64 0L);
	reg R_YMM2_0 (D.from_concrete_64 0L);
	reg R_YMM2_1 (D.from_concrete_64 0L);
	reg R_YMM2_2 (D.from_concrete_64 0L);
	reg R_YMM2_3 (D.from_concrete_64 0L);
	reg R_YMM3_0 (D.from_concrete_64 0L);
	reg R_YMM3_1 (D.from_concrete_64 0L);
	reg R_YMM3_2 (D.from_concrete_64 0L);
	reg R_YMM3_3 (D.from_concrete_64 0L);
	reg R_YMM4_0 (D.from_concrete_64 0L);
	reg R_YMM4_1 (D.from_concrete_64 0L);
	reg R_YMM4_2 (D.from_concrete_64 0L);
	reg R_YMM4_3 (D.from_concrete_64 0L);
	reg R_YMM5_0 (D.from_concrete_64 0L);
	reg R_YMM5_1 (D.from_concrete_64 0L);
	reg R_YMM5_2 (D.from_concrete_64 0L);
	reg R_YMM5_3 (D.from_concrete_64 0L);
	reg R_YMM6_0 (D.from_concrete_64 0L);
	reg R_YMM6_1 (D.from_concrete_64 0L);
	reg R_YMM6_2 (D.from_concrete_64 0L);
	reg R_YMM6_3 (D.from_concrete_64 0L);
	reg R_YMM7_0 (D.from_concrete_64 0L);
	reg R_YMM7_1 (D.from_concrete_64 0L);
	reg R_YMM7_2 (D.from_concrete_64 0L);
	reg R_YMM7_3 (D.from_concrete_64 0L);
	reg R_YMM8_0 (D.from_concrete_64 0L);
	reg R_YMM8_1 (D.from_concrete_64 0L);
	reg R_YMM8_2 (D.from_concrete_64 0L);
	reg R_YMM8_3 (D.from_concrete_64 0L);
	reg R_YMM9_0 (D.from_concrete_64 0L);
	reg R_YMM9_1 (D.from_concrete_64 0L);
	reg R_YMM9_2 (D.from_concrete_64 0L);
	reg R_YMM9_3 (D.from_concrete_64 0L);
	reg R_YMM10_0 (D.from_concrete_64 0L);
	reg R_YMM10_1 (D.from_concrete_64 0L);
	reg R_YMM10_2 (D.from_concrete_64 0L);
	reg R_YMM10_3 (D.from_concrete_64 0L);
	reg R_YMM11_0 (D.from_concrete_64 0L);
	reg R_YMM11_1 (D.from_concrete_64 0L);
	reg R_YMM11_2 (D.from_concrete_64 0L);
	reg R_YMM11_3 (D.from_concrete_64 0L);
	reg R_YMM12_0 (D.from_concrete_64 0L);
	reg R_YMM12_1 (D.from_concrete_64 0L);
	reg R_YMM12_2 (D.from_concrete_64 0L);
	reg R_YMM12_3 (D.from_concrete_64 0L);
	reg R_YMM13_0 (D.from_concrete_64 0L);
	reg R_YMM13_1 (D.from_concrete_64 0L);
	reg R_YMM13_2 (D.from_concrete_64 0L);
	reg R_YMM13_3 (D.from_concrete_64 0L);
	reg R_YMM14_0 (D.from_concrete_64 0L);
	reg R_YMM14_1 (D.from_concrete_64 0L);
	reg R_YMM14_2 (D.from_concrete_64 0L);
	reg R_YMM14_3 (D.from_concrete_64 0L);
	reg R_YMM15_0 (D.from_concrete_64 0L);
	reg R_YMM15_1 (D.from_concrete_64 0L);
	reg R_YMM15_2 (D.from_concrete_64 0L);
	reg R_YMM15_3 (D.from_concrete_64 0L);
	reg R_SSEROUND (D.from_concrete_64 0L); (* to nearest *)
	()

    method private make_arm_regs_zero =
      let reg r v =
	self#set_int_var (Hashtbl.find reg_to_var r) v
      in
	reg R0   (D.from_concrete_32 0x00000000L);
	reg R1   (D.from_concrete_32 0x00000000L);
	reg R2   (D.from_concrete_32 0x00000000L);
	reg R3   (D.from_concrete_32 0x00000000L);
	reg R4   (D.from_concrete_32 0x00000000L);
	reg R5   (D.from_concrete_32 0x00000000L);
	reg R6   (D.from_concrete_32 0x00000000L);
	reg R7   (D.from_concrete_32 0x00000000L);
	reg R8   (D.from_concrete_32 0x00000000L);
	reg R9   (D.from_concrete_32 0x00000000L);
	reg R10  (D.from_concrete_32 0x00000000L);
	reg R11  (D.from_concrete_32 0x00000000L);
	reg R12  (D.from_concrete_32 0x00000000L);
	reg R13  (D.from_concrete_32 0x00000000L);
	reg R14  (D.from_concrete_32 0x00000000L);
	reg R15T (D.from_concrete_32 0x00000000L);
        reg R_D0  (D.from_concrete_64 0x0L);
        reg R_D1  (D.from_concrete_64 0x0L);
        reg R_D2  (D.from_concrete_64 0x0L);
        reg R_D3  (D.from_concrete_64 0x0L);
        reg R_D4  (D.from_concrete_64 0x0L);
        reg R_D5  (D.from_concrete_64 0x0L);
        reg R_D6  (D.from_concrete_64 0x0L);
        reg R_D7  (D.from_concrete_64 0x0L);
        reg R_D8  (D.from_concrete_64 0x0L);
        reg R_D9  (D.from_concrete_64 0x0L);
        reg R_D10 (D.from_concrete_64 0x0L);
        reg R_D11 (D.from_concrete_64 0x0L);
        reg R_D12 (D.from_concrete_64 0x0L);
        reg R_D13 (D.from_concrete_64 0x0L);
        reg R_D14 (D.from_concrete_64 0x0L);
        reg R_D15 (D.from_concrete_64 0x0L);
        reg R_D16 (D.from_concrete_64 0x0L);
        reg R_D17 (D.from_concrete_64 0x0L);
        reg R_D18 (D.from_concrete_64 0x0L);
        reg R_D19 (D.from_concrete_64 0x0L);
        reg R_D20 (D.from_concrete_64 0x0L);
        reg R_D21 (D.from_concrete_64 0x0L);
        reg R_D22 (D.from_concrete_64 0x0L);
        reg R_D23 (D.from_concrete_64 0x0L);
        reg R_D24 (D.from_concrete_64 0x0L);
        reg R_D25 (D.from_concrete_64 0x0L);
        reg R_D26 (D.from_concrete_64 0x0L);
        reg R_D27 (D.from_concrete_64 0x0L);
        reg R_D28 (D.from_concrete_64 0x0L);
        reg R_D29 (D.from_concrete_64 0x0L);
        reg R_D30 (D.from_concrete_64 0x0L);
        reg R_D31 (D.from_concrete_64 0x0L);
	reg R_NF (D.from_concrete_1 0);
	reg R_ZF (D.from_concrete_1 0);
	reg R_CF (D.from_concrete_1 0);
	reg R_VF (D.from_concrete_1 0);
	reg R_ITSTATE (D.from_concrete_32 0x00000000L);
	reg R_TPIDRURO (D.from_concrete_32 0x00000000L);
	reg R_FPSCR (D.from_concrete_32 0x00000000L);
	()

    method make_regs_zero =
      match !opt_arch with
	| X86 -> self#make_x86_regs_zero
	| X64 -> self#make_x64_regs_zero
	| ARM -> self#make_arm_regs_zero

    method private make_x86_regs_symbolic =
      let reg r v =
	self#set_int_var (Hashtbl.find reg_to_var r) v
      in
	reg R_EBP (form_man#fresh_symbolic_32 "initial_ebp");
	reg R_ESP (form_man#fresh_symbolic_32 "initial_esp");
	reg R_ESI (form_man#fresh_symbolic_32 "initial_esi");
	reg R_EDI (form_man#fresh_symbolic_32 "initial_edi");
	reg R_EAX (form_man#fresh_symbolic_32 "initial_eax");
	reg R_EBX (form_man#fresh_symbolic_32 "initial_ebx");
	reg R_ECX (form_man#fresh_symbolic_32 "initial_ecx");
	reg R_EDX (form_man#fresh_symbolic_32 "initial_edx");
	reg R_CS (D.from_concrete_16 0x23);
	reg R_DS (D.from_concrete_16 0x2b);
	reg R_ES (D.from_concrete_16 0x2b);
	reg R_FS (D.from_concrete_16 0x0);
	reg R_GS (D.from_concrete_16 0x63);
	reg R_GDT (D.from_concrete_32 0x60000000L);
	reg R_LDT (D.from_concrete_32 0x61000000L);
	reg R_DFLAG (D.from_concrete_32 1L);
	reg R_ACFLAG (D.from_concrete_32 0L);
	reg R_IDFLAG (D.from_concrete_32 0L);
	reg EFLAGSREST (D.from_concrete_32 0L);
	reg R_PF (D.from_concrete_1 0);
	reg R_CF (D.from_concrete_1 0);
	reg R_AF (D.from_concrete_1 0);
	reg R_SF (D.from_concrete_1 0);
	reg R_OF (D.from_concrete_1 0);
	reg R_ZF (D.from_concrete_1 0);
	reg R_XMM0L (D.from_concrete_64 0L);
	reg R_XMM0H (D.from_concrete_64 0L);
	reg R_XMM1L (D.from_concrete_64 0L);
	reg R_XMM1H (D.from_concrete_64 0L);
	reg R_XMM2L (D.from_concrete_64 0L);
	reg R_XMM2H (D.from_concrete_64 0L);
	reg R_XMM3L (D.from_concrete_64 0L);
	reg R_XMM3H (D.from_concrete_64 0L);
	reg R_XMM4L (D.from_concrete_64 0L);
	reg R_XMM4H (D.from_concrete_64 0L);
	reg R_XMM5L (D.from_concrete_64 0L);
	reg R_XMM5H (D.from_concrete_64 0L);
	reg R_XMM6L (D.from_concrete_64 0L);
	reg R_XMM6H (D.from_concrete_64 0L);
	reg R_XMM7L (D.from_concrete_64 0L);
	reg R_XMM7H (D.from_concrete_64 0L);
	(* reg EFLAGSREST (form_man#fresh_symbolic_32 "initial_eflagsrest");*)
	reg R_FTOP (D.from_concrete_32 0L);
	reg R_FC3210 (D.from_concrete_32 0L);
	reg R_FPREG0 (D.from_concrete_64 0L);
	reg R_FPREG1 (D.from_concrete_64 0L);
	reg R_FPREG2 (D.from_concrete_64 0L);
	reg R_FPREG3 (D.from_concrete_64 0L);
	reg R_FPREG4 (D.from_concrete_64 0L);
	reg R_FPREG5 (D.from_concrete_64 0L);
	reg R_FPREG6 (D.from_concrete_64 0L);
	reg R_FPREG7 (D.from_concrete_64 0L);
	reg R_FPTAG0 (D.from_concrete_8 0);
	reg R_FPTAG1 (D.from_concrete_8 0);
	reg R_FPTAG2 (D.from_concrete_8 0);
	reg R_FPTAG3 (D.from_concrete_8 0);
	reg R_FPTAG4 (D.from_concrete_8 0);
	reg R_FPTAG5 (D.from_concrete_8 0);
	reg R_FPTAG6 (D.from_concrete_8 0);
	reg R_FPTAG7 (D.from_concrete_8 0);
	(* Linux user space CS segment: *)
	self#store_byte_conc 0x60000020L 0xff;
	self#store_byte_conc 0x60000021L 0xff;
	self#store_byte_conc 0x60000022L 0x00;
	self#store_byte_conc 0x60000023L 0x00;
	self#store_byte_conc 0x60000024L 0x00;
	self#store_byte_conc 0x60000025L 0xfb;
	self#store_byte_conc 0x60000026L 0xcf;
	self#store_byte_conc 0x60000027L 0x00;
	(* Linux user space DS/ES segment: *)
	self#store_byte_conc 0x60000028L 0xff;
	self#store_byte_conc 0x60000029L 0xff;
	self#store_byte_conc 0x6000002aL 0x00;
	self#store_byte_conc 0x6000002bL 0x00;
	self#store_byte_conc 0x6000002cL 0x00;
	self#store_byte_conc 0x6000002dL 0xf3;
	self#store_byte_conc 0x6000002eL 0xcf;
	self#store_byte_conc 0x6000002fL 0x00;
	(* Linux user space GS segment: *)
	self#store_byte_conc 0x60000060L 0xff;
	self#store_byte_conc 0x60000061L 0xff;
	self#store_byte_conc 0x60000062L 0x00;
	self#store_byte_conc 0x60000063L 0x00;
	self#store_byte_conc 0x60000064L 0x00;
	self#store_byte_conc 0x60000065L 0xf3;
	self#store_byte_conc 0x60000066L 0xcf;
	self#store_byte_conc 0x60000067L 0x62;
	(* Linux kernel space CS segment: *)
	self#store_byte_conc 0x60000070L 0xff;
	self#store_byte_conc 0x60000071L 0xff;
	self#store_byte_conc 0x60000072L 0x00;
	self#store_byte_conc 0x60000073L 0x00;
	self#store_byte_conc 0x60000074L 0x00;
	self#store_byte_conc 0x60000075L 0xfb;
	self#store_byte_conc 0x60000076L 0xcf;
	self#store_byte_conc 0x60000077L 0x00;
	(* Linux kernel space DS/ES segment: *)
	self#store_byte_conc 0x60000078L 0xff;
	self#store_byte_conc 0x60000079L 0xff;
	self#store_byte_conc 0x6000007aL 0x00;
	self#store_byte_conc 0x6000007bL 0x00;
	self#store_byte_conc 0x6000007cL 0x00;
	self#store_byte_conc 0x6000007dL 0xf3;
	self#store_byte_conc 0x6000007eL 0xcf;
	self#store_byte_conc 0x6000007fL 0x00;
	(* ReactOS kernel space FS segment: *)
(* 	self#store_byte_conc 0x60000030L 0x02; (* limit low *) *)
(* 	self#store_byte_conc 0x60000031L 0x00; (* limit mid *) *)
(* 	self#store_byte_conc 0x60000032L 0x00; (* base low *) *)
(* 	self#store_byte_conc 0x60000033L 0xf0; (* base mid-low *) *)
(* 	self#store_byte_conc 0x60000034L 0xdf; (* base mid-high *) *)
(* 	self#store_byte_conc 0x60000035L 0xf3; (* flags *) *)
(* 	self#store_byte_conc 0x60000036L 0xc0; (* flags, limit high *) *)
(* 	self#store_byte_conc 0x60000037L 0xff; (* base high *) *)
	(* Windows 7 kernel space FS segment: *)
	self#store_byte_conc 0x60000030L 0x04; (* limit low *)
	self#store_byte_conc 0x60000031L 0x00; (* limit mid *)
	self#store_byte_conc 0x60000032L 0x00; (* base low *)
	self#store_byte_conc 0x60000033L 0xec; (* base mid-low *)
	self#store_byte_conc 0x60000034L 0x92; (* base mid-high *)
	self#store_byte_conc 0x60000035L 0xf3; (* flags *)
	self#store_byte_conc 0x60000036L 0xc0; (* flags, limit high *)
	self#store_byte_conc 0x60000037L 0x82; (* base high *)
	(* Windows 7 user space FS segment: *)
	self#store_byte_conc 0x60000038L 0x01; (* limit low *)
	self#store_byte_conc 0x60000039L 0x00; (* limit mid *)
	self#store_byte_conc 0x6000003aL 0x00; (* base low *)
	self#store_byte_conc 0x6000003bL 0xe0; (* base mid-low *)
	self#store_byte_conc 0x6000003cL 0x92; (* base mid-high *)
	self#store_byte_conc 0x6000003dL 0xf3; (* flags *)
	self#store_byte_conc 0x6000003eL 0xfd; (* flags, limit high *)
	self#store_byte_conc 0x6000003fL 0x7f; (* base high *)

    method private make_x64_regs_symbolic =
      let reg r v =
	self#set_int_var (Hashtbl.find reg_to_var r) v
      in
	reg R_RBP (form_man#fresh_symbolic_64 "initial_rbp");
	reg R_RSP (form_man#fresh_symbolic_64 "initial_rsp");
	reg R_RSI (form_man#fresh_symbolic_64 "initial_rsi");
	reg R_RDI (form_man#fresh_symbolic_64 "initial_rdi");
	reg R_RAX (form_man#fresh_symbolic_64 "initial_rax");
	reg R_RBX (form_man#fresh_symbolic_64 "initial_rbx");
	reg R_RCX (form_man#fresh_symbolic_64 "initial_rcx");
	reg R_RDX (form_man#fresh_symbolic_64 "initial_rdx");
	reg R_R8  (form_man#fresh_symbolic_64 "initial_r8");
	reg R_R9  (form_man#fresh_symbolic_64 "initial_r9");
	reg R_R10 (form_man#fresh_symbolic_64 "initial_r10");
	reg R_R11 (form_man#fresh_symbolic_64 "initial_r11");
	reg R_R12 (form_man#fresh_symbolic_64 "initial_r12");
	reg R_R13 (form_man#fresh_symbolic_64 "initial_r13");
	reg R_R14 (form_man#fresh_symbolic_64 "initial_r14");
	reg R_R15 (form_man#fresh_symbolic_64 "initial_r15");
	reg R_FS_BASE (form_man#fresh_symbolic_64 "fs_base");
	reg R_GS_BASE (form_man#fresh_symbolic_64 "gs_base");
	reg R_DFLAG (D.from_concrete_64 1L);
	reg R_ACFLAG (D.from_concrete_64 0L);
	reg R_IDFLAG (D.from_concrete_64 0L);
	reg R_RFLAGSREST (D.from_concrete_64 0L);
	reg R_PF (D.from_concrete_1 0);
	reg R_CF (D.from_concrete_1 0);
	reg R_AF (D.from_concrete_1 0);
	reg R_SF (D.from_concrete_1 0);
	reg R_OF (D.from_concrete_1 0);
	reg R_ZF (D.from_concrete_1 0);
	reg R_YMM0_0 (form_man#fresh_symbolic_64 "initial_ymm0_0");
	reg R_YMM0_1 (form_man#fresh_symbolic_64 "initial_ymm0_1");
	reg R_YMM0_2 (form_man#fresh_symbolic_64 "initial_ymm0_2");
	reg R_YMM0_3 (form_man#fresh_symbolic_64 "initial_ymm0_3");
	reg R_YMM1_0 (form_man#fresh_symbolic_64 "initial_ymm1_0");
	reg R_YMM1_1 (form_man#fresh_symbolic_64 "initial_ymm1_1");
	reg R_YMM1_2 (form_man#fresh_symbolic_64 "initial_ymm1_2");
	reg R_YMM1_3 (form_man#fresh_symbolic_64 "initial_ymm1_3");
	reg R_YMM2_0 (form_man#fresh_symbolic_64 "initial_ymm2_0");
	reg R_YMM2_1 (form_man#fresh_symbolic_64 "initial_ymm2_1");
	reg R_YMM2_2 (form_man#fresh_symbolic_64 "initial_ymm2_2");
	reg R_YMM2_3 (form_man#fresh_symbolic_64 "initial_ymm2_3");
	reg R_YMM3_0 (form_man#fresh_symbolic_64 "initial_ymm3_0");
	reg R_YMM3_1 (form_man#fresh_symbolic_64 "initial_ymm3_1");
	reg R_YMM3_2 (form_man#fresh_symbolic_64 "initial_ymm3_2");
	reg R_YMM3_3 (form_man#fresh_symbolic_64 "initial_ymm3_3");
	reg R_YMM4_0 (form_man#fresh_symbolic_64 "initial_ymm4_0");
	reg R_YMM4_1 (form_man#fresh_symbolic_64 "initial_ymm4_1");
	reg R_YMM4_2 (form_man#fresh_symbolic_64 "initial_ymm4_2");
	reg R_YMM4_3 (form_man#fresh_symbolic_64 "initial_ymm4_3");
	reg R_YMM5_0 (form_man#fresh_symbolic_64 "initial_ymm5_0");
	reg R_YMM5_1 (form_man#fresh_symbolic_64 "initial_ymm5_1");
	reg R_YMM5_2 (form_man#fresh_symbolic_64 "initial_ymm5_2");
	reg R_YMM5_3 (form_man#fresh_symbolic_64 "initial_ymm5_3");
	reg R_YMM6_0 (form_man#fresh_symbolic_64 "initial_ymm6_0");
	reg R_YMM6_1 (form_man#fresh_symbolic_64 "initial_ymm6_1");
	reg R_YMM6_2 (form_man#fresh_symbolic_64 "initial_ymm6_2");
	reg R_YMM6_3 (form_man#fresh_symbolic_64 "initial_ymm6_3");
	reg R_YMM7_0 (form_man#fresh_symbolic_64 "initial_ymm7_0");
	reg R_YMM7_1 (form_man#fresh_symbolic_64 "initial_ymm7_1");
	reg R_YMM7_2 (form_man#fresh_symbolic_64 "initial_ymm7_2");
	reg R_YMM7_3 (form_man#fresh_symbolic_64 "initial_ymm7_3");
	reg R_YMM8_0 (form_man#fresh_symbolic_64 "initial_ymm8_0");
	reg R_YMM8_1 (form_man#fresh_symbolic_64 "initial_ymm8_1");
	reg R_YMM8_2 (form_man#fresh_symbolic_64 "initial_ymm8_2");
	reg R_YMM8_3 (form_man#fresh_symbolic_64 "initial_ymm8_3");
	reg R_YMM9_0 (form_man#fresh_symbolic_64 "initial_ymm9_0");
	reg R_YMM9_1 (form_man#fresh_symbolic_64 "initial_ymm9_1");
	reg R_YMM9_2 (form_man#fresh_symbolic_64 "initial_ymm9_2");
	reg R_YMM9_3 (form_man#fresh_symbolic_64 "initial_ymm9_3");
	reg R_YMM10_0 (form_man#fresh_symbolic_64 "initial_ymm10_0");
	reg R_YMM10_1 (form_man#fresh_symbolic_64 "initial_ymm10_1");
	reg R_YMM10_2 (form_man#fresh_symbolic_64 "initial_ymm10_2");
	reg R_YMM10_3 (form_man#fresh_symbolic_64 "initial_ymm10_3");
	reg R_YMM11_0 (form_man#fresh_symbolic_64 "initial_ymm11_0");
	reg R_YMM11_1 (form_man#fresh_symbolic_64 "initial_ymm11_1");
	reg R_YMM11_2 (form_man#fresh_symbolic_64 "initial_ymm11_2");
	reg R_YMM11_3 (form_man#fresh_symbolic_64 "initial_ymm11_3");
	reg R_YMM12_0 (form_man#fresh_symbolic_64 "initial_ymm12_0");
	reg R_YMM12_1 (form_man#fresh_symbolic_64 "initial_ymm12_1");
	reg R_YMM12_2 (form_man#fresh_symbolic_64 "initial_ymm12_2");
	reg R_YMM12_3 (form_man#fresh_symbolic_64 "initial_ymm12_3");
	reg R_YMM13_0 (form_man#fresh_symbolic_64 "initial_ymm13_0");
	reg R_YMM13_1 (form_man#fresh_symbolic_64 "initial_ymm13_1");
	reg R_YMM13_2 (form_man#fresh_symbolic_64 "initial_ymm13_2");
	reg R_YMM13_3 (form_man#fresh_symbolic_64 "initial_ymm13_3");
	reg R_YMM14_0 (form_man#fresh_symbolic_64 "initial_ymm14_0");
	reg R_YMM14_1 (form_man#fresh_symbolic_64 "initial_ymm14_1");
	reg R_YMM14_2 (form_man#fresh_symbolic_64 "initial_ymm14_2");
	reg R_YMM14_3 (form_man#fresh_symbolic_64 "initial_ymm14_3");
	reg R_YMM15_0 (form_man#fresh_symbolic_64 "initial_ymm15_0");
	reg R_YMM15_1 (form_man#fresh_symbolic_64 "initial_ymm15_1");
	reg R_YMM15_2 (form_man#fresh_symbolic_64 "initial_ymm15_2");
	reg R_YMM15_3 (form_man#fresh_symbolic_64 "initial_ymm15_3");
	reg R_FTOP (D.from_concrete_32 7L);
	reg R_FC3210 (D.from_concrete_32 0L);
	reg R_FPREG0 (D.from_concrete_64 0L);
	reg R_FPREG1 (D.from_concrete_64 0L);
	reg R_FPREG2 (D.from_concrete_64 0L);
	reg R_FPREG3 (D.from_concrete_64 0L);
	reg R_FPREG4 (D.from_concrete_64 0L);
	reg R_FPREG5 (D.from_concrete_64 0L);
	reg R_FPREG6 (D.from_concrete_64 0L);
	reg R_FPREG7 (D.from_concrete_64 0L);
	reg R_FPTAG0 (D.from_concrete_8 0);
	reg R_FPTAG1 (D.from_concrete_8 0);
	reg R_FPTAG2 (D.from_concrete_8 0);
	reg R_FPTAG3 (D.from_concrete_8 0);
	reg R_FPTAG4 (D.from_concrete_8 0);
	reg R_FPTAG5 (D.from_concrete_8 0);
	reg R_FPTAG6 (D.from_concrete_8 0);
	reg R_FPTAG7 (D.from_concrete_8 0);

    method private make_arm_regs_symbolic =
      let reg r v =
	self#set_int_var (Hashtbl.find reg_to_var r) v
      in
	reg R0   (form_man#fresh_symbolic_32 "initial_r0");
	reg R1   (form_man#fresh_symbolic_32 "initial_r1");
	reg R2   (form_man#fresh_symbolic_32 "initial_r2");
	reg R3   (form_man#fresh_symbolic_32 "initial_r3");
	reg R4   (form_man#fresh_symbolic_32 "initial_r4");
	reg R5   (form_man#fresh_symbolic_32 "initial_r5");
	reg R6   (form_man#fresh_symbolic_32 "initial_r6");
	reg R7   (form_man#fresh_symbolic_32 "initial_r7");
	reg R8   (form_man#fresh_symbolic_32 "initial_r8");
	reg R9   (form_man#fresh_symbolic_32 "initial_r9");
	reg R10  (form_man#fresh_symbolic_32 "initial_r10");
	reg R11  (form_man#fresh_symbolic_32 "initial_r11");
	reg R12  (form_man#fresh_symbolic_32 "initial_r12");
	reg R13  (form_man#fresh_symbolic_32 "initial_r13");
	reg R14  (form_man#fresh_symbolic_32 "initial_r14");
	reg R15T (form_man#fresh_symbolic_32 "initial_r15");
	reg R_NF (form_man#fresh_symbolic_1  "initial_nf");
	reg R_ZF (form_man#fresh_symbolic_1  "initial_zf");
	reg R_CF (form_man#fresh_symbolic_1  "initial_cf");
	reg R_VF (form_man#fresh_symbolic_1  "initial_vf");
	reg R_ITSTATE (form_man#fresh_symbolic_32  "initial_itstate");
	()

    method make_regs_symbolic =
      match !opt_arch with	
	| X86 -> self#make_x86_regs_symbolic
	| X64 -> self#make_x64_regs_symbolic
	| ARM -> self#make_arm_regs_symbolic

    method load_x86_user_regs regs =
      self#set_word_var R_EAX (Int64.of_int32 regs.Temu_state.eax);
      self#set_word_var R_EBX (Int64.of_int32 regs.Temu_state.ebx);
      self#set_word_var R_ECX (Int64.of_int32 regs.Temu_state.ecx);
      self#set_word_var R_EDX (Int64.of_int32 regs.Temu_state.edx);
      self#set_word_var R_ESI (Int64.of_int32 regs.Temu_state.esi);
      self#set_word_var R_EDI (Int64.of_int32 regs.Temu_state.edi);
      self#set_word_var R_ESP (Int64.of_int32 regs.Temu_state.esp);
      self#set_word_var R_EBP (Int64.of_int32 regs.Temu_state.ebp);
      self#set_word_var EFLAGSREST
	(Int64.logand (Int64.of_int32 regs.Temu_state.eflags) 0xfffff72aL);
      (let eflags_i = Int32.to_int regs.Temu_state.eflags in
	 self#set_bit_var R_CF (eflags_i land 1);
	 self#set_bit_var R_PF ((eflags_i lsr 2) land 1);
	 self#set_bit_var R_AF ((eflags_i lsr 4) land 1);
	 self#set_bit_var R_ZF ((eflags_i lsr 6) land 1);
	 self#set_bit_var R_SF ((eflags_i lsr 7) land 1);
	 self#set_bit_var R_OF ((eflags_i lsr 11) land 1));
      self#set_short_var R_CS (Int32.to_int regs.Temu_state.xcs);
      self#set_short_var R_DS (Int32.to_int regs.Temu_state.xds);
      self#set_short_var R_ES (Int32.to_int regs.Temu_state.xes);
      self#set_short_var R_FS (Int32.to_int regs.Temu_state.xfs);
      self#set_short_var R_GS (Int32.to_int regs.Temu_state.xgs);
      self#set_short_var R_SS (Int32.to_int regs.Temu_state.xss)

    method printable_word_reg r =
      D.to_string_32 (self#get_int_var (Hashtbl.find reg_to_var r))

    method printable_long_reg r =
      D.to_string_64 (self#get_int_var (Hashtbl.find reg_to_var r))

    method private print_reg32 str r = 
	Printf.eprintf "%s: " str;
	Printf.eprintf "%s\n" (self#printable_word_reg r)
     
    method private print_reg1 str r = 
	Printf.eprintf "%s: " str;
	Printf.eprintf "%s\n"
	  (D.to_string_1 
	     (self#get_int_var (Hashtbl.find reg_to_var r)))

    method private print_reg64 str r =
	Printf.eprintf "%s: " str;
	Printf.eprintf "%s\n" (self#printable_long_reg r)

    method private print_x87_fpreg idx reg tag =
      let val_d = self#get_int_var (Hashtbl.find reg_to_var reg) in
      let as_float = try
	let f = Int64.float_of_bits (D.to_concrete_64 val_d) in
	  Printf.sprintf " (%.30g)" f;
      with
	| NotConcrete(_) -> ""
      in
	(Printf.eprintf "FP%d[%s]: %s%s\n" idx
	   (D.to_string_8
	      (self#get_int_var (Hashtbl.find reg_to_var tag)))
	   (D.to_string_64 val_d)) as_float

    method private print_reg128 str rh rl =
      Printf.eprintf "%s: " str;
      Printf.eprintf "%s %s\n"
	(D.to_string_64
	   (self#get_int_var (Hashtbl.find reg_to_var rh)))
	(D.to_string_64
	   (self#get_int_var (Hashtbl.find reg_to_var rl)));

    method private print_x86_regs =
      self#print_reg32 "%eax" R_EAX;
      self#print_reg32 "%ebx" R_EBX;
      self#print_reg32 "%ecx" R_ECX;
      self#print_reg32 "%edx" R_EDX;
      self#print_reg32 "%esi" R_ESI;
      self#print_reg32 "%edi" R_EDI;
      self#print_reg32 "%esp" R_ESP;
      self#print_reg32 "%ebp" R_EBP;
      self#print_reg1 "CF" R_CF;
      self#print_reg1 "PF" R_PF;
      self#print_reg1 "AF" R_AF;
      self#print_reg1 "ZF" R_ZF;
      self#print_reg1 "SF" R_SF;
      self#print_reg1 "OF" R_OF;
      self#print_reg128 "XMM0" R_XMM0H R_XMM0L;
      self#print_reg128 "XMM1" R_XMM1H R_XMM1L;
      self#print_reg128 "XMM2" R_XMM2H R_XMM2L;
      self#print_reg128 "XMM3" R_XMM3H R_XMM3L;
      self#print_reg128 "XMM4" R_XMM4H R_XMM4L;
      self#print_reg128 "XMM5" R_XMM5H R_XMM5L;
      self#print_reg128 "XMM6" R_XMM6H R_XMM6L;
      self#print_reg128 "XMM7" R_XMM7H R_XMM7L;
      self#print_reg32 "FTOP" R_FTOP;
      self#print_reg32 "FC3210" R_FC3210;
      self#print_x87_fpreg 0 R_FPREG0 R_FPTAG0;
      self#print_x87_fpreg 1 R_FPREG1 R_FPTAG1;
      self#print_x87_fpreg 2 R_FPREG2 R_FPTAG2;
      self#print_x87_fpreg 3 R_FPREG3 R_FPTAG3;
      self#print_x87_fpreg 4 R_FPREG4 R_FPTAG4;
      self#print_x87_fpreg 5 R_FPREG5 R_FPTAG5;
      self#print_x87_fpreg 6 R_FPREG6 R_FPTAG6;
      self#print_x87_fpreg 7 R_FPREG7 R_FPTAG7;
      ()

    method private print_x64_regs =
      self#print_reg64 "%rax" R_RAX;
      self#print_reg64 "%rbx" R_RBX;
      self#print_reg64 "%rcx" R_RCX;
      self#print_reg64 "%rdx" R_RDX;
      self#print_reg64 "%rsi" R_RSI;
      self#print_reg64 "%rdi" R_RDI;
      self#print_reg64 "%rsp" R_RSP;
      self#print_reg64 "%rbp" R_RBP;
      self#print_reg64 "%r8"  R_R8;
      self#print_reg64 "%r9"  R_R9;
      self#print_reg64 "%r10" R_R10;
      self#print_reg64 "%r11" R_R11;
      self#print_reg64 "%r12" R_R12;
      self#print_reg64 "%r13" R_R13;
      self#print_reg64 "%r14" R_R14;
      self#print_reg64 "%r15" R_R15;
      (* Here's how you would print the low 128 bits of the low 8 XMM
         registers, analogous to what we currently do on 32-bit. In
         many cases on x64 though you'd really want to print 16
         registers, and each is really 256 bits, but that would make
         this output even more unwieldy. Leave this disabled for now.
      self#print_reg128 "XMM0" R_YMM0_1 R_YMM0_0;
      self#print_reg128 "XMM1" R_YMM1_1 R_YMM1_0;
      self#print_reg128 "XMM2" R_YMM2_1 R_YMM2_0;
      self#print_reg128 "XMM3" R_YMM3_1 R_YMM3_0;
      self#print_reg128 "XMM4" R_YMM4_1 R_YMM4_0;
      self#print_reg128 "XMM5" R_YMM5_1 R_YMM5_0;
      self#print_reg128 "XMM6" R_YMM6_1 R_YMM6_0;
      self#print_reg128 "XMM7" R_YMM7_1 R_YMM7_0;
       *)
      self#print_reg1 "CF" R_CF;
      self#print_reg1 "PF" R_PF;
      self#print_reg1 "AF" R_AF;
      self#print_reg1 "ZF" R_ZF;
      self#print_reg1 "SF" R_SF;
      self#print_reg1 "OF" R_OF

    method private print_arm_regs =
      self#print_reg32 " r0" R0;
      self#print_reg32 " r1" R1;
      self#print_reg32 " r2" R2;
      self#print_reg32 " r3" R3;
      self#print_reg32 " r4" R4;
      self#print_reg32 " r5" R5;
      self#print_reg32 " r6" R6;
      self#print_reg32 " r7" R7;
      self#print_reg32 " r8" R8;
      self#print_reg32 " r9" R9;
      self#print_reg32 "r10" R10;
      self#print_reg32 "r11" R11;
      self#print_reg32 "r12" R12;
      self#print_reg32 " sp" R13;
      self#print_reg32 " lr" R14;
      self#print_reg32 " pc" R15T;
      self#print_reg1 "NF" R_NF;
      self#print_reg1 "ZF" R_ZF;
      self#print_reg1 "CF" R_CF;
      self#print_reg1 "VF" R_VF;
      self#print_reg32 " IT" R_ITSTATE;
      ()

    method print_regs =
      match !opt_arch with	
	| X86 -> self#print_x86_regs
	| X64 -> self#print_x64_regs
	| ARM -> self#print_arm_regs

    method private simplify_reg32 r =
      let var = Hashtbl.find reg_to_var r in
	self#set_int_var var (form_man#simplify32 (self#get_int_var var))

    method private simplify_reg1 r =
      let var = Hashtbl.find reg_to_var r in
	self#set_int_var var (form_man#simplify1 (self#get_int_var var))

    method private simplify_reg8 r =
      let var = Hashtbl.find reg_to_var r in
	self#set_int_var var (form_man#simplify8 (self#get_int_var var))

    method private simplify_reg64 r =
      let var = Hashtbl.find reg_to_var r in
	self#set_int_var var (form_man#simplify64 (self#get_int_var var))

    method private simplify_x86_regs =
      self#simplify_reg32 R_EAX;
      self#simplify_reg32 R_EBX;
      self#simplify_reg32 R_ECX;
      self#simplify_reg32 R_EDX;
      self#simplify_reg32 R_ESI;
      self#simplify_reg32 R_EDI;
      self#simplify_reg32 R_ESP;
      self#simplify_reg32 R_EBP;
      self#simplify_reg1 R_CF;
      self#simplify_reg1 R_PF;
      self#simplify_reg1 R_AF;
      self#simplify_reg1 R_ZF;
      self#simplify_reg1 R_SF;
      self#simplify_reg1 R_OF;
      self#simplify_reg64 R_XMM0L; self#simplify_reg64 R_XMM0H;
      self#simplify_reg64 R_XMM1L; self#simplify_reg64 R_XMM1H;
      self#simplify_reg64 R_XMM2L; self#simplify_reg64 R_XMM2H;
      self#simplify_reg64 R_XMM3L; self#simplify_reg64 R_XMM3H;
      self#simplify_reg64 R_XMM4L; self#simplify_reg64 R_XMM4H;
      self#simplify_reg64 R_XMM5L; self#simplify_reg64 R_XMM5H;
      self#simplify_reg64 R_XMM6L; self#simplify_reg64 R_XMM6H;
      self#simplify_reg64 R_XMM7L; self#simplify_reg64 R_XMM7H;
      self#simplify_reg64 R_FPREG0;
      self#simplify_reg64 R_FPREG1;
      self#simplify_reg64 R_FPREG2;
      self#simplify_reg64 R_FPREG3;
      self#simplify_reg64 R_FPREG4;
      self#simplify_reg64 R_FPREG5;
      self#simplify_reg64 R_FPREG6;
      self#simplify_reg64 R_FPREG7;
      self#simplify_reg8 R_FPTAG0;
      self#simplify_reg8 R_FPTAG1;
      self#simplify_reg8 R_FPTAG2;
      self#simplify_reg8 R_FPTAG3;
      self#simplify_reg8 R_FPTAG4;
      self#simplify_reg8 R_FPTAG5;
      self#simplify_reg8 R_FPTAG6;
      self#simplify_reg8 R_FPTAG7;
      ()

    method private simplify_x64_regs =
      self#simplify_reg64 R_RAX;
      self#simplify_reg64 R_RBX;
      self#simplify_reg64 R_RCX;
      self#simplify_reg64 R_RDX;
      self#simplify_reg64 R_RSI;
      self#simplify_reg64 R_RDI;
      self#simplify_reg64 R_RSP;
      self#simplify_reg64 R_RBP;
      self#simplify_reg64 R_R8;
      self#simplify_reg64 R_R9;
      self#simplify_reg64 R_R10;
      self#simplify_reg64 R_R11;
      self#simplify_reg64 R_R12;
      self#simplify_reg64 R_R13;
      self#simplify_reg64 R_R14;
      self#simplify_reg64 R_R15;
      self#simplify_reg1 R_CF;
      self#simplify_reg1 R_PF;
      self#simplify_reg1 R_AF;
      self#simplify_reg1 R_ZF;
      self#simplify_reg1 R_SF;
      self#simplify_reg1 R_OF;
      ()

    method private simplify_arm_regs =
      self#simplify_reg32 R0;
      self#simplify_reg32 R1;
      self#simplify_reg32 R2;
      self#simplify_reg32 R3;
      self#simplify_reg32 R4;
      self#simplify_reg32 R5;
      self#simplify_reg32 R6;
      self#simplify_reg32 R7;
      self#simplify_reg32 R8;
      self#simplify_reg32 R9;
      self#simplify_reg32 R10;
      self#simplify_reg32 R11;
      self#simplify_reg32 R12;
      self#simplify_reg32 R13;
      self#simplify_reg32 R14;
      self#simplify_reg32 R15;
      self#simplify_reg1 R_NF;
      self#simplify_reg1 R_ZF;
      self#simplify_reg1 R_CF;
      self#simplify_reg1 R_VF;
      self#simplify_reg32 R_ITSTATE;
      ()

    method private simplify_regs =
      match !opt_arch with	
	| X86 -> self#simplify_x86_regs
	| X64 -> self#simplify_x64_regs
	| ARM -> self#simplify_arm_regs

    method store_byte ?(prov = Interval_tree.Internal) addr b = 
	mem#store_byte ~prov addr b;
	self#run_store_hooks addr 8
	
    method store_short ?(prov = Interval_tree.Internal) addr s = 
      mem#store_short ~prov addr s;
      self#run_store_hooks addr 16
	
    method store_word ?(prov = Interval_tree.Internal) addr w =
	mem#store_word ~prov addr w;
	self#run_store_hooks addr 32
	
    method store_long ?(prov = Interval_tree.Internal) addr l = 
	mem#store_long ~prov addr l;
	self#run_store_hooks addr 64

    method store_byte_conc ?(prov = Interval_tree.Internal) addr b =
	mem#store_byte ~prov addr (D.from_concrete_8 b);
	self#run_store_hooks addr 8
	
    method store_short_conc ?(prov = Interval_tree.Internal) addr s =
	mem#store_short ~prov addr(D.from_concrete_16 s);
	self#run_store_hooks addr 16
	
    method store_word_conc ?(prov = Interval_tree.Internal) addr w =
      mem#store_word ~prov addr (D.from_concrete_32 w);
      self#run_store_hooks addr 32
	
    method store_long_conc ?(prov = Interval_tree.Internal) addr l =
	mem#store_long ~prov addr (D.from_concrete_64 l);
	self#run_store_hooks addr 64

    method store_page_conc  addr p =
	mem#store_page addr p;
	self#run_store_hooks addr 4096

    method private load_byte  addr = mem#load_byte  addr
    method private load_short addr = mem#load_short addr
    method private load_word  addr = mem#load_word  addr
    method private load_long  addr = mem#load_long  addr

    method load_byte_conc  addr = D.to_concrete_8  (mem#load_byte  addr)
    method load_short_conc addr = D.to_concrete_16 (mem#load_short addr)
    method load_word_conc  addr = D.to_concrete_32 (mem#load_word  addr)
    method load_long_conc  addr = D.to_concrete_64 (mem#load_long  addr)

    method load_byte_concolic  addr =
      form_man#concolic_eval_8  (mem#load_byte  addr)
    method load_short_concolic addr =
      form_man#concolic_eval_16 (mem#load_short addr)
    method load_word_concolic  addr =
      form_man#concolic_eval_32 (mem#load_word  addr)
    method load_long_concolic  addr =
      form_man#concolic_eval_64 (mem#load_long  addr)

    val mutable started_symbolic = false

    method started_symbolic = started_symbolic

    method maybe_start_symbolic setup =
      if not started_symbolic then
	deferred_start_symbolic <- Some setup (* takes effect at end of insn *)
      else
	setup ()

    method start_symbolic =
      List.iter (fun (m, _, _) -> m#inner_make_snap ()) proc_list;
      started_symbolic <- true

    method special_handlers_state_json : Yojson.Safe.json =
      `List
	(List.fold_left
	   (fun l sh ->
	      match sh#state_json with
		| Some j -> j :: l
		| None -> l) [] !special_handler_list_ref )

    val mutable start_eip = 0L
    method get_start_eip = start_eip
    method set_start_eip new_eip = 
	start_eip <- new_eip

    val mutable snap_insn_count = 0L

    method make_snap () =
      List.iter (fun (m, _, _) -> m#make_snap ()) proc_list;
      (* XXX need to save the other reg_stores in proc_list too *)
      snap <- (V.VarHash.copy reg_store, V.VarHash.copy temps);
      snap_insn_count <- insn_count;
      let snap_handler h = h#make_snap in
	List.iter snap_handler !special_handler_list_ref

    val mutable fuzz_finish_reasons = []
    val mutable reason_warned = false
    val mutable disqualified = false

    method finish_fuzz s =
      if not disqualified then
        (if !opt_finish_immediately then
	   (Printf.eprintf "Finishing (immediately), %s\n" s;
	    fuzz_finish_reasons <- s :: fuzz_finish_reasons;
	    raise FinishNow);
	 if !opt_trace_stopping then
	   Printf.eprintf "Final iteration (%d previous reasons), %s\n"
	     (List.length fuzz_finish_reasons) s;
	 if List.length fuzz_finish_reasons < 15 then
	   fuzz_finish_reasons <- s :: fuzz_finish_reasons
	 else
	   if !opt_trace_stopping || reason_warned then (
	     reason_warned <- true;
	     Printf.eprintf ("fuzz_finish_reasons list exceeded 15..."
			    ^^" ignoring new reason\n")))

    method unfinish_fuzz s =
      fuzz_finish_reasons <- [];
      disqualified <- true;
      if !opt_trace_stopping then
	Printf.eprintf "Non-finish condition %s\n" s

    method finish_reasons =
      if disqualified then
	[]
      else
	fuzz_finish_reasons

    method reset () =
      let reset h = h#reset in
      List.iter (fun (m, _, _) -> m#reset ()) proc_list;
      (* XXX need to restore the other reg_stores in proc_list too *)
      (match snap with (r, t) ->
	 move_hash r reg_store;
	 move_hash t temps);
      insn_count <- snap_insn_count;
      fuzz_finish_reasons <- [];
      disqualified <- false;
      Hashtbl.clear event_details;
      event_history <- [];
      List.iter reset !special_handler_list_ref

    method add_special_handler (h:special_handler) =
      special_handler_list_ref := h :: !special_handler_list_ref

    (* At the moment we're assuming these are simple ones that don't
       need to be notified of snapshots or produce JSON output. *)
    val mutable universal_special_handlers = []

    method add_universal_special_handler (h:special_handler) =
      universal_special_handlers <- h :: universal_special_handlers

    method handle_special str =
      let rec find_some_sl =
	function
	  | h :: rest ->
	      (match h#handle_special str with
		 | (Some sl) as slr -> slr
		 | None -> find_some_sl rest)
	  | [] -> None
      in
        find_some_sl (!special_handler_list_ref @ universal_special_handlers)

    method private get_int_var ((_,vname,ty) as var) =
      try
	let v = V.VarHash.find reg_store var in
	  (* if v = D.uninit then
	     Printf.eprintf "Warning: read uninitialized register %s\n"
	     vname; *)
	  v
      with
	| Not_found ->
	    (try 
	       V.VarHash.find temps var
	     with
	       | Not_found -> V.pp_var print_string var; 
		   failwith "Unknown variable")

    method get_bit_var_d   reg = self#get_int_var (Hashtbl.find reg_to_var reg)
    method get_byte_var_d  reg = self#get_int_var (Hashtbl.find reg_to_var reg)
    method get_short_var_d reg = self#get_int_var (Hashtbl.find reg_to_var reg)
    method get_word_var_d  reg = self#get_int_var (Hashtbl.find reg_to_var reg)
    method get_long_var_d  reg = self#get_int_var (Hashtbl.find reg_to_var reg)

    method get_bit_var   reg = D.to_concrete_1  (self#get_bit_var_d   reg)
    method get_byte_var  reg = D.to_concrete_8  (self#get_byte_var_d  reg)
    method get_short_var reg = D.to_concrete_16 (self#get_short_var_d reg)
    method get_word_var  reg = D.to_concrete_32 (self#get_word_var_d  reg)
    method get_long_var  reg = D.to_concrete_64 (self#get_long_var_d  reg)

    method get_bit_var_concolic reg =
      form_man#concolic_eval_1 (self#get_int_var (Hashtbl.find reg_to_var reg))

    method get_byte_var_concolic reg =
      form_man#concolic_eval_8 (self#get_int_var (Hashtbl.find reg_to_var reg))

    method get_short_var_concolic reg =
      form_man#concolic_eval_16
	(self#get_int_var (Hashtbl.find reg_to_var reg))

    method get_word_var_concolic reg =
      form_man#concolic_eval_32
	(self#get_int_var (Hashtbl.find reg_to_var reg))

    method get_long_var_concolic reg =
      form_man#concolic_eval_64
	(self#get_int_var (Hashtbl.find reg_to_var reg))

    method private set_int_var ((reg_num, reg_name, typ) as var) value =
      (* var is a triple where the last element is the type information *)
      (* rewrite this call -- JTT *)
      (*
      (match typ with
      | V.REG_16 -> Printf.eprintf "Storing 16 : %d\n" (D.to_concrete_16 value)
      | V.REG_32 -> Printf.eprintf "Storing 32 : %s\n" (Int64.to_string
							 (D.to_concrete_32 value))
      | _ -> ());
      *)
      if reg_name = (reg_to_regstr R_ESP) then (
        let int64Value = (D.to_concrete_32 value) in
        (match pm with
        | Some ptrmng -> ptrmng#update_stack_end int64Value;
        | None -> ());
      );

      try
	ignore(V.VarHash.find reg_store var);
	V.VarHash.replace reg_store var value
      with
	  Not_found ->
	    V.VarHash.replace temps var value;


    method set_bit_var reg v =
      self#set_int_var (Hashtbl.find reg_to_var reg) (D.from_concrete_1 v)

    method set_byte_var reg v =
      self#set_int_var (Hashtbl.find reg_to_var reg) (D.from_concrete_8 v)

    method set_short_var reg v =
      self#set_int_var (Hashtbl.find reg_to_var reg) (D.from_concrete_16 v)

    method set_word_var reg v =
      self#set_int_var (Hashtbl.find reg_to_var reg) (D.from_concrete_32 v)

    method set_long_var reg v =
      self#set_int_var (Hashtbl.find reg_to_var reg) (D.from_concrete_64 v)

    method set_word_var_low_short reg v =
      let var = Hashtbl.find reg_to_var reg in
      let high = D.extract_16_from_32 (self#get_int_var var) 2 in
      let newv = form_man#simplify32
	(D.assemble32 (D.from_concrete_16 v) high)
      in
	self#set_int_var var newv

    method set_word_var_low_byte reg v =
      let var = Hashtbl.find reg_to_var reg in
      let high_s = D.extract_16_from_32 (self#get_int_var var) 2 in
      let second_b = D.extract_8_from_32 (self#get_int_var var) 1 in
      let newv = form_man#simplify32
	(D.assemble32
	   (D.assemble16 (D.from_concrete_8 v) second_b) high_s)
      in
	self#set_int_var var newv

    method set_word_var_second_byte reg v =
      let var = Hashtbl.find reg_to_var reg in
      let high_s = D.extract_16_from_32 (self#get_int_var var) 2 in
      let low_b = D.extract_8_from_32 (self#get_int_var var) 0 in
      let newv = form_man#simplify32
	(D.assemble32
	   (D.assemble16 low_b (D.from_concrete_8 v)) high_s)
      in
	self#set_int_var var newv

    method set_word_reg_symbolic reg s =
      self#set_int_var (Hashtbl.find reg_to_var reg)
	(form_man#fresh_symbolic_32 s);

    method set_long_reg_symbolic reg s =
      self#set_int_var (Hashtbl.find reg_to_var reg)
	(form_man#fresh_symbolic_64 s);

    method set_word_reg_concolic reg s i64 =
      self#set_int_var (Hashtbl.find reg_to_var reg)
	(form_man#make_concolic_32 s i64)

    val mutable symbol_uniq = 0
      
    method set_word_reg_fresh_symbolic reg s =
      let s' = (s ^ "_" ^ (string_of_int symbol_uniq)) in
	self#set_word_reg_symbolic reg s';
	symbol_uniq <- symbol_uniq + 1;
	s' ^ ":reg32_t"

    method set_long_reg_fresh_symbolic reg s : string =
      let s' = (s ^ "_" ^ (string_of_int symbol_uniq)) in
	self#set_long_reg_symbolic reg s';
	symbol_uniq <- symbol_uniq + 1;
	s' ^ ":reg64_t"

    method set_reg_fresh_region reg s =
      let name = s ^ "_" ^ (string_of_int symbol_uniq) in
      (* Make up a fake value for things like null and alignment checks,
	 in case this run is concolic. *)
      let addr = Int64.add 0x70000000L
	(Int64.mul 0x10000L (Int64.of_int symbol_uniq))
      in
	self#set_int_var (Hashtbl.find reg_to_var reg)
	  (form_man#fresh_region_base_concolic name addr);
	symbol_uniq <- symbol_uniq + 1

    (* This relatively simple-looking "handle_load" method is used in
       the concrete-only "vinegrind" tool. In full-fledged FuzzBALL it's
       is overridden by a more complicated version in
       sym_region_frag_machine.ml. *)
    method private handle_load addr_e ty =
      let addr = self#eval_addr_exp addr_e in
      let (v, to_str) =
	(match ty with
	   | V.REG_8  -> (self#load_byte addr,  D.to_string_8)
	   | V.REG_16 -> (self#load_short addr, D.to_string_16)
	   | V.REG_32 -> (self#load_word addr,  D.to_string_32)
	   | V.REG_64 -> (self#load_long addr,  D.to_string_64)
	   | _ -> failwith "Unsupported memory type") in
	(if !opt_trace_loads then
	   (if !opt_trace_eval then
	      Printf.printf "    "; (* indent to match other details *)
	    Printf.printf "Load from conc. mem ";
	    Printf.printf "%08Lx = %s" addr (to_str v);
	    (if !opt_use_tags then
	       Printf.printf " (%Ld @ %08Lx)" (D.get_tag v) (self#get_eip));
	    Printf.printf "\n"));
	if addr >= 0L && addr < 4096L then
	  raise NullDereference;
	(v, ty)

    (* This relatively simple-looking "handle_store" method is used in
       the concrete-only "vinegrind" tool. In full-fledged FuzzBALL it's
       is overridden by a more complicated version in
       sym_region_frag_machine.ml. *)
    method private handle_store addr_e ty rhs_e =
      let addr = self#eval_addr_exp addr_e and
	  value = self#eval_int_exp_simplify rhs_e in
      let (_, to_str) =
	match ty with
	  | V.REG_8  -> (self#store_byte  addr value, D.to_string_8)
	  | V.REG_16 -> (self#store_short addr value, D.to_string_16)
	  | V.REG_32 -> (self#store_word  addr value, D.to_string_32)
	  | V.REG_64 -> (self#store_long  addr value, D.to_string_64)
	  | _ -> failwith "Unsupported type in memory store"
      in
	if !opt_trace_stores then
	  (if !opt_trace_eval then
	     Printf.printf "    "; (* indent to match other details *)
	   Printf.printf "Store to conc. mem ";
	   Printf.printf "%08Lx = %s" addr (to_str value);
	   (if !opt_use_tags then
	      Printf.printf " (%Ld @ %08Lx)" (D.get_tag value) (self#get_eip));
	   Printf.printf "\n");
	if addr >= 0L && addr < 4096L then
	  raise NullDereference

    method private maybe_concretize_binop op v1 v2 ty1 ty2 =
      (v1, v2)

    method private eval_binop op v1 ty1 v2 ty2 =
      let ty = 
	(match op with
	   | V.PLUS | V.MINUS | V.TIMES
	   | V.DIVIDE | V.SDIVIDE | V.MOD | V.SMOD
	   | V.BITAND | V.BITOR | V.XOR
	       -> g_assert(ty1 = ty2) 100
	       "Fragment_machine.eval_binop arith same type";
		 ty1
	   | V.LSHIFT | V.RSHIFT | V.ARSHIFT
	       -> ty1
	   | V.CONCAT -> assert(ty1 = ty2); V.double_width ty1
	   | V.EQ | V.NEQ | V.LT | V.LE | V.SLT | V.SLE
	       -> g_assert(ty1 = ty2) 100
	       "Fragment_machine.eval_binop compare same type";
		 V.REG_1) in
      let func =
	(match (op, ty1) with
	   | (V.PLUS, V.REG_1)  -> D.plus1 
	   | (V.PLUS, V.REG_8)  -> D.plus8 
	   | (V.PLUS, V.REG_16) -> D.plus16
	   | (V.PLUS, V.REG_32) -> D.plus32
	   | (V.PLUS, V.REG_64) -> D.plus64
	   | (V.MINUS, V.REG_1)  -> D.minus1 
	   | (V.MINUS, V.REG_8)  -> D.minus8 
	   | (V.MINUS, V.REG_16) -> D.minus16
	   | (V.MINUS, V.REG_32) -> D.minus32
	   | (V.MINUS, V.REG_64) -> D.minus64
	   | (V.TIMES, V.REG_1)  -> D.times1 
	   | (V.TIMES, V.REG_8)  -> D.times8 
	   | (V.TIMES, V.REG_16) -> D.times16
	   | (V.TIMES, V.REG_32) -> D.times32
	   | (V.TIMES, V.REG_64) -> D.times64
	   | (V.DIVIDE, V.REG_1)  -> D.divide1 
	   | (V.DIVIDE, V.REG_8)  -> D.divide8 
	   | (V.DIVIDE, V.REG_16) -> D.divide16
	   | (V.DIVIDE, V.REG_32) -> D.divide32
	   | (V.DIVIDE, V.REG_64) -> D.divide64
	   | (V.SDIVIDE, V.REG_1)  -> D.sdivide1 
	   | (V.SDIVIDE, V.REG_8)  -> D.sdivide8 
	   | (V.SDIVIDE, V.REG_16) -> D.sdivide16
	   | (V.SDIVIDE, V.REG_32) -> D.sdivide32
	   | (V.SDIVIDE, V.REG_64) -> D.sdivide64
	   | (V.MOD, V.REG_1)  -> D.mod1 
	   | (V.MOD, V.REG_8)  -> D.mod8 
	   | (V.MOD, V.REG_16) -> D.mod16
	   | (V.MOD, V.REG_32) -> D.mod32
	   | (V.MOD, V.REG_64) -> D.mod64
	   | (V.SMOD, V.REG_1)  -> D.smod1 
	   | (V.SMOD, V.REG_8)  -> D.smod8 
	   | (V.SMOD, V.REG_16) -> D.smod16
	   | (V.SMOD, V.REG_32) -> D.smod32
	   | (V.SMOD, V.REG_64) -> D.smod64
	   | (V.LSHIFT, V.REG_1)  -> D.lshift1 
	   | (V.LSHIFT, V.REG_8)  -> D.lshift8 
	   | (V.LSHIFT, V.REG_16) -> D.lshift16
	   | (V.LSHIFT, V.REG_32) -> D.lshift32
	   | (V.LSHIFT, V.REG_64) -> D.lshift64
	   | (V.RSHIFT, V.REG_1)  -> D.rshift1 
	   | (V.RSHIFT, V.REG_8)  -> D.rshift8 
	   | (V.RSHIFT, V.REG_16) -> D.rshift16
	   | (V.RSHIFT, V.REG_32) -> D.rshift32
	   | (V.RSHIFT, V.REG_64) -> D.rshift64
	   | (V.ARSHIFT, V.REG_1)  -> D.arshift1 
	   | (V.ARSHIFT, V.REG_8)  -> D.arshift8 
	   | (V.ARSHIFT, V.REG_16) -> D.arshift16
	   | (V.ARSHIFT, V.REG_32) -> D.arshift32
	   | (V.ARSHIFT, V.REG_64) -> D.arshift64
	   | (V.BITAND, V.REG_1)  -> D.bitand1 
	   | (V.BITAND, V.REG_8)  -> D.bitand8 
	   | (V.BITAND, V.REG_16) -> D.bitand16
	   | (V.BITAND, V.REG_32) -> D.bitand32
	   | (V.BITAND, V.REG_64) -> D.bitand64
	   | (V.BITOR, V.REG_1)  -> D.bitor1 
	   | (V.BITOR, V.REG_8)  -> D.bitor8 
	   | (V.BITOR, V.REG_16) -> D.bitor16
	   | (V.BITOR, V.REG_32) -> D.bitor32
	   | (V.BITOR, V.REG_64) -> D.bitor64
	   | (V.XOR, V.REG_1)  -> D.xor1 
	   | (V.XOR, V.REG_8)  -> D.xor8 
	   | (V.XOR, V.REG_16) -> D.xor16
	   | (V.XOR, V.REG_32) -> D.xor32
	   | (V.XOR, V.REG_64) -> D.xor64
	   | (V.CONCAT, V.REG_8)  -> (fun e1 e2 -> D.assemble16 e2 e1)
	   | (V.CONCAT, V.REG_16) -> (fun e1 e2 -> D.assemble16 e2 e1)
	   | (V.CONCAT, V.REG_32) -> (fun e1 e2 -> D.assemble16 e2 e1)
	   | (V.EQ, V.REG_1)  -> D.eq1 
	   | (V.EQ, V.REG_8)  -> D.eq8 
	   | (V.EQ, V.REG_16) -> D.eq16
	   | (V.EQ, V.REG_32) -> D.eq32
	   | (V.EQ, V.REG_64) -> D.eq64
	   | (V.NEQ, V.REG_1)  -> D.neq1 
	   | (V.NEQ, V.REG_8)  -> D.neq8 
	   | (V.NEQ, V.REG_16) -> D.neq16
	   | (V.NEQ, V.REG_32) -> D.neq32
	   | (V.NEQ, V.REG_64) -> D.neq64
	   | (V.LT, V.REG_1)  -> D.lt1 
	   | (V.LT, V.REG_8)  -> D.lt8 
	   | (V.LT, V.REG_16) -> D.lt16
	   | (V.LT, V.REG_32) -> D.lt32
	   | (V.LT, V.REG_64) -> D.lt64
	   | (V.LE, V.REG_1)  -> D.le1 
	   | (V.LE, V.REG_8)  -> D.le8 
	   | (V.LE, V.REG_16) -> D.le16
	   | (V.LE, V.REG_32) -> D.le32
	   | (V.LE, V.REG_64) -> D.le64
	   | (V.SLT, V.REG_1)  -> D.slt1 
	   | (V.SLT, V.REG_8)  -> D.slt8 
	   | (V.SLT, V.REG_16) -> D.slt16
	   | (V.SLT, V.REG_32) -> D.slt32
	   | (V.SLT, V.REG_64) -> D.slt64
	   | (V.SLE, V.REG_1)  -> D.sle1 
	   | (V.SLE, V.REG_8)  -> D.sle8 
	   | (V.SLE, V.REG_16) -> D.sle16
	   | (V.SLE, V.REG_32) -> D.sle32
	   | (V.SLE, V.REG_64) -> D.sle64
	   | _ -> failwith "unexpected binop/type in eval_int_exp_ty")
      in
      let (v1', v2') = self#maybe_concretize_binop op v1 v2 ty1 ty2 in
	(func v1' v2'), ty

    method private eval_fbinop op rm v1 ty1 v2 ty2 =
      let ty =
	(match op with
	   | V.FPLUS | V.FMINUS | V.FTIMES | V.FDIVIDE
	       -> g_assert(ty1 = ty2) 100 "Fragment_machine.eval_fbinop"; ty1
	   | V.FEQ | V.FNEQ | V.FLT | V.FLE
	       -> g_assert(ty1 = ty2) 100 "Fragment_machine.eval_fbinop"; V.REG_1) in
      let func =
	(match (op, ty1) with
	   | (V.FPLUS, V.REG_32) -> D.fplus32
	   | (V.FPLUS, V.REG_64) -> D.fplus64
	   | (V.FMINUS, V.REG_32) -> D.fminus32
	   | (V.FMINUS, V.REG_64) -> D.fminus64
	   | (V.FTIMES, V.REG_32) -> D.ftimes32
	   | (V.FTIMES, V.REG_64) -> D.ftimes64
	   | (V.FDIVIDE, V.REG_32) -> D.fdivide32
	   | (V.FDIVIDE, V.REG_64) -> D.fdivide64
	   | (V.FEQ, V.REG_32) -> D.feq32
	   | (V.FEQ, V.REG_64) -> D.feq64
	   | (V.FNEQ, V.REG_32) -> D.fneq32
	   | (V.FNEQ, V.REG_64) -> D.fneq64
	   | (V.FLT, V.REG_32) -> D.flt32
	   | (V.FLT, V.REG_64) -> D.flt64
	   | (V.FLE, V.REG_32) -> D.fle32
	   | (V.FLE, V.REG_64) -> D.fle64
	   | _ -> failwith "unexpected fbinop/type in eval_fbinop")
      in
	(func rm v1 v2), ty

    method private eval_unop op v1 ty1 =
      let result = 
	(match (op, ty1) with
	   | (V.NEG, V.REG_1)  -> D.neg1 v1
	   | (V.NEG, V.REG_8)  -> D.neg8 v1
	   | (V.NEG, V.REG_16) -> D.neg16 v1
	   | (V.NEG, V.REG_32) -> D.neg32 v1
	   | (V.NEG, V.REG_64) -> D.neg64 v1
	   | (V.NOT, V.REG_1)  -> D.not1 v1
	   | (V.NOT, V.REG_8)  -> D.not8 v1
	   | (V.NOT, V.REG_16) -> D.not16 v1
	   | (V.NOT, V.REG_32) -> D.not32 v1
	   | (V.NOT, V.REG_64) -> D.not64 v1
	   | _ -> failwith "unexpected unop/type in eval_int_exp_ty")
      in
	if !opt_trace_eval then
	  Printf.printf "    %s(%s) = %s\n" (V.unop_to_string op)
	    (D.to_string_32 v1) (D.to_string_32 result);
	result, ty1

    method private eval_funop op rm v1 ty1 =
      let result =
	(match (op, ty1) with
	   | (V.FNEG, V.REG_32) -> D.fneg32 rm v1
	   | (V.FNEG, V.REG_64) -> D.fneg64 rm v1
	   | _ -> failwith "unexpected funop/type in eval_funop")
      in
	result, ty1

    method private eval_cast kind ty v1 ty1 =
      let func =
	match (kind, ty1, ty) with
	  | (V.CAST_UNSIGNED, V.REG_1,  V.REG_8)  -> D.cast1u8
	  | (V.CAST_UNSIGNED, V.REG_1,  V.REG_16) -> D.cast1u16
	  | (V.CAST_UNSIGNED, V.REG_1,  V.REG_32) -> D.cast1u32
	  | (V.CAST_UNSIGNED, V.REG_1,  V.REG_64) -> D.cast1u64
	  | (V.CAST_UNSIGNED, V.REG_8,  V.REG_16) -> D.cast8u16
	  | (V.CAST_UNSIGNED, V.REG_8,  V.REG_32) -> D.cast8u32
	  | (V.CAST_UNSIGNED, V.REG_8,  V.REG_64) -> D.cast8u64
	  | (V.CAST_UNSIGNED, V.REG_16, V.REG_32) -> D.cast16u32
	  | (V.CAST_UNSIGNED, V.REG_16, V.REG_64) -> D.cast16u64
	  | (V.CAST_UNSIGNED, V.REG_32, V.REG_64) -> D.cast32u64
	  | (V.CAST_SIGNED, V.REG_1,  V.REG_8)  -> D.cast1s8
	  | (V.CAST_SIGNED, V.REG_1,  V.REG_16) -> D.cast1s16
	  | (V.CAST_SIGNED, V.REG_1,  V.REG_32) -> D.cast1s32
	  | (V.CAST_SIGNED, V.REG_1,  V.REG_64) -> D.cast1s64
	  | (V.CAST_SIGNED, V.REG_8,  V.REG_16) -> D.cast8s16
	  | (V.CAST_SIGNED, V.REG_8,  V.REG_32) -> D.cast8s32
	  | (V.CAST_SIGNED, V.REG_8,  V.REG_64) -> D.cast8s64
	  | (V.CAST_SIGNED, V.REG_16, V.REG_32) -> D.cast16s32
	  | (V.CAST_SIGNED, V.REG_16, V.REG_64) -> D.cast16s64
	  | (V.CAST_SIGNED, V.REG_32, V.REG_64) -> D.cast32s64
	  | (V.CAST_LOW, V.REG_64, V.REG_1)  -> D.cast64l1
	  | (V.CAST_LOW, V.REG_64, V.REG_8)  -> D.cast64l8
	  | (V.CAST_LOW, V.REG_64, V.REG_16) -> D.cast64l16
	  | (V.CAST_LOW, V.REG_64, V.REG_32) -> D.cast64l32
	  | (V.CAST_LOW, V.REG_32, V.REG_1)  -> D.cast32l1
	  | (V.CAST_LOW, V.REG_32, V.REG_8)  -> D.cast32l8
	  | (V.CAST_LOW, V.REG_32, V.REG_16) -> D.cast32l16
	  | (V.CAST_LOW, V.REG_16, V.REG_8)  -> D.cast16l8
	  | (V.CAST_LOW, V.REG_16, V.REG_1)  -> D.cast16l1
	  | (V.CAST_LOW, V.REG_8,  V.REG_1)  -> D.cast8l1
	  | (V.CAST_HIGH, V.REG_64, V.REG_1)  -> D.cast64h1
	  | (V.CAST_HIGH, V.REG_64, V.REG_8)  -> D.cast64h8
	  | (V.CAST_HIGH, V.REG_64, V.REG_16) -> D.cast64h16
	  | (V.CAST_HIGH, V.REG_64, V.REG_32) -> D.cast64h32
	  | (V.CAST_HIGH, V.REG_32, V.REG_1)  -> D.cast32h1
	  | (V.CAST_HIGH, V.REG_32, V.REG_8)  -> D.cast32h8
	  | (V.CAST_HIGH, V.REG_32, V.REG_16) -> D.cast32h16
	  | (V.CAST_HIGH, V.REG_16, V.REG_8)  -> D.cast16h8
	  | (V.CAST_HIGH, V.REG_16, V.REG_1)  -> D.cast16h1
	  | (V.CAST_HIGH, V.REG_8,  V.REG_1)  -> D.cast8h1
	  | _ -> 
	    failwith (Printf.sprintf
			"bad cast kind in eval_int_exp_ty: %s %s %s"
			(V.cast_to_string kind)
			(V.typ_to_string ty)
			(V.typ_to_string ty1))
      in
	((func v1), ty)

    method private eval_fcast kind rm ty v1 ty1 =
      let func =
	match (kind, ty1, ty) with
	  | (V.CAST_SFLOAT, V.REG_1,  V.REG_32) -> D.float1s32
	  | (V.CAST_SFLOAT, V.REG_8,  V.REG_32) -> D.float8s32
	  | (V.CAST_SFLOAT, V.REG_16, V.REG_32) -> D.float16s32
	  | (V.CAST_SFLOAT, V.REG_32, V.REG_32) -> D.float32s32
	  | (V.CAST_SFLOAT, V.REG_64, V.REG_32) -> D.float64s32
	  | (V.CAST_SFLOAT, V.REG_1,  V.REG_64) -> D.float1s64
	  | (V.CAST_SFLOAT, V.REG_8,  V.REG_64) -> D.float8s64
	  | (V.CAST_SFLOAT, V.REG_16, V.REG_64) -> D.float16s64
	  | (V.CAST_SFLOAT, V.REG_32, V.REG_64) -> D.float32s64
	  | (V.CAST_SFLOAT, V.REG_64, V.REG_64) -> D.float64s64
	  | (V.CAST_UFLOAT, V.REG_1,  V.REG_32) -> D.float1u32
	  | (V.CAST_UFLOAT, V.REG_8,  V.REG_32) -> D.float8u32
	  | (V.CAST_UFLOAT, V.REG_16, V.REG_32) -> D.float16u32
	  | (V.CAST_UFLOAT, V.REG_32, V.REG_32) -> D.float32u32
	  | (V.CAST_UFLOAT, V.REG_64, V.REG_32) -> D.float64u32
	  | (V.CAST_UFLOAT, V.REG_1,  V.REG_64) -> D.float1u64
	  | (V.CAST_UFLOAT, V.REG_8,  V.REG_64) -> D.float8u64
	  | (V.CAST_UFLOAT, V.REG_16, V.REG_64) -> D.float16u64
	  | (V.CAST_UFLOAT, V.REG_32, V.REG_64) -> D.float32u64
	  | (V.CAST_UFLOAT, V.REG_64, V.REG_64) -> D.float64u64
	  | (V.CAST_SFIX, V.REG_32, V.REG_1)  -> D.fix32s1
	  | (V.CAST_SFIX, V.REG_32, V.REG_8)  -> D.fix32s8
	  | (V.CAST_SFIX, V.REG_32, V.REG_16) -> D.fix32s16
	  | (V.CAST_SFIX, V.REG_32, V.REG_32) -> D.fix32s32
	  | (V.CAST_SFIX, V.REG_32, V.REG_64) -> D.fix32s64
	  | (V.CAST_SFIX, V.REG_64, V.REG_1)  -> D.fix64s1
	  | (V.CAST_SFIX, V.REG_64, V.REG_8)  -> D.fix64s8
	  | (V.CAST_SFIX, V.REG_64, V.REG_16) -> D.fix64s16
	  | (V.CAST_SFIX, V.REG_64, V.REG_32) -> D.fix64s32
	  | (V.CAST_SFIX, V.REG_64, V.REG_64) -> D.fix64s64
	  | (V.CAST_UFIX, V.REG_32, V.REG_1)  -> D.fix32u1
	  | (V.CAST_UFIX, V.REG_32, V.REG_8)  -> D.fix32u8
	  | (V.CAST_UFIX, V.REG_32, V.REG_16) -> D.fix32u16
	  | (V.CAST_UFIX, V.REG_32, V.REG_32) -> D.fix32u32
	  | (V.CAST_UFIX, V.REG_32, V.REG_64) -> D.fix32u64
	  | (V.CAST_UFIX, V.REG_64, V.REG_1)  -> D.fix64u1
	  | (V.CAST_UFIX, V.REG_64, V.REG_8)  -> D.fix64u8
	  | (V.CAST_UFIX, V.REG_64, V.REG_16) -> D.fix64u16
	  | (V.CAST_UFIX, V.REG_64, V.REG_32) -> D.fix64u32
	  | (V.CAST_UFIX, V.REG_64, V.REG_64) -> D.fix64u64
	  | (V.CAST_FWIDEN, V.REG_32, V.REG_64) -> D.fwiden32to64
	  | (V.CAST_FNARROW, V.REG_64, V.REG_32) -> D.fnarrow64to32
	  | _ -> failwith "bad fcast kind in eval_fcast"
      in
	((func rm v1), ty)

    method eval_ite v_c v_t v_f ty_t =
      let func =
	match ty_t with
	  | V.REG_1  -> D.ite1
	  | V.REG_8  -> D.ite8
	  | V.REG_16 -> D.ite16
	  | V.REG_32 -> D.ite32
	  | V.REG_64 -> D.ite64
	  | _ -> failwith "unexpeceted type in eval_ite"
      in
	((func v_c v_t v_f), ty_t)

    (* Since we don't make any type distinction between integers and
       floats of the same size, the "eval_int" family of methods all
       include floating point operations in addition to integer
       ones. Perhaps misleading, but the names predated FP support. *)
    method eval_int_exp_ty exp =
      match exp with
	| V.BinOp(op, e1, e2) ->
	    let (v1, ty1) = self#eval_int_exp_ty e1 and
		(v2, ty2) = self#eval_int_exp_ty e2 in
	      self#eval_binop op v1 ty1 v2 ty2
	| V.FBinOp(op, rm, e1, e2) ->
	    let (v1, ty1) = self#eval_int_exp_ty e1 and
		(v2, ty2) = self#eval_int_exp_ty e2 in
	      self#eval_fbinop op rm v1 ty1 v2 ty2
	| V.UnOp(op, e1) ->
	    let (v1, ty1) = self#eval_int_exp_ty e1 in
	      self#eval_unop op v1 ty1
	| V.FUnOp(op, rm, e1) ->
	    let (v1, ty1) = self#eval_int_exp_ty e1 in
	      self#eval_funop op rm v1 ty1
	| V.Constant(V.Int(V.REG_1, i)) ->
	    (D.from_concrete_1 (Int64.to_int i)), V.REG_1
	| V.Constant(V.Int(V.REG_8, i)) ->
	    (D.from_concrete_8 (Int64.to_int i)), V.REG_8
	| V.Constant(V.Int(V.REG_16,i)) -> 
	    (D.from_concrete_16 (Int64.to_int i)),V.REG_16
	| V.Constant(V.Int(V.REG_32,i)) -> (D.from_concrete_32 i),V.REG_32
	| V.Constant(V.Int(V.REG_64,i)) -> (D.from_concrete_64 i),V.REG_64
	| V.Constant(V.Int(_,_)) -> failwith "unexpected integer constant type"
	| V.Lval(V.Temp((_,s,ty) as var)) ->
	    let v = self#get_int_var var in
	      if !opt_trace_eval then
		Printf.printf "    %s is %s\n" s (D.to_string_32 v);
	      (v, ty)
	| V.Lval(V.Mem(memv, idx, ty)) ->
	    self#handle_load idx ty
	| V.Cast(kind, ty, e) ->
	    let (v1, ty1) = self#eval_int_exp_ty e in
	      self#eval_cast kind ty v1 ty1
	| V.FCast(kind, rm, ty, e) ->
	    let (v1, ty1) = self#eval_int_exp_ty e in
	      self#eval_fcast kind rm ty v1 ty1
	| V.Ite(cond, true_e, false_e) ->
           let (v_c, ty_c) = self#eval_int_exp_ty cond in
           (try
              (* short-circuit evaluation if the condition is concrete *)
              let v_c_conc = D.to_concrete_1 v_c in
              if v_c_conc = 1 then
                self#eval_int_exp_ty true_e
              else
                self#eval_int_exp_ty false_e
            with NotConcrete _ ->
              (* symbolic execution evaluates both sides *)
	         let (v_t, ty_t) = self#eval_int_exp_ty true_e and
		     (v_f, ty_f) = self#eval_int_exp_ty false_e in
		 g_assert(ty_c = V.REG_1) 100 "Fragment_machine.eval_int_exp_ty";
	         g_assert(ty_t = ty_f)100 "Fragment_machine.eval_int_exp_ty";
	         self#eval_ite v_c v_t v_f ty_t)
	(* XXX move this to something like a special handler: *)
	| V.Unknown("rdtsc") -> ((D.from_concrete_64 1L), V.REG_64) 
	| V.Unknown(_) ->
	    failwith "Unsupported unknown in eval_int_exp_ty"
	| V.Let(_,_,_)
	| V.Name(_)
	| V.Constant(V.Str(_))
	  -> failwith "Unsupported (or non-int) expr type in eval_int_exp_ty"
	    
    method private eval_int_exp exp =
      let (v, _) = self#eval_int_exp_ty exp in
	v

    method private eval_int_exp_simplify_ty exp =
      let (v, ty) = self#eval_int_exp_ty exp in
      let v' =  match (v, ty) with
	| (v, V.REG_1) -> form_man#simplify1 v
	| (v, V.REG_8) -> form_man#simplify8 v
	| (v, V.REG_16) -> form_man#simplify16 v
	| (v, V.REG_32) -> form_man#simplify32 v
	| (v, V.REG_64) -> form_man#simplify64 v
	| _ -> failwith "Unexpected type in eval_int_exp_simplify"
      in
	(v', ty)

    method private eval_int_exp_tempify_ty exp =
      let (v, ty) = self#eval_int_exp_ty exp in
      let v' =  match (v, ty) with
	| (v, V.REG_1) -> form_man#tempify1 v
	| (v, V.REG_8) -> form_man#tempify8 v
	| (v, V.REG_16) -> form_man#tempify16 v
	| (v, V.REG_32) -> form_man#tempify32 v
	| (v, V.REG_64) -> form_man#tempify64 v
	| _ -> failwith "Unexpected type in eval_int_exp_tempify"
      in
	(v', ty)

    method eval_int_exp_simplify exp =
      let (v, _) = self#eval_int_exp_simplify_ty exp in
	v

    method eval_int_exp_tempify exp =
      let (v, _) = self#eval_int_exp_tempify_ty exp in
	v

    method eval_bool_exp exp =
      let v = self#eval_int_exp exp in
	if (D.to_concrete_1 v) = 1 then true else false

    method eval_cjmp exp targ1 targ2 =
      self#eval_bool_exp exp

    method eval_addr_exp exp =
      let v = self#eval_int_exp exp in
	(D.to_concrete_32 v)

    method eval_label_exp e =
      match e with
	| V.Name(lab) -> lab
	| _ ->
	    let addr = self#eval_addr_exp e in
	      Printf.sprintf "pc_0x%Lx" addr

    method jump do_jump lab =
      let rec find_label lab sl =
	match sl with
	  | [] -> None
	  | V.Label(l) :: rest when l = lab -> Some sl
	  | st :: rest -> find_label lab rest 
      in
	loop_cnt <- Int64.succ loop_cnt;
        (match !opt_iteration_limit_enforced with
	| Some lim -> if loop_cnt > lim then raise TooManyIterations;
	| _ -> ());
	let (_, sl) = frag in
	  match find_label lab sl with
	    | None -> lab
	    | Some sl ->
		self#run_sl do_jump sl

    val mutable last_eip = -1L
    val mutable last_insn = "none"
    val mutable saw_jump = false

    val mutable stmt_num = -1
    method private get_stmt_num = stmt_num

    method run_sl do_jump sl =
      let jump lab =
	saw_jump <- true;
	if do_jump lab then
	  self#jump do_jump lab
	else
	  lab
      in
      let rec loop =
	function
	  | [] -> "fallthrough"
	  | st :: rest ->
	      if !opt_trace_stmts then
		(Printf.printf "  %08Lx."
		   (try self#get_eip with NotConcrete(_) -> 0L);
		 (if stmt_num = -1 then
		    Printf.printf "   "
		  else
		    Printf.printf "%03d" stmt_num);
		 Printf.printf " %s\n" (stmt_to_string_compact st));
	      stmt_num <- stmt_num + 1;
	      (match st with
		 | V.Jmp(l) -> jump (self#eval_label_exp l)
		 | V.CJmp(cond, V.Name(l1), V.Name(l2))
		     when
		       ((String.length l1 > 5) &&
			  ((String.sub l1 0 5) = "pc_0x")) ||
			 ((String.length l2 > 5) &&
			    ((String.sub l2 0 5) = "pc_0x")) ->
		     let a1 = try Vine.label_to_addr l1
		     with V.VineError(_) -> self#get_eip and
			 a2 = try Vine.label_to_addr l2
		     with V.VineError(_) -> self#get_eip in
		       if (self#eval_cjmp cond a1 a2) then
			 jump l1
		       else
			 jump l2
		 | V.CJmp(cond, l1, l2) ->
		     let cond_v = self#eval_bool_exp cond in
		       if cond_v then
			 jump (self#eval_label_exp l1)
		       else
			 jump (self#eval_label_exp l2)
		 | V.Move(V.Temp((n,s,t) as v), e) ->
		     let rhs = self#eval_int_exp_simplify e in
		     let trace_eval () =
		       Printf.printf "    %s <- %s\n" s (D.to_string_32 rhs)
		     in
		       if !opt_trace_eval then
			 trace_eval ()
		       else if !opt_trace_register_updates then
			 if String.sub s 0 1 = "T" then
			   () (* skip updates to temps *)
			 else if String.length s = 4 &&
			   String.sub s 0 2 = "R_" &&
			   String.sub s 3 1 = "F" then
			     () (* skip updates to flags *)
			 else
			   trace_eval ();
		       self#set_int_var v rhs;
		       loop rest
		 | V.Move(V.Mem(memv, idx_e, ty), rhs_e) ->
		     self#handle_store idx_e ty rhs_e;
		     loop rest
		 | V.Special("VEX decode error") ->
		     raise IllegalInstruction
		 | V.Special(str) ->
		     (match self#handle_special str with
			| Some sl -> 
			    loop (sl @ rest)
			| None ->
<<<<<<< HEAD
			    if !opt_noop_unhandled_special then
			      loop rest
			    else  
			    (Printf.eprintf "Unhandled special |%s|\n" str;
			     failwith "Unhandled special"))
=======
			    Printf.printf "Unhandled special %s near 0x%Lx (%s)\n"
			      str (self#get_eip) last_insn;
			    failwith "Unhandled special")
>>>>>>> 495b4754
		 | V.Label(l) ->
		     if ((String.length l > 5) && 
			   (String.sub l 0 5) = "pc_0x") then
		       (let eip = Vine.label_to_addr l in
			  self#set_eip eip;
			  (* saw_jump will be set for the fallthrough
			     from one instruction to the next unless it's
			     optimized away (which it won't be when we
			     translate one instruction at a time), so it's
			     an overapproximation. *)
			  if saw_jump then
			      self#run_jump_hooks last_insn last_eip eip;
			  self#run_eip_hooks;
			  stmt_num <- 1;
			  last_eip <- eip;
			  saw_jump <- false);
		     loop rest
		 | V.ExpStmt(e) ->
		     let v = self#eval_int_exp e in
		       ignore(v);
		       loop rest
		 | V.Comment(s) ->
		     if comment_is_insn s then
		       last_insn <- s;
		     loop rest
		 | V.Block(_,_) -> failwith "Block unsupported"
		 | V.Function(_,_,_,_,_) -> failwith "Function unsupported"
		 | V.Return(_) -> failwith "Return unsupported"
		 | V.Call(_,_,_) -> failwith "Call unsupported"
		 | V.Attr(st, _) -> loop (st :: rest)
		 | V.Assert(e) ->
		     let v = self#eval_bool_exp e in
		       g_assert(v) 100 "Fragment_machine.run_sl";
		       loop rest
		 | V.Halt(e) ->
		     let v = D.to_concrete_32 (self#eval_int_exp e) in
		       Printf.sprintf "halt_%Ld" v)
      in
	stmt_num <- -1;
	loop sl

    method run () =
      self#run_sl is_true insns

    method run_to_jump () =
      let check_for_pc lab = (String.sub lab 0 3) <> "pc_" in
      self#run_sl check_for_pc insns

    method fake_call_to_from func_addr ret_addr =
      match !opt_arch with
	| X86 ->
	    let esp = Hashtbl.find reg_to_var R_ESP in
	      [V.Move(V.Temp(esp),
		      V.BinOp(V.MINUS, V.Lval(V.Temp(esp)),
			      V.Constant(V.Int(V.REG_32, 4L))));
	       V.Move(V.Mem(mem_var, V.Lval(V.Temp(esp)), V.REG_32),
		      V.Constant(V.Int(V.REG_32, ret_addr)));
	       V.Jmp(V.Constant(V.Int(V.REG_32, func_addr)))]
	| _ -> failwith "Unsupported arch in fake_call_to_from"

    method disasm_insn_at eip = 
      let array_init i = Char.chr (self#load_byte_conc
				     (Int64.add eip (Int64.of_int i))) in
      let bytes = Array.init 16 array_init in
	Libasmir.sprintf_disasm_rawbytes
	  (libasmir_arch_of_execution_arch !opt_arch)
	  false eip bytes

    method measure_mem_size = mem#measure_size
    method measure_form_man_size = form_man#measure_size
    method measure_dt_size = 0

    method measure_size =
      let measure_add k v n = n + (D.measure_size v) in
	((V.VarHash.fold measure_add reg_store 0),
	 (V.VarHash.fold measure_add temps 0))

    method store_byte_idx base idx b =
      self#store_byte (Int64.add base (Int64.of_int idx)) 
	(D.from_concrete_8 b)

    method store_str base idx str =
      for i = 0 to (String.length str - 1) do
	self#store_byte_idx (Int64.add base idx) i (Char.code str.[i])
      done

    val mutable symbolic_string_id = 0

    method populate_symbolic_region ?(prov = Interval_tree.Internal) varname offset base len =
      let ar = Array.create len (Vine.Name "stub") in
      for i = 0 to len - 1 do
	let to_add = form_man#fresh_symbolic_mem_8 varname (Int64.of_int (i + offset)) in
	self#store_byte ~prov (Int64.add base (Int64.of_int i)) to_add;
	ar.(i) <- (D.to_symbolic_8 to_add);
      done;
      ar

    method make_symbolic_region base len =
      let varname = "input" ^ (string_of_int symbolic_string_id) in
	symbolic_string_id <- symbolic_string_id + 1;
	ignore(self#populate_symbolic_region varname 0 base len)

    method store_symbolic_cstr base len fulllen terminate =
      let varname = "input" ^ (string_of_int symbolic_string_id) ^ "_" in
	symbolic_string_id <- symbolic_string_id + 1;
	for i = 0 to len - 1 do
	  let d = form_man#fresh_symbolic_8 (varname ^ (string_of_int i)) in
	    self#store_byte (Int64.add base (Int64.of_int i)) d;
	    if fulllen then
	      opt_extra_conditions :=
		V.BinOp(V.NEQ, V.Constant(V.Int(V.REG_8, 0L)),
			(D.to_symbolic_8 d))
	      :: !opt_extra_conditions
	done;
	if terminate then
	  self#store_byte_idx base len 0

    method populate_concolic_string ?(prov = Interval_tree.Internal) varname offset base str =
      let len = String.length str in
	for i = 0 to len - 1 do
	  self#store_byte ~prov (Int64.add base (Int64.of_int i))
	    (form_man#make_concolic_mem_8 varname
	       (Int64.of_int (i + offset))
	       (Char.code str.[i]))
	done

    method store_concolic_cstr base str terminate =
      let len = String.length str in
      let varname = "input" ^ (string_of_int symbolic_string_id) ^ "_" in
	symbolic_string_id <- symbolic_string_id + 1;
	for i = 0 to len - 1 do
	  self#store_byte (Int64.add base (Int64.of_int i))
	    (form_man#make_concolic_8 (varname ^ (string_of_int i))
	       (Char.code str.[i]))
	done;
	if terminate then
	  self#store_byte_idx base len 0

    method store_symbolic_wcstr base len =
      let varname = "winput" ^ (string_of_int symbolic_string_id) ^ "_" in
	symbolic_string_id <- symbolic_string_id + 1;
	for i = 0 to len - 1 do
	  self#store_short (Int64.add base (Int64.of_int (2*i)))
	    (form_man#fresh_symbolic_16 (varname ^ (string_of_int i)))
	done;
	self#store_byte_idx base (2*len) 0;
	self#store_byte_idx base (2*len + 1) 0

    method store_symbolic_byte ?(prov = Interval_tree.Internal) addr varname =
      self#store_byte ~prov addr (form_man#fresh_symbolic_8 varname)

    method store_symbolic_short ?(prov = Interval_tree.Internal) addr varname =
      self#store_short ~prov addr (form_man#fresh_symbolic_16 varname)

    method store_symbolic_word ?(prov = Interval_tree.Internal) addr varname =
      self#store_word ~prov addr (form_man#fresh_symbolic_32 varname)

    method store_symbolic_long ?(prov = Interval_tree.Internal)  addr varname =
      self#store_long ~prov addr (form_man#fresh_symbolic_64 varname)

    method store_concolic_mem_byte ?(prov = Interval_tree.Internal) addr varname idx b =
      self#store_byte ~prov addr (form_man#make_concolic_mem_8 varname idx b)

    method store_concolic_byte ?(prov = Interval_tree.Internal) addr varname i =
      self#store_byte addr ~prov (form_man#make_concolic_8 varname i)

    method store_concolic_short ?(prov = Interval_tree.Internal) addr varname i =
      self#store_short ~prov addr (form_man#make_concolic_16 varname i)

    method store_concolic_word ?(prov = Interval_tree.Internal) addr varname i64 =
      self#store_word ~prov addr (form_man#make_concolic_32 varname i64)

    method store_concolic_long ?(prov = Interval_tree.Internal) addr varname i64 =
      self#store_long ~prov addr (form_man#make_concolic_64 varname i64)

    method set_reg_conc_bytes reg byte_array =
      let change_func = match Array.length byte_array with
	| 2 -> change_some_short_bytes form_man
	| 4 -> change_some_word_bytes form_man
	| 8 -> change_some_long_bytes form_man
	| _ -> failwith "Unsupported length in set_reg_conc_bytes"
      in
      let var = Hashtbl.find reg_to_var reg in
      let old_d = self#get_int_var var in
      let new_d =
	change_func old_d byte_array D.from_concrete_8
      in
	self#set_int_var var new_d

    method set_reg_concolic_mem_bytes reg byte_array =
      let change_func = match Array.length byte_array with
	| 2 -> change_some_short_bytes form_man
	| 4 -> change_some_word_bytes form_man
	| 8 -> change_some_long_bytes form_man
	| _ -> failwith "Unsupported length in set_reg_concolic_mem_bytes"
      in
      let var = Hashtbl.find reg_to_var reg in
      let old_d = self#get_int_var var in
      let concolicify (s,i,v) = form_man#make_concolic_mem_8 s i v in
      let new_d = change_func old_d byte_array concolicify in
	self#set_int_var var new_d

    method private assemble_concolic_exp exp 
      byte_vars short_vars word_vars long_vars =
      let byte_ds  = List.map form_man#make_concolic_8_tuple byte_vars in
      let short_ds = List.map form_man#make_concolic_16_tuple short_vars in
      let word_ds  = List.map form_man#make_concolic_32_tuple word_vars in
      let long_ds  = List.map form_man#make_concolic_64_tuple long_vars in
      let rec rw_loop e =
	match e with
	  | V.Unknown(s) ->
	      (try
		 (List.assoc s byte_ds, V.REG_8)
 	       with Not_found -> try
		 (List.assoc s short_ds, V.REG_16)
 	       with Not_found -> try
		 (List.assoc s word_ds, V.REG_32)
 	       with Not_found ->
		 (List.assoc s long_ds, V.REG_16))
	  | V.Constant(V.Int(V.REG_1, i)) ->
	      (D.from_concrete_1 (Int64.to_int i)), V.REG_1
	  | V.Constant(V.Int(V.REG_8, i)) ->
	      (D.from_concrete_8 (Int64.to_int i)), V.REG_8
	  | V.Constant(V.Int(V.REG_16,i)) -> 
	      (D.from_concrete_16 (Int64.to_int i)),V.REG_16
	  | V.Constant(V.Int(V.REG_32,i)) -> (D.from_concrete_32 i),V.REG_32
	  | V.Constant(V.Int(V.REG_64,i)) -> (D.from_concrete_64 i),V.REG_64
	  | V.Constant(V.Int(_, _)) ->
	      failwith "Unhandled weird-typed integer constant in concolic_exp"
	  | V.BinOp(op, e1, e2) ->
	      let (v1, ty1) = rw_loop e1 and
		  (v2, ty2) = rw_loop e2 in
		self#eval_binop op v1 ty1 v2 ty2
	  | V.UnOp(op, e1) ->
	      let (v1, ty1) = rw_loop e1 in
		self#eval_unop op v1 ty1
	  | V.Cast(kind, ty, e1) ->
	      let (v1, ty1) = rw_loop e1 in
		self#eval_cast kind ty v1 ty1
	  | V.Ite(ce, te, fe) ->
	    let (v_c, ty_c) = rw_loop ce and
		(v_t, ty_t) = rw_loop te and
		(v_f, ty_f) = rw_loop fe in
	      self#eval_ite v_c v_t v_f ty_t
	  | V.FBinOp(_, _, _, _)
	  | V.FUnOp(_, _, _)
	  | V.FCast(_, _, _, _)
	    -> failwith "FP op unsupported in concolic_exp"
	  | V.Let(_, _, _)
	  | V.Name(_)
	  | V.Lval(_)
	  | V.Constant(V.Str(_))
	    -> failwith "Unhandled expression type in concolic_exp"
      in
	rw_loop exp

    method store_concolic_exp addr exp bv sv wv lv =
      let (d, ty) = self#assemble_concolic_exp exp bv sv wv lv in
	match ty with
	  | V.REG_8  -> self#store_byte  addr d
	  | V.REG_16 -> self#store_short addr d
	  | V.REG_32 -> self#store_word  addr d
	  | V.REG_64 -> self#store_long  addr d
	  | _ -> failwith "Unsupported type in store_conolic_exp"

    method set_word_reg_concolic_exp reg exp bv sv wv lv =
      let (d, _) = self#assemble_concolic_exp exp bv sv wv lv in
	self#set_int_var (Hashtbl.find reg_to_var reg) d

    method mem_byte_has_loop_var addr =
      form_man#has_loop_var (self#load_byte addr)

    method mem_short_has_loop_var addr =
      form_man#has_loop_var (self#load_short addr)

    method mem_word_has_loop_var addr =
      form_man#has_loop_var (self#load_word addr)

    method mem_long_has_loop_var addr =
      form_man#has_loop_var (self#load_long addr)

    method word_reg_has_loop_var reg =
      form_man#has_loop_var
	(self#get_int_var (Hashtbl.find reg_to_var reg))      

    method parse_symbolic_expr str =
      Vine_parser.parse_exp_from_string (form_man#input_dl) str

    method store_cstr base idx str =
      self#store_str base idx str;
      self#store_byte_idx (Int64.add base idx) (String.length str) 0

    method read_buf addr len =
      g_assert ((len >= 0) && (len < Sys.max_array_length)) 100 "Fragment_machine.read_buf";
      Array.init len (fun i -> Char.chr (self#concretize8 addr i))

    method read_cstr addr =
      let rec read_loop i =
	let b = self#concretize8 addr i in
	if b = 0 (* found \0 *)
	then []
	else (String.make 1 (Char.chr b))::(read_loop (i + 1)) in
      String.concat "" (read_loop 0)

    method zero_fill vaddr n =
      for i = 0 to n - 1 do
	self#store_byte_conc (Int64.add vaddr (Int64.of_int i)) 0
      done

    method print_backtrace =
      let read_addr addr =
	try
	  let v = self#load_word_conc addr in
	    (v, Printf.sprintf "0x%08Lx" v)
	with NotConcrete(s) -> (0L, "<symbolic " ^ (V.exp_to_string s) ^ ">")
      in
      let rec loop ebp =
	let (prev_ebp, prev_ebp_s) = read_addr ebp and
	    (_, ret_addr_s) = read_addr (Int64.add ebp 4L) in
	  Printf.eprintf "0x%08Lx %s %s\n" ebp prev_ebp_s ret_addr_s;
	  if (prev_ebp <> 0L) then
	    loop prev_ebp
      in
	loop (self#get_word_var R_EBP)

    method private eval_expr_to_string e =
      match self#eval_int_exp_simplify_ty e with
	| (v, V.REG_1) -> D.to_string_1 v
	| (v, V.REG_8) -> D.to_string_8 v
	| (v, V.REG_16) -> D.to_string_16 v
	| (v, V.REG_32) -> D.to_string_32 v
	| (v, V.REG_64) -> D.to_string_64 v
	| _ -> failwith "Unexpected type in eval_expr_to_string"

    method eval_expr_to_int64 e =
      match self#eval_int_exp_ty e with
	| (v, V.REG_1) -> Int64.of_int (D.to_concrete_1 v)
	| (v, V.REG_8) -> Int64.of_int (D.to_concrete_8 v)
	| (v, V.REG_16) -> Int64.of_int (D.to_concrete_16 v)
	| (v, V.REG_32) -> D.to_concrete_32 v
	| (v, V.REG_64) -> D.to_concrete_64 v
	| _ -> failwith "Unexpected type in eval_expr_to_int64"

    method eval_expr_to_symbolic_expr e =
      match self#eval_int_exp_ty e with
	| (v, V.REG_1) -> D.to_symbolic_1 v
	| (v, V.REG_8) -> D.to_symbolic_8 v
	| (v, V.REG_16) -> D.to_symbolic_16 v
	| (v, V.REG_32) -> D.to_symbolic_32 v
	| (v, V.REG_64) -> D.to_symbolic_64 v
	| _ -> failwith "Unexpected type in eval_expr_to_symbolic_expr"

    method eval_expr_from_ce ce e = form_man#eval_expr_from_ce ce e

    method watchpoint =
      match !opt_watch_expr with
	| Some e -> Printf.eprintf "Watched expression %s = %s\n"
	    (match !opt_watch_expr_str with Some s -> s | None -> "???")
	      (self#eval_expr_to_string e)
	| None -> ()

    method mem_val_as_string addr ty =
      match ty with
	| V.REG_8  -> D.to_string_8  (self#load_byte  addr)
	| V.REG_16 -> D.to_string_16 (self#load_short addr)
	| V.REG_32 -> D.to_string_32 (self#load_word  addr)
	| V.REG_64 -> D.to_string_64 (self#load_long  addr)
	| _ -> failwith "Unexpected type in mem_val_as_string"

    method query_with_path_cond (e:Vine.exp) (v:bool)
      : (bool * Query_engine.sat_assign) =
      (false, (Query_engine.ce_from_list []))
    method match_input_var (s:string) : int option = None
    method get_path_cond : Vine.exp list = []
    method on_missing_random : unit =
      failwith "FM.on_missing_random: unimplemented"
    method set_query_engine (qe:Query_engine.query_engine) = ()
    method print_tree (oc:out_channel) = ()
    method set_iter_seed (i:int) = ()
<<<<<<< HEAD
    method random_word = 0L
=======
    method random_byte = Random.int 256
>>>>>>> 495b4754
    method finish_path = false
    method after_exploration = ()
    method make_x86_segtables_symbolic = ()
    method store_word_special_region (r:register_name) (i1:int64) (i2:int64)
      : unit =
      failwith "store_word_special_region needs a symbolic region machine"
    method get_word_var_concretize r (b:bool) (s:string) = self#get_word_var r
    method get_long_var_concretize r (b:bool) (s:string) = self#get_long_var r
    method load_byte_concretize  addr (b:bool) (s:string)
      = self#load_byte_conc addr
    method load_short_concretize addr (b:bool) (s:string)
      = self#load_short_conc addr
    method load_word_concretize  addr (b:bool) (s:string)
      = self#load_word_conc addr
    method load_long_concretize  addr (b:bool) (s:string)
      = self#load_long_conc addr
    method make_sink_region (s:string) (i:int64) = ()
  end
end<|MERGE_RESOLUTION|>--- conflicted
+++ resolved
@@ -506,11 +506,9 @@
 
   method virtual set_iter_seed : int -> unit
 
-<<<<<<< HEAD
+  method virtual random_byte : int
+
   method virtual random_word : int64
-=======
-  method virtual random_byte : int
->>>>>>> 495b4754
 
   method virtual finish_path : bool
 
@@ -2119,6 +2117,12 @@
 	  (form_man#fresh_region_base_concolic name addr);
 	symbol_uniq <- symbol_uniq + 1
 
+    method private raise_null_deref addr =
+      raise (NullDereference
+               { eip_of_deref = self#get_eip;
+                 last_set_to_null = Int64.sub Int64.zero Int64.one;
+                 addr_derefed = addr; })
+
     (* This relatively simple-looking "handle_load" method is used in
        the concrete-only "vinegrind" tool. In full-fledged FuzzBALL it's
        is overridden by a more complicated version in
@@ -2141,7 +2145,7 @@
 	       Printf.printf " (%Ld @ %08Lx)" (D.get_tag v) (self#get_eip));
 	    Printf.printf "\n"));
 	if addr >= 0L && addr < 4096L then
-	  raise NullDereference;
+	  self#raise_null_deref addr;
 	(v, ty)
 
     (* This relatively simple-looking "handle_store" method is used in
@@ -2168,7 +2172,7 @@
 	      Printf.printf " (%Ld @ %08Lx)" (D.get_tag value) (self#get_eip));
 	   Printf.printf "\n");
 	if addr >= 0L && addr < 4096L then
-	  raise NullDereference
+	  self#raise_null_deref addr
 
     method private maybe_concretize_binop op v1 v2 ty1 ty2 =
       (v1, v2)
@@ -2681,17 +2685,12 @@
 			| Some sl -> 
 			    loop (sl @ rest)
 			| None ->
-<<<<<<< HEAD
 			    if !opt_noop_unhandled_special then
 			      loop rest
 			    else  
-			    (Printf.eprintf "Unhandled special |%s|\n" str;
-			     failwith "Unhandled special"))
-=======
-			    Printf.printf "Unhandled special %s near 0x%Lx (%s)\n"
-			      str (self#get_eip) last_insn;
-			    failwith "Unhandled special")
->>>>>>> 495b4754
+			      (Printf.eprintf "Unhandled special |%s| near 0x%Lx (%s)\n"
+				 str (self#get_eip) last_insn;
+			       failwith "Unhandled special"))
 		 | V.Label(l) ->
 		     if ((String.length l > 5) && 
 			   (String.sub l 0 5) = "pc_0x") then
@@ -3071,11 +3070,8 @@
     method set_query_engine (qe:Query_engine.query_engine) = ()
     method print_tree (oc:out_channel) = ()
     method set_iter_seed (i:int) = ()
-<<<<<<< HEAD
+    method random_byte = Random.int 256
     method random_word = 0L
-=======
-    method random_byte = Random.int 256
->>>>>>> 495b4754
     method finish_path = false
     method after_exploration = ()
     method make_x86_segtables_symbolic = ()
