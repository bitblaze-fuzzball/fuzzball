--- conflicted
+++ resolved
@@ -1337,27 +1337,21 @@
     val mutable disqualified = false
 
     method finish_fuzz s =
-<<<<<<< HEAD
-      if !opt_finish_immediately then
-	(Printf.printf "Finishing (immediately), %s\n" s;
-	 fuzz_finish_reasons <- s :: fuzz_finish_reasons;
-	 raise FinishNow);
-      if !opt_trace_stopping then
-	Printf.printf "Final iteration (%d previous reasons), %s\n"
-	  (List.length fuzz_finish_reasons) s;
-      if List.length fuzz_finish_reasons < 15 then
-	fuzz_finish_reasons <- s :: fuzz_finish_reasons
-      else
-	if !opt_trace_stopping || reason_warned then (
-	  reason_warned <- true;
-	  Printf.printf ("fuzz_finish_reasons list exceeded 15..."
-			 ^^" ignoring new reason\n"))
-=======
       if not disqualified then
-	(fuzz_finish_reasons <- s :: fuzz_finish_reasons;
+        (if !opt_finish_immediately then
+	   (Printf.printf "Finishing (immediately), %s\n" s;
+	    fuzz_finish_reasons <- s :: fuzz_finish_reasons;
+	    raise FinishNow);
 	 if !opt_trace_stopping then
-	   Printf.printf "Final iteration, %s\n" s)
->>>>>>> 8bb38550
+	   Printf.printf "Final iteration (%d previous reasons), %s\n"
+	     (List.length fuzz_finish_reasons) s;
+	 if List.length fuzz_finish_reasons < 15 then
+	   fuzz_finish_reasons <- s :: fuzz_finish_reasons
+	 else
+	   if !opt_trace_stopping || reason_warned then (
+	     reason_warned <- true;
+	     Printf.printf ("fuzz_finish_reasons list exceeded 15..."
+			    ^^" ignoring new reason\n")))
 
     method unfinish_fuzz s =
       fuzz_finish_reasons <- [];
