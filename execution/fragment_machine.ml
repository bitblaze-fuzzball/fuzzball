(*
  Copyright (C) BitBlaze, 2009-2013, and copyright (C) 2010 Ensighta
  Security Inc.  All rights reserved.
*)

module V = Vine;;

open Exec_domain;;
open Exec_exceptions;;
open Exec_utils;;
open Exec_options;;
open Formula_manager;;
open Query_engine;;
open Stpvc_engine;;
open Stp_external_engine;;
open Concrete_memory;;
open Granular_memory;;
open Exec_assert_minder;;

let bool64 f a b =
  if (f a b)
  then 1L
  else 0L

let is_true _ = true

(* Like String.trim, but compatible with OCaml 3.12 *)
let str_trim s =
  let is_space = function
    | ' ' | '\012' | '\n' | '\r' | '\t' -> true
    | _ -> false
  in
  let len = String.length s in
  let i = ref 0 in
  while !i < len && is_space s.[!i] do incr i done;
  let j = ref (len - 1) in
  while !j >= !i && is_space s.[!j] do decr j done;
  if !i = 0 && !j = len - 1 then
    s
  else if !j >= !i then
    String.sub s !i (!j - !i + 1)
  else
    ""

(* It's a bit inefficient to use the pretty-printer when the whole
   point is that we don't want extra whitespace. *)
let stmt_to_string_compact st =
  str_trim (V.stmt_to_string st)

let move_hash src dest =
  let add a b = V.VarHash.add dest a b in
  V.VarHash.clear dest;
  V.VarHash.iter add src

let skip_strings =
  (let h = Hashtbl.create 2 in
     Hashtbl.replace h "NoOp" ();
     Hashtbl.replace h "x86g_use_seg_selector" ();
     Hashtbl.replace h "Skipped: AbiHint" ();
     h)

(* The interface for Vine to give us the disassembly of an instruction
   is to put it in a comment, but it uses comments for other things as
   well. So this code tries to filter out all the things that are not
   instruction disassemblies. It would be cleaner to have a special
   syntax. *)
let comment_is_insn s =
  (not (Hashtbl.mem skip_strings s))
  && ((String.length s < 13) || (String.sub s 0 13) <> "eflags thunk:")

class virtual special_handler = object(self)
  method virtual handle_special : string -> V.stmt list option
  method virtual make_snap : unit
  method virtual reset : unit
  method virtual state_json : Yojson.Safe.json option
end

type register_name = 
  (* VEX generic *)
  | R_CC_OP | R_CC_DEP1 | R_CC_DEP2 | R_CC_NDEP
  | R_IP_AT_SYSCALL | R_EMWARN | R_EMNOTE
  (* Common to x86, x64, and ARM: *)
  | R_CF | R_ZF
  (* Common to x86 and x64: *)
  | R_PF | R_AF | R_SF | R_OF
  | R_DFLAG | R_IDFLAG | R_ACFLAG
  | R_CS | R_DS| R_ES | R_FS | R_GS | R_SS
  | R_FTOP | R_FPROUND | R_FC3210 | R_SSEROUND 
  (* x87 FP, currently only supported on x86: *)
  | R_FPREG0 | R_FPREG1 | R_FPREG2 | R_FPREG3
  | R_FPREG4 | R_FPREG5 | R_FPREG6 | R_FPREG7
  | R_FPTAG0 | R_FPTAG1 | R_FPTAG2 | R_FPTAG3
  | R_FPTAG4 | R_FPTAG5 | R_FPTAG6 | R_FPTAG7
  (* SSE, 32-bit-x86-style 128 bit: *)
  | R_XMM0L | R_XMM0H | R_XMM1L | R_XMM1H | R_XMM2L | R_XMM2H
  | R_XMM3L | R_XMM3H | R_XMM4L | R_XMM4H | R_XMM5L | R_XMM5H
  | R_XMM6L | R_XMM6H | R_XMM7L | R_XMM7H
  (* x86 *)
  | R_EBP | R_ESP | R_ESI | R_EDI | R_EIP | R_EAX | R_EBX | R_ECX | R_EDX
  | EFLAGSREST | R_LDT | R_GDT 
  (* x64 *)
  | R_RBP | R_RSP | R_RSI | R_RDI | R_RIP | R_RAX | R_RBX | R_RCX | R_RDX
  | R_R8 | R_R9 | R_R10 | R_R11 | R_R12 | R_R13 | R_R14 | R_R15
  | R_RFLAGSREST
  | R_FS_BASE | R_GS_BASE
  (* SSE, x64-style expanded: *)
  | R_YMM0_0 | R_YMM0_1 | R_YMM0_2 | R_YMM0_3
  | R_YMM1_0 | R_YMM1_1 | R_YMM1_2 | R_YMM1_3
  | R_YMM2_0 | R_YMM2_1 | R_YMM2_2 | R_YMM2_3
  | R_YMM3_0 | R_YMM3_1 | R_YMM3_2 | R_YMM3_3
  | R_YMM4_0 | R_YMM4_1 | R_YMM4_2 | R_YMM4_3
  | R_YMM5_0 | R_YMM5_1 | R_YMM5_2 | R_YMM5_3
  | R_YMM6_0 | R_YMM6_1 | R_YMM6_2 | R_YMM6_3
  | R_YMM7_0 | R_YMM7_1 | R_YMM7_2 | R_YMM7_3
  | R_YMM8_0 | R_YMM8_1 | R_YMM8_2 | R_YMM8_3
  | R_YMM9_0 | R_YMM9_1 | R_YMM9_2 | R_YMM9_3
  | R_YMM10_0 | R_YMM10_1 | R_YMM10_2 | R_YMM10_3
  | R_YMM11_0 | R_YMM11_1 | R_YMM11_2 | R_YMM11_3
  | R_YMM12_0 | R_YMM12_1 | R_YMM12_2 | R_YMM12_3
  | R_YMM13_0 | R_YMM13_1 | R_YMM13_2 | R_YMM13_3
  | R_YMM14_0 | R_YMM14_1 | R_YMM14_2 | R_YMM14_3
  | R_YMM15_0 | R_YMM15_1 | R_YMM15_2 | R_YMM15_3
  (* ARM *)
  | R0 | R1 |  R2 |  R3 |  R4 |  R5 |  R6 |  R7
  | R8 | R9 | R10 | R11 | R12 | R13 | R14 | R15 | R15T
  |  R_D0 |  R_D1 |  R_D2 |  R_D3 |  R_D4 |  R_D5 |  R_D6 |  R_D7
  |  R_D8 |  R_D9 | R_D10 | R_D11 | R_D12 | R_D13 | R_D14 | R_D15
  | R_D16 | R_D17 | R_D18 | R_D19 | R_D20 | R_D21 | R_D22 | R_D23
  | R_D24 | R_D25 | R_D26 | R_D27 | R_D28 | R_D29 | R_D30 | R_D31
  | R_CC | R_NF | R_VF
  | R_QFLAG32 | R_GEFLAG0 | R_GEFLAG1 | R_GEFLAG2 | R_GEFLAG3
  | R_TISTART | R_TILEN | R_NRADDR
  | R_FPSCR | R_TPIDRURO | R_ITSTATE

let reg_to_regstr reg = match reg with
  | R_EBP -> "R_EBP" | R_ESP -> "R_ESP" | R_ESI -> "R_ESI"
  | R_EDI -> "R_EDI" | R_EIP -> "R_EIP" | R_EAX -> "R_EAX" | R_EBX -> "R_EBX"
  | R_ECX -> "R_ECX" | R_EDX -> "R_EDX"
  | R_RBP -> "R_RBP" | R_RSP -> "R_RSP" | R_RSI -> "R_RSI"
  | R_RDI -> "R_RDI" | R_RIP -> "R_RIP" | R_RAX -> "R_RAX" | R_RBX -> "R_EBX"
  | R_RCX -> "R_RCX" | R_RDX -> "R_RDX"
  | R_R8 -> "R_R8" | R_R9 -> "R_R9" | R_R10 -> "R_R10" | R_R11 -> "R_R11"
  | R_R12 -> "R_R12" | R_R13 -> "R_R13" | R_R14 -> "R_R14" | R_R15 -> "R_R15"
  | R_RFLAGSREST -> "R_RFLAGSREST"
  | R_FS_BASE -> "R_FS_BASE" | R_GS_BASE -> "R_GS_BASE"
  | EFLAGSREST -> "EFLAGSREST" | R_CF -> "R_CF" | R_PF -> "R_PF"
  | R_AF -> "R_AF"| R_ZF -> "R_ZF" | R_SF -> "R_SF" | R_OF -> "R_OF"
  | R_CC_OP -> "R_CC_OP" | R_CC_DEP1 -> "R_CC_DEP1"
  | R_CC_DEP2 -> "R_CC_DEP2" | R_CC_NDEP -> "R_CC_NDEP"
  | R_DFLAG -> "R_DFLAG" | R_IDFLAG -> "R_IDFLAG" | R_ACFLAG -> "R_ACFLAG"
  | R_EMWARN -> "R_EMWARN" | R_EMNOTE -> "R_EMNOTE"
  | R_LDT -> "R_LDT" | R_GDT -> "R_GDT" | R_CS -> "R_CS" | R_DS -> "R_DS"
  | R_ES -> "R_ES" | R_FS -> "R_FS" | R_GS -> "R_GS"| R_SS -> "R_SS"
  | R_FTOP -> "R_FTOP" | R_FPROUND -> "R_FPROUND" | R_FC3210  -> "R_FC3210"
  | R_FPREG0 -> "R_FPREG0" | R_FPREG1 -> "R_FPREG1"
  | R_FPREG2 -> "R_FPREG2" | R_FPREG3 -> "R_FPREG3"
  | R_FPREG4 -> "R_FPREG4" | R_FPREG5 -> "R_FPREG5"
  | R_FPREG6 -> "R_FPREG6" | R_FPREG7 -> "R_FPREG7"
  | R_FPTAG0 -> "R_FPTAG0" | R_FPTAG1 -> "R_FPTAG1"
  | R_FPTAG2 -> "R_FPTAG2" | R_FPTAG3 -> "R_FPTAG3"
  | R_FPTAG4 -> "R_FPTAG4" | R_FPTAG5 -> "R_FPTAG5"
  | R_FPTAG6 -> "R_FPTAG6" | R_FPTAG7 -> "R_FPTAG7"
  | R_SSEROUND -> "R_SSEROUND" | R_IP_AT_SYSCALL -> "R_IP_AT_SYSCALL"
  | R_XMM0L -> "R_XMM0L" | R_XMM0H -> "R_XMM0H"
  | R_XMM1L -> "R_XMM1L" | R_XMM1H -> "R_XMM1H"
  | R_XMM2L -> "R_XMM2L" | R_XMM2H -> "R_XMM2H"
  | R_XMM3L -> "R_XMM3L" | R_XMM3H -> "R_XMM3H"
  | R_XMM4L -> "R_XMM4L" | R_XMM4H -> "R_XMM4H"
  | R_XMM5L -> "R_XMM5L" | R_XMM5H -> "R_XMM5H"
  | R_XMM6L -> "R_XMM6L" | R_XMM6H -> "R_XMM6H"
  | R_XMM7L -> "R_XMM7L" | R_XMM7H -> "R_XMM7H"
  | R_YMM0_0 -> "R_YMM0_0" | R_YMM0_1 -> "R_YMM0_1"
  | R_YMM0_2 -> "R_YMM0_2" | R_YMM0_3 -> "R_YMM0_3"
  | R_YMM1_0 -> "R_YMM1_0" | R_YMM1_1 -> "R_YMM1_1"
  | R_YMM1_2 -> "R_YMM1_2" | R_YMM1_3 -> "R_YMM1_3"
  | R_YMM2_0 -> "R_YMM2_0" | R_YMM2_1 -> "R_YMM2_1"
  | R_YMM2_2 -> "R_YMM2_2" | R_YMM2_3 -> "R_YMM2_3"
  | R_YMM3_0 -> "R_YMM3_0" | R_YMM3_1 -> "R_YMM3_1"
  | R_YMM3_2 -> "R_YMM3_2" | R_YMM3_3 -> "R_YMM3_3"
  | R_YMM4_0 -> "R_YMM4_0" | R_YMM4_1 -> "R_YMM4_1"
  | R_YMM4_2 -> "R_YMM4_2" | R_YMM4_3 -> "R_YMM4_3"
  | R_YMM5_0 -> "R_YMM5_0" | R_YMM5_1 -> "R_YMM5_1"
  | R_YMM5_2 -> "R_YMM5_2" | R_YMM5_3 -> "R_YMM5_3"
  | R_YMM6_0 -> "R_YMM6_0" | R_YMM6_1 -> "R_YMM6_1"
  | R_YMM6_2 -> "R_YMM6_2" | R_YMM6_3 -> "R_YMM6_3"
  | R_YMM7_0 -> "R_YMM7_0" | R_YMM7_1 -> "R_YMM7_1"
  | R_YMM7_2 -> "R_YMM7_2" | R_YMM7_3 -> "R_YMM7_3"
  | R_YMM8_0 -> "R_YMM8_0" | R_YMM8_1 -> "R_YMM8_1"
  | R_YMM8_2 -> "R_YMM8_2" | R_YMM8_3 -> "R_YMM8_3"
  | R_YMM9_0 -> "R_YMM9_0" | R_YMM9_1 -> "R_YMM9_1"
  | R_YMM9_2 -> "R_YMM9_2" | R_YMM9_3 -> "R_YMM9_3"
  | R_YMM10_0 -> "R_YMM10_0" | R_YMM10_1 -> "R_YMM10_1"
  | R_YMM10_2 -> "R_YMM10_2" | R_YMM10_3 -> "R_YMM10_3"
  | R_YMM11_0 -> "R_YMM11_0" | R_YMM11_1 -> "R_YMM11_1"
  | R_YMM11_2 -> "R_YMM11_2" | R_YMM11_3 -> "R_YMM11_3"
  | R_YMM12_0 -> "R_YMM12_0" | R_YMM12_1 -> "R_YMM12_1"
  | R_YMM12_2 -> "R_YMM12_2" | R_YMM12_3 -> "R_YMM12_3"
  | R_YMM13_0 -> "R_YMM13_0" | R_YMM13_1 -> "R_YMM13_1"
  | R_YMM13_2 -> "R_YMM13_2" | R_YMM13_3 -> "R_YMM13_3"
  | R_YMM14_0 -> "R_YMM14_0" | R_YMM14_1 -> "R_YMM14_1"
  | R_YMM14_2 -> "R_YMM14_2" | R_YMM14_3 -> "R_YMM14_3"
  | R_YMM15_0 -> "R_YMM15_0" | R_YMM15_1 -> "R_YMM15_1"
  | R_YMM15_2 -> "R_YMM15_2" | R_YMM15_3 -> "R_YMM15_3"
  | R0  ->  "R0" | R1  ->  "R1" |  R2 ->  "R2" | R3  -> "R3"
  | R4  ->  "R4" | R5  ->  "R5" |  R6 ->  "R6" | R7  -> "R7"
  | R8  ->  "R8" | R9  ->  "R9" | R10 -> "R10" | R11 -> "R11"
  | R12 -> "R12" | R13 -> "R13" | R14 -> "R14" | R15 -> "R15"
  | R15T -> "R15T"
  | R_D0  -> "R_D0"  | R_D1  -> "R_D1"  | R_D2  -> "R_D2"  | R_D3  ->  "R_D3"
  | R_D4  -> "R_D4"  | R_D5  -> "R_D5"  | R_D6  -> "R_D6"  | R_D7  ->  "R_D7"
  | R_D8  -> "R_D8"  | R_D9  -> "R_D9"  | R_D10 -> "R_D10" | R_D11 -> "R_D11"
  | R_D12 -> "R_D12" | R_D13 -> "R_D13" | R_D14 -> "R_D14" | R_D15 -> "R_D15"
  | R_D16 -> "R_D16" | R_D17 -> "R_D17" | R_D18 -> "R_D18" | R_D19 -> "R_D19"
  | R_D20 -> "R_D20" | R_D21 -> "R_D21" | R_D22 -> "R_D22" | R_D23 -> "R_D23"
  | R_D24 -> "R_D24" | R_D25 -> "R_D25" | R_D26 -> "R_D26" | R_D27 -> "R_D27"
  | R_D28 -> "R_D28" | R_D29 -> "R_D29" | R_D30 -> "R_D30" | R_D31 -> "R_D31"
  | R_CC -> "R_CC" | R_NF -> "R_NF" | R_VF -> "R_VF" | R_QFLAG32 -> "R_QFLAG32"
  | R_GEFLAG0 -> "R_GEFLAG0" | R_GEFLAG1 -> "R_GEFLAG1"
  | R_GEFLAG2 -> "R_GEFLAG2" | R_GEFLAG3 -> "R_GEFLAG3"
  | R_TISTART -> "R_TISTART" | R_TILEN -> "R_TILEN"
  | R_NRADDR -> "R_NRADDR"
  | R_FPSCR -> "R_FPSCR" | R_TPIDRURO -> "R_TPIDRURO"
  | R_ITSTATE -> "R_ITSTATE"

let regstr_to_reg s = match s with
  | "R_EBP" -> R_EBP | "R_ESP" -> R_ESP | "R_ESI" -> R_ESI
  | "R_EDI" -> R_EDI | "R_EIP" -> R_EIP | "R_EAX" -> R_EAX | "R_EBX" -> R_EBX
  | "R_ECX" -> R_ECX | "R_EDX" -> R_EDX
  | "R_RBP" -> R_RBP | "R_RSP" -> R_RSP | "R_RSI" -> R_RSI
  | "R_RDI" -> R_RDI | "R_RIP" -> R_RIP | "R_RAX" -> R_RAX | "R_RBX" -> R_RBX
  | "R_RCX" -> R_RCX | "R_RDX" -> R_RDX
  | "R_R8" -> R_R8 | "R_R9" -> R_R9 | "R_R10" -> R_R10 | "R_R11" -> R_R11
  | "R_R12" -> R_R12 | "R_R13" -> R_R13 | "R_R14" -> R_R14 | "R_R15" -> R_R15
  | "R_RFLAGSREST" -> R_RFLAGSREST
  | "R_FS_BASE" -> R_FS_BASE | "R_GS_BASE" -> R_GS_BASE
  | "EFLAGSREST" -> EFLAGSREST | "R_CF" -> R_CF | "R_PF" -> R_PF
  | "R_AF" -> R_AF| "R_ZF" -> R_ZF | "R_SF" -> R_SF | "R_OF" -> R_OF
  | "R_CC_OP" -> R_CC_OP | "R_CC_DEP1" -> R_CC_DEP1
  | "R_CC_DEP2" -> R_CC_DEP2 | "R_CC_NDEP" -> R_CC_NDEP
  | "R_DFLAG" -> R_DFLAG | "R_IDFLAG" -> R_IDFLAG | "R_ACFLAG" -> R_ACFLAG
  | "R_EMWARN" -> R_EMWARN | "R_EMNOTE" -> R_EMNOTE
  | "R_LDT" -> R_LDT | "R_GDT" -> R_GDT | "R_CS" -> R_CS | "R_DS" -> R_DS
  | "R_ES" -> R_ES | "R_FS" -> R_FS | "R_GS" -> R_GS| "R_SS" -> R_SS
  | "R_FTOP" -> R_FTOP | "R_FPROUND" -> R_FPROUND | "R_FC3210"  -> R_FC3210
  | "R_FPREG0" -> R_FPREG0 | "R_FPREG1" -> R_FPREG1
  | "R_FPREG2" -> R_FPREG2 | "R_FPREG3" -> R_FPREG3
  | "R_FPREG4" -> R_FPREG4 | "R_FPREG5" -> R_FPREG5
  | "R_FPREG6" -> R_FPREG6 | "R_FPREG7" -> R_FPREG7
  | "R_FPTAG0" -> R_FPTAG0 | "R_FPTAG1" -> R_FPTAG1
  | "R_FPTAG2" -> R_FPTAG2 | "R_FPTAG3" -> R_FPTAG3
  | "R_FPTAG4" -> R_FPTAG4 | "R_FPTAG5" -> R_FPTAG5
  | "R_FPTAG6" -> R_FPTAG6 | "R_FPTAG7" -> R_FPTAG7
  | "R_SSEROUND" -> R_SSEROUND | "R_IP_AT_SYSCALL" -> R_IP_AT_SYSCALL
  | "R_XMM0L" -> R_XMM0L | "R_XMM0H" -> R_XMM0H
  | "R_XMM1L" -> R_XMM1L | "R_XMM1H" -> R_XMM1H
  | "R_XMM2L" -> R_XMM2L | "R_XMM2H" -> R_XMM2H
  | "R_XMM3L" -> R_XMM3L | "R_XMM3H" -> R_XMM3H
  | "R_XMM4L" -> R_XMM4L | "R_XMM4H" -> R_XMM4H
  | "R_XMM5L" -> R_XMM5L | "R_XMM5H" -> R_XMM5H
  | "R_XMM6L" -> R_XMM6L | "R_XMM6H" -> R_XMM6H
  | "R_XMM7L" -> R_XMM7L | "R_XMM7H" -> R_XMM7H
  | "R_YMM0_0" -> R_YMM0_0 | "R_YMM0_1" -> R_YMM0_1
  | "R_YMM0_2" -> R_YMM0_2 | "R_YMM0_3" -> R_YMM0_3
  | "R_YMM1_0" -> R_YMM1_0 | "R_YMM1_1" -> R_YMM1_1
  | "R_YMM1_2" -> R_YMM1_2 | "R_YMM1_3" -> R_YMM1_3
  | "R_YMM2_0" -> R_YMM2_0 | "R_YMM2_1" -> R_YMM2_1
  | "R_YMM2_2" -> R_YMM2_2 | "R_YMM2_3" -> R_YMM2_3
  | "R_YMM3_0" -> R_YMM3_0 | "R_YMM3_1" -> R_YMM3_1
  | "R_YMM3_2" -> R_YMM3_2 | "R_YMM3_3" -> R_YMM3_3
  | "R_YMM4_0" -> R_YMM4_0 | "R_YMM4_1" -> R_YMM4_1
  | "R_YMM4_2" -> R_YMM4_2 | "R_YMM4_3" -> R_YMM4_3
  | "R_YMM5_0" -> R_YMM5_0 | "R_YMM5_1" -> R_YMM5_1
  | "R_YMM5_2" -> R_YMM5_2 | "R_YMM5_3" -> R_YMM5_3
  | "R_YMM6_0" -> R_YMM6_0 | "R_YMM6_1" -> R_YMM6_1
  | "R_YMM6_2" -> R_YMM6_2 | "R_YMM6_3" -> R_YMM6_3
  | "R_YMM7_0" -> R_YMM7_0 | "R_YMM7_1" -> R_YMM7_1
  | "R_YMM7_2" -> R_YMM7_2 | "R_YMM7_3" -> R_YMM7_3
  | "R_YMM8_0" -> R_YMM8_0 | "R_YMM8_1" -> R_YMM8_1
  | "R_YMM8_2" -> R_YMM8_2 | "R_YMM8_3" -> R_YMM8_3
  | "R_YMM9_0" -> R_YMM9_0 | "R_YMM9_1" -> R_YMM9_1
  | "R_YMM9_2" -> R_YMM9_2 | "R_YMM9_3" -> R_YMM9_3
  | "R_YMM10_0" -> R_YMM10_0 | "R_YMM10_1" -> R_YMM10_1
  | "R_YMM10_2" -> R_YMM10_2 | "R_YMM10_3" -> R_YMM10_3
  | "R_YMM11_0" -> R_YMM11_0 | "R_YMM11_1" -> R_YMM11_1
  | "R_YMM11_2" -> R_YMM11_2 | "R_YMM11_3" -> R_YMM11_3
  | "R_YMM12_0" -> R_YMM12_0 | "R_YMM12_1" -> R_YMM12_1
  | "R_YMM12_2" -> R_YMM12_2 | "R_YMM12_3" -> R_YMM12_3
  | "R_YMM13_0" -> R_YMM13_0 | "R_YMM13_1" -> R_YMM13_1
  | "R_YMM13_2" -> R_YMM13_2 | "R_YMM13_3" -> R_YMM13_3
  | "R_YMM14_0" -> R_YMM14_0 | "R_YMM14_1" -> R_YMM14_1
  | "R_YMM14_2" -> R_YMM14_2 | "R_YMM14_3" -> R_YMM14_3
  | "R_YMM15_0" -> R_YMM15_0 | "R_YMM15_1" -> R_YMM15_1
  | "R_YMM15_2" -> R_YMM15_2 | "R_YMM15_3" -> R_YMM15_3
  | "R0"  ->  R0 | "R1"  ->  R1 |  "R2" ->  R2 | "R3"  -> R3
  | "R4"  ->  R4 | "R5"  ->  R5 |  "R6" ->  R6 | "R7"  -> R7
  | "R8"  ->  R8 | "R9"  ->  R9 | "R10" -> R10 | "R11" -> R11
  | "R12" -> R12 | "R13" -> R13 | "R14" -> R14 | "R15" -> R15
  | "R15T" -> R15T
  | "R_D0"  -> R_D0  | "R_D1"  -> R_D1  | "R_D2"  -> R_D2  | "R_D3"  -> R_D3
  | "R_D4"  -> R_D4  | "R_D5"  -> R_D5  | "R_D6"  -> R_D6  | "R_D7"  -> R_D7
  | "R_D8"  -> R_D8  | "R_D9"  -> R_D9  | "R_D10" -> R_D10 | "R_D11" -> R_D11
  | "R_D12" -> R_D12 | "R_D13" -> R_D13 | "R_D14" -> R_D14 | "R_D15" -> R_D15
  | "R_D16" -> R_D16 | "R_D17" -> R_D17 | "R_D18" -> R_D18 | "R_D19" -> R_D19
  | "R_D20" -> R_D20 | "R_D21" -> R_D21 | "R_D22" -> R_D22 | "R_D23" -> R_D23
  | "R_D24" -> R_D24 | "R_D25" -> R_D25 | "R_D26" -> R_D26 | "R_D27" -> R_D27
  | "R_D28" -> R_D28 | "R_D29" -> R_D29 | "R_D30" -> R_D30 | "R_D31" -> R_D31
  | "R_CC" -> R_CC | "R_NF" -> R_NF | "R_VF" -> R_VF | "R_QFLAG32" -> R_QFLAG32
  | "R_GEFLAG0" -> R_GEFLAG0 | "R_GEFLAG1" -> R_GEFLAG1
  | "R_GEFLAG2" -> R_GEFLAG2 | "R_GEFLAG3" -> R_GEFLAG3
  | "R_TISTART" -> R_TISTART | "R_TILEN" -> R_TILEN
  | "R_NRADDR" -> R_NRADDR
  | "R_FPSCR" -> R_FPSCR | "R_TPIDRURO" -> R_TPIDRURO
  | "R_ITSTATE" -> R_ITSTATE
  | _ -> failwith ("Unrecognized register name " ^ s)

class virtual fragment_machine = object
  method virtual get_depth : int
  method virtual set_pointer_management : Pointer_management.pointer_management -> unit
  method virtual get_pointer_management : unit -> Pointer_management.pointer_management option
  method virtual init_prog : Vine.program -> unit
  method virtual set_frag : Vine.program -> unit
  method virtual concretize_misc : unit
  method virtual add_extra_eip_hook :
    (fragment_machine -> int64 -> unit) -> unit
  method virtual eip_hook : int64 -> unit
  method virtual get_eip : int64
  method virtual set_eip : int64 -> unit
  method virtual run_eip_hooks : unit
  method virtual get_esp : int64
  method virtual jump_hook : string -> int64 -> int64 -> unit
  method virtual run_jump_hooks : string -> int64 -> int64 -> unit
  
  method virtual set_cjmp_heuristic :
    (int64 -> int64 -> int64 -> float -> bool option -> bool option) -> unit

  method virtual on_missing_zero : unit
  method virtual on_missing_random : unit
  method virtual on_missing_symbol : unit

  method virtual make_regs_zero : unit
  method virtual make_regs_symbolic : unit
  method virtual load_x86_user_regs : Temu_state.userRegs -> unit
  method virtual print_regs : unit
  method virtual printable_word_reg : register_name -> string
  method virtual printable_long_reg : register_name -> string

  method virtual store_byte_conc  : ?prov:Interval_tree.provenance -> int64 -> int   -> unit
  method virtual store_short_conc : ?prov:Interval_tree.provenance -> int64 -> int   -> unit
  method virtual store_word_conc  : ?prov:Interval_tree.provenance -> int64 -> int64 -> unit
  method virtual store_long_conc  : ?prov:Interval_tree.provenance -> int64 -> int64 -> unit

  method virtual store_page_conc  : int64 -> string -> unit

  method virtual load_byte_conc  : int64 -> int
  method virtual load_short_conc : int64 -> int
  method virtual load_word_conc  : int64 -> int64
  method virtual load_long_conc  : int64 -> int64

  method virtual load_byte_concolic  : int64 -> int
  method virtual load_short_concolic : int64 -> int
  method virtual load_word_concolic  : int64 -> int64
  method virtual load_long_concolic  : int64 -> int64

  method virtual started_symbolic : bool
  method virtual maybe_start_symbolic : (unit -> unit) -> unit
  method virtual start_symbolic : unit

  method virtual finish_fuzz : string -> unit
  method virtual unfinish_fuzz : string -> unit
  method virtual finish_reasons : string list

  method virtual add_event_detail : string -> Yojson.Safe.json -> unit
  method virtual get_event_details : (string, Yojson.Safe.json) Hashtbl.t
  method virtual get_event_history : (string * Yojson.Safe.json) list
  method virtual finalize_event : unit

  method virtual make_snap : unit -> unit
  method virtual reset : unit -> unit

  method virtual add_special_handler : special_handler -> unit
  method virtual add_universal_special_handler : special_handler -> unit
  method virtual special_handlers_state_json : Yojson.Safe.json

  method virtual get_bit_var   : register_name -> int
  method virtual get_byte_var  : register_name -> int
  method virtual get_short_var : register_name -> int
  method virtual get_word_var  : register_name -> int64
  method virtual get_long_var  : register_name -> int64

  method virtual get_bit_var_concolic   : register_name -> int
  method virtual get_byte_var_concolic  : register_name -> int
  method virtual get_short_var_concolic : register_name -> int
  method virtual get_word_var_concolic  : register_name -> int64
  method virtual get_long_var_concolic  : register_name -> int64

  method virtual set_bit_var   : register_name -> int   -> unit
  method virtual set_byte_var  : register_name -> int   -> unit
  method virtual set_short_var : register_name -> int   -> unit
  method virtual set_word_var  : register_name -> int64 -> unit
  method virtual set_long_var  : register_name -> int64 -> unit

  method virtual set_word_var_low_short   : register_name -> int -> unit
  method virtual set_word_var_low_byte    : register_name -> int -> unit
  method virtual set_word_var_second_byte : register_name -> int -> unit

  method virtual set_word_reg_symbolic : register_name -> string -> unit
  method virtual set_word_reg_concolic :
    register_name -> string -> int64 -> unit
  method virtual set_word_reg_fresh_symbolic : register_name -> string
    -> string
  method virtual set_reg_fresh_region : register_name -> string -> unit

  method virtual set_long_reg_symbolic : register_name -> string -> unit
  method virtual set_long_reg_fresh_symbolic : register_name -> string
    -> string

  method virtual run_sl : (string -> bool) -> Vine.stmt list -> string
		  
  method virtual run : unit -> string
  method virtual run_to_jump : unit -> string
  method virtual fake_call_to_from : int64 -> int64 -> Vine.stmt list
  method virtual disasm_insn_at : int64 -> string

  method virtual measure_mem_size : int * int * int
  method virtual measure_form_man_size : int * int
  method virtual measure_dt_size : int
  method virtual measure_size : int * int

  method virtual store_byte_idx : int64 -> int -> int -> unit

  method virtual store_str : int64 -> int64 -> string -> unit

  method virtual populate_symbolic_region :
    ?prov:Interval_tree.provenance -> string -> int -> int64 -> int -> Vine.exp array
  method virtual make_symbolic_region : int64 -> int -> unit

  method virtual store_symbolic_cstr : int64 -> int -> bool -> bool -> unit
  method virtual store_concolic_cstr : int64 -> string -> bool -> unit
  method virtual populate_concolic_string :
      ?prov:Interval_tree.provenance -> string -> int -> int64 -> string -> unit

  method virtual store_symbolic_wcstr : int64 -> int -> unit

  method virtual store_symbolic_byte  : ?prov:Interval_tree.provenance -> int64 -> string -> unit
  method virtual store_symbolic_short : ?prov:Interval_tree.provenance -> int64 -> string -> unit
  method virtual store_symbolic_word  : ?prov:Interval_tree.provenance -> int64 -> string -> unit
  method virtual store_symbolic_long  : ?prov:Interval_tree.provenance -> int64 -> string -> unit

  method virtual store_concolic_mem_byte : ?prov:Interval_tree.provenance -> int64 -> string -> int64 -> int -> unit

  method virtual store_concolic_byte  : ?prov:Interval_tree.provenance -> int64 -> string -> int   -> unit
  method virtual store_concolic_short : ?prov:Interval_tree.provenance -> int64 -> string -> int   -> unit
  method virtual store_concolic_word  : ?prov:Interval_tree.provenance -> int64 -> string -> int64 -> unit
  method virtual store_concolic_long  : ?prov:Interval_tree.provenance -> int64 -> string -> int64 -> unit

  method virtual set_reg_conc_bytes : register_name 
    -> (int option array) -> unit
  method virtual set_reg_concolic_mem_bytes : register_name 
    -> ((string * int64 * int) option array) -> unit

  method virtual store_concolic_exp : int64 -> V.exp ->
    (string * int) list -> (string * int) list ->
    (string * int64) list -> (string * int64) list -> unit
  method virtual set_word_reg_concolic_exp : register_name -> V.exp ->
    (string * int) list -> (string * int) list ->
    (string * int64) list -> (string * int64) list -> unit

  method virtual mem_byte_has_loop_var  : int64 -> bool
  method virtual mem_short_has_loop_var : int64 -> bool
  method virtual mem_word_has_loop_var  : int64 -> bool
  method virtual mem_long_has_loop_var  : int64 -> bool
  method virtual word_reg_has_loop_var : register_name -> bool

  method virtual parse_symbolic_expr : string -> Vine.exp

  method virtual store_cstr : int64 -> int64 -> string -> unit

  method virtual read_buf : int64 -> int -> char array

  method virtual read_cstr : int64 -> string

  method virtual zero_fill : int64 -> int -> unit

  method virtual print_backtrace : unit

  method virtual eval_expr_to_int64 : Vine.exp -> int64
      
  method virtual eval_expr_to_symbolic_expr : Vine.exp -> Vine.exp

  method virtual eval_expr_from_ce : Query_engine.sat_assign -> Vine.exp -> int64

  method virtual watchpoint : unit

  method virtual mem_val_as_string : int64 -> Vine.typ -> string

  method virtual get_path_cond : Vine.exp list

  method virtual set_query_engine : Query_engine.query_engine -> unit

  method virtual query_with_path_cond : Vine.exp -> bool
    -> (bool * Query_engine.sat_assign)

  method virtual match_input_var : string -> int option

  method virtual print_tree : out_channel -> unit

  method virtual set_iter_seed : int -> unit

  method virtual random_word : int64

  method virtual finish_path : bool

  method virtual after_exploration : unit

  method virtual make_x86_segtables_symbolic : unit
  method virtual store_word_special_region :
    register_name -> int64 -> int64 -> unit

  method virtual get_word_var_concretize :
    register_name -> bool -> string -> int64

  method virtual get_long_var_concretize :
    register_name -> bool -> string -> int64

  method virtual load_byte_concretize  : int64 -> bool -> string -> int
  method virtual load_short_concretize : int64 -> bool -> string -> int
  method virtual load_word_concretize  : int64 -> bool -> string -> int64
  method virtual load_long_concretize  : int64 -> bool -> string -> int64

  method virtual make_sink_region : string -> int64 -> unit

  method virtual add_extra_store_hook : (int64 -> int -> unit) -> unit
  method virtual run_store_hooks  : int64 -> int -> unit
  method virtual note_first_branch : unit
  method virtual before_first_branch : bool
  method virtual get_start_eip : int64
  method virtual set_start_eip : int64 -> unit

  method virtual schedule_proc : unit
  method virtual maybe_switch_proc : int64 -> int64 option
  method virtual alloc_proc : (unit -> unit) -> unit
end

module FragmentMachineFunctor =
  functor (D : DOMAIN) ->
struct
  module GM = GranularMemoryFunctor(D)
  module FormMan = FormulaManagerFunctor(D)

  let change_some_short_bytes form_man d bytes construct =
    g_assert(Array.length bytes = 2) 100 "Fragment_machine.change_some_short_bytes";
    let select old = function
      | None -> old
      | Some x -> construct x
    in
    let o0 = D.extract_8_from_16 d 0 and
	o1 = D.extract_8_from_16 d 1 in
    let b0 = select o0 bytes.(0) and
	b1 = select o1 bytes.(1) in
      form_man#simplify16 (D.reassemble16 b0 b1)

  let change_some_word_bytes form_man d bytes construct =
    g_assert(Array.length bytes = 4) 100 "Fragment_machine.change_some_word_bytes";
    let select old = function
      | None -> old
      | Some x -> construct x
    in
    let o0 = D.extract_8_from_32 d 0 and
	o1 = D.extract_8_from_32 d 1 and
	o2 = D.extract_8_from_32 d 2 and
	o3 = D.extract_8_from_32 d 3 in
    let b0 = select o0 bytes.(0) and
	b1 = select o1 bytes.(1) and
	b2 = select o2 bytes.(2) and
	b3 = select o3 bytes.(3) in
      form_man#simplify32
	(D.reassemble32 (D.reassemble16 b0 b1) (D.reassemble16 b2 b3))

  let change_some_long_bytes form_man d bytes construct =
    g_assert(Array.length bytes = 8) 100 "Fragment_machine.change_some_long_bytes";
    let select old = function
      | None -> old
      | Some x -> construct x
    in
    let o0 = D.extract_8_from_32 d 0 and
	o1 = D.extract_8_from_32 d 1 and
	o2 = D.extract_8_from_32 d 2 and
	o3 = D.extract_8_from_32 d 3 and
	o4 = D.extract_8_from_32 d 4 and
	o5 = D.extract_8_from_32 d 5 and
	o6 = D.extract_8_from_32 d 6 and
	o7 = D.extract_8_from_32 d 7 in
    let b0 = select o0 bytes.(0) and
	b1 = select o1 bytes.(1) and
	b2 = select o2 bytes.(2) and
	b3 = select o3 bytes.(3) and
	b4 = select o4 bytes.(4) and
	b5 = select o5 bytes.(5) and
	b6 = select o6 bytes.(6) and
	b7 = select o7 bytes.(7) in
      form_man#simplify64
	(D.reassemble64
	   (D.reassemble32 (D.reassemble16 b0 b1) (D.reassemble16 b2 b3))
	   (D.reassemble32 (D.reassemble16 b4 b5) (D.reassemble16 b6 b7)))

  class frag_machine = object(self)	
    val mutable mem = (new GM.granular_second_snapshot_memory
			 (new GM.granular_snapshot_memory
			    (new GM.concrete_maybe_adaptor_memory
			       (new string_maybe_memory))
			    (new GM.granular_hash_memory))
			 (new GM.granular_hash_memory))

    val form_man = new FormMan.formula_manager
    method get_form_man = form_man

    val mutable reg_store = V.VarHash.create 100
    val reg_to_var = Hashtbl.create 100
    val temps = V.VarHash.create 100
				
    val mutable mem_var = V.newvar "mem" (V.TMem(V.REG_32, V.Little))
    val mutable frag = ([], [])
    val mutable insns = []

    val mutable snap = (V.VarHash.create 1, V.VarHash.create 1)

    val mutable before_first_branch_flag = true
    (* we want to ask for dt depth from other fragment machines in
       log_fuzz_restart in exec_fuzzloop, but didn't want to expose the
       decsion tree in any way.  Instead, we just return a nonsense value as
       frag_machine doesn't know how deep it is, but needs to be
       non-virtual. JTT *)
    method get_depth = ~-1
    method note_first_branch = before_first_branch_flag <- false
    method before_first_branch = before_first_branch_flag

    method private concretize8 base_addr offset =
      D.to_concrete_8 (mem#load_byte
			 (Int64.add base_addr
			    (Int64.of_int offset)))

    (* Note that this is both mutable and a ref. The mutability comes
       from it switching when we switch processes. The ref is so that
       the copy currently in use and the copy saved in the proc_list
       can be updated in sync.
    *)
    val mutable special_handler_list_ref = ref ([] : #special_handler list)

    val mutable proc_list = []
    initializer proc_list <- [mem, reg_store, special_handler_list_ref]
    val mutable cur_pid = 0

    method private switch_proc pid =
      g_assert(pid < List.length proc_list) 50 "FM.switch_proc";
      cur_pid <- pid;
      let (mem', reg_store', shlr') = List.nth proc_list pid in
	mem <- mem';
	reg_store <- reg_store';
	special_handler_list_ref <- shlr'

    val mutable next_pid = None

    method schedule_proc =
      let pid' = (cur_pid + 1) mod (List.length proc_list) in
	next_pid <- Some pid'

    method maybe_switch_proc old_eip =
      match next_pid with
	| Some pid' ->
	    next_pid <- None;
	    self#set_eip old_eip;
	    self#switch_proc pid';
	    Some self#get_eip
	| None -> None

    method alloc_proc fn =
      let mem' = (new GM.granular_second_snapshot_memory
		    (new GM.granular_snapshot_memory
		       (new GM.concrete_maybe_adaptor_memory
			  (new string_maybe_memory))
		       (new GM.granular_hash_memory))
		    (new GM.granular_hash_memory)) and
	  reg_store' = V.VarHash.create 100
      in
	V.VarHash.iter
	  (fun k _ -> V.VarHash.replace reg_store' k (D.uninit))
	  reg_store;
	proc_list <- proc_list @ [(mem', reg_store', ref [])];
	let new_pid = (List.length proc_list) - 1 and
	    old_pid = cur_pid
	in
	  self#switch_proc new_pid;
	  fn ();
	  self#switch_proc old_pid

    method init_prog (dl, sl) =
      let add_reg ((n,s,t) as v) =
	if s = "mem"
	then mem_var <- v
	else
	  (V.VarHash.add reg_store v (D.uninit);
	   Hashtbl.add reg_to_var (regstr_to_reg s) v)
      in
	List.iter add_reg dl;
	self#set_frag (dl, sl);
	let result = self#run () in
	  match result with
	    | "fallthrough" -> ()
	    | _ -> failwith "Initial program should fall through"

    val mutable loop_cnt = 0L
    method get_loop_cnt = loop_cnt

    val mutable pm = None

    method set_pointer_management ptrmng =
      pm <- Some ptrmng;
      mem#set_pointer_management ptrmng

    method get_pointer_management () =
      pm

    method set_frag (dl, sl) =
      frag <- (dl, sl);
      V.VarHash.clear temps;
      loop_cnt <- 0L;
      self#concretize_misc;
      insns <- sl

    method concretize_misc = ()

    val mutable extra_store_hooks = []

    method add_extra_store_hook f = 
	extra_store_hooks <- f :: extra_store_hooks
	
    method run_store_hooks s_addr size =
	let apply_store_hook fn =
		(fn s_addr size) in
	List.iter apply_store_hook extra_store_hooks	 
    	
    val mutable extra_eip_hooks = []

    method add_extra_eip_hook f =
      extra_eip_hooks <- f :: extra_eip_hooks

    val unique_eips = Hashtbl.create 1001

    val mutable deferred_start_symbolic = None

    val mutable insn_count = 0L
    val mutable event_count = 0

    val event_details = Hashtbl.create 11

    (* This replicates the old behavior where information about
       different events was combined. Ideally we'll remove it later. *)
    val merged_event_details = Hashtbl.create 21

    method add_event_detail k v =
      Hashtbl.replace event_details k v;
      Hashtbl.replace merged_event_details k v

    val mutable event_history = []

    method get_event_history : (string * Yojson.Safe.json) list =
      let rec nth_head n l = match (n, l) with
	| (_, []) -> []
	| (0, _) -> []
	| (n, f :: r) -> f :: (nth_head (n - 1) r)
      in
      let full_length = List.length event_history in
	if full_length > 1000 then
	  Printf.eprintf "Event history has %d entries, only returning 1000\n"
	    full_length;
	List.rev (nth_head 1000 event_history)

    method private event_to_history eip =
      let hash_to_assoc h = 
	Hashtbl.fold (fun k v l -> (k, v) :: l) h []
      in
      let json_addr i64 = `String (Printf.sprintf "0x%08Lx" i64)
      in
	if (Hashtbl.length event_details) != 0 then
	  let eeip = ("event-eip", json_addr eip) in
          let entry = ((Printf.sprintf "%Ld_%d" insn_count event_count),
		       `Assoc (eeip :: (hash_to_assoc event_details)))
	  in
	    if event_count < 100 then
              event_history <- entry :: event_history
	    else if event_count = 100 then
	      Printf.eprintf
		"Throttling at 100 events from instruction %Ld (0x%08Lx)\n"
		insn_count eip

    method finalize_event =
      self#event_to_history self#get_eip;
      Hashtbl.clear event_details;
      event_count <- event_count + 1

    method get_event_details =
      self#event_to_history self#get_eip;
      merged_event_details

    method eip_hook eip =
      (* Shouldn't be needed; we instead simplify the registers when
	 writing to them: *)
      let apply_eip_hook fn =
	 (fn (self :> fragment_machine) eip) in
      (* self#simplify_regs; *)
       (match deferred_start_symbolic with
       | Some setup ->
	 deferred_start_symbolic <- None;
	 raise (StartSymbolic(eip, setup))
       | None -> ());
       if !opt_trace_registers then
	 self#print_regs;
       if !opt_trace_eip then
	 Printf.eprintf "EIP is 0x%08Lx\n" eip;
       insn_count <- Int64.succ insn_count;
       (if !opt_trace_unique_eips then
	   (if not (Hashtbl.mem unique_eips eip) then
	       (Printf.eprintf "Saw new EIP 0x%08Lx\n" eip;
		Hashtbl.add unique_eips eip ())));
      (* Libasmir.print_disasm_rawbytes Libasmir.Bfd_arch_i386 eip insn_bytes;
	 print_string "\n"; *)
      List.iter apply_eip_hook extra_eip_hooks;
      self#watchpoint;
      self#event_to_history eip;
      Hashtbl.clear event_details;
      event_count <- 0;
      ()

    method get_eip =
      match !opt_arch with
	| X86 -> self#get_word_var R_EIP
	| X64 -> self#get_long_var R_RIP
	| ARM -> self#get_word_var R15T

    method set_eip eip =
      match !opt_arch with
	| X86 -> self#set_word_var R_EIP eip
	| X64 -> self#set_long_var R_RIP eip
	| ARM -> self#set_word_var R15T eip

    method run_eip_hooks =
      self#eip_hook (self#get_eip)

    method get_esp =
      match !opt_arch with
	| X86 -> self#get_word_var R_ESP
	| X64 -> self#get_long_var R_RSP
	| ARM -> self#get_word_var R13

    val mutable call_stack = []

    method private trace_callstack last_insn last_eip eip =
      let rec is_sorted = function
	| (s1, _, _, _) :: (((s2, _, _, _) :: _) as rest) ->
	    if s1 < s2 then
	      is_sorted rest
	    else
	      false
	| [_]
	| []
	    -> true
      in
      let pop_callstack esp =
	while match call_stack with
	  | (old_esp, _, _, _) :: _ when old_esp < esp -> true
	  | _ -> false do
	      call_stack <- List.tl call_stack
	done
      in
      let get_retaddr esp =
	match !opt_arch with
	  | X86 -> self#load_word_conc esp
	  | X64 -> self#load_long_conc esp
	  | ARM -> self#get_word_var R14
      in
      let size = match !opt_arch with
	| X86 -> 4L
	| X64 -> 8L
	| ARM -> 4L
      in
      let kind =
	match !opt_arch with
	  | X86 | X64 ->
	      let s = last_insn ^ "        " in
		if (String.sub s 0 4) = "call" &&
		  (Int64.sub eip last_eip) <> 5L then
		    (* Call with a direct target right after the call
		       is essentially "push %eip", and usually used for PIC
		       setup instead of a real call. *)
		  "call"
		else if (String.sub s 0 3) = "ret" then
		  "return"
		else if (String.sub s 0 8) = "repz ret" then
		  (* "repz ret" is a weird historical synonym for "ret"
		     that was once faster on some processors in some cases *)
		  "return"
		else if (String.sub s 0 3) = "jmp" then
		  "unconditional jump"
		else if (String.sub s 0 1) = "j" then
		  "conditional jump"
		else
		  "not a jump"
	  | ARM ->
	      (* TODO: add similar parsing for ARM mnemonics *)
	      "not a jump"
      in
	match kind with
	  | "call" ->
	      let esp = self#get_esp in
	      let depth = List.length call_stack and
		  ret_addr = get_retaddr esp
	      in
		for i = 0 to depth - 1 do Printf.eprintf " " done;
		Printf.eprintf
		  "Call from 0x%08Lx to 0x%08Lx (return to 0x%08Lx)\n"
		  last_eip eip ret_addr;
		call_stack <- (esp, last_eip, eip, ret_addr) :: call_stack;
		(* If we had a command-line option for expensive sanity
		   checks, we could use it here. For now, just comment it
		   out: *)
		if false then
		  g_assert(is_sorted call_stack) 100 "Fragment_machine.trace_call_stack";
	  | "return" ->
	      let esp = self#get_esp in
		pop_callstack (Int64.sub esp size);
		if false then
		  g_assert(is_sorted call_stack) 100 "Fragment_machine.trace_call_stack";
		let depth = List.length call_stack in
		  for i = 0 to depth - 2 do Printf.eprintf " " done;
		  Printf.eprintf "Return from 0x%08Lx to 0x%08Lx\n"
		    last_eip eip;
		  pop_callstack esp;
		  if false then
		    g_assert(is_sorted call_stack) 100 "Fragment_machine.trace_call_stack";
	  | _ -> ()

    method jump_hook last_insn last_eip eip =
      (* I think this might be the right place to add the indirect table updates
	 JTT *)
      Indirect_target_logger.add last_eip eip;
      if !opt_trace_callstack then
	self#trace_callstack last_insn last_eip eip

    method run_jump_hooks last_insn last_eip eip =
      self#jump_hook last_insn last_eip eip

    method set_cjmp_heuristic
      (func:(int64 -> int64 -> int64 -> float -> bool option -> bool option))
      = ()

    method private on_missing_zero_m (m:GM.granular_memory) =
      let size_converter size _ =
	match size with
	| 8  -> D.from_concrete_8  0
	| 16 -> D.from_concrete_16 0
	| 32 -> D.from_concrete_32 0L
	| 64 -> D.from_concrete_64 0L
	| _ -> failwith "Bad size in on_missing_zero" in
      m#on_missing size_converter 

    method on_missing_zero =
      self#on_missing_zero_m (mem :> GM.granular_memory)

    method private on_missing_symbol_m (m:GM.granular_memory) name =
      let size_converter size addr =
	match size with
	| 8  -> form_man#fresh_symbolic_mem_8  name addr
	| 16 -> form_man#fresh_symbolic_mem_16 name addr
	| 32 -> form_man#fresh_symbolic_mem_32 name addr
	| 64 -> form_man#fresh_symbolic_mem_64 name addr
	| _ -> failwith "Bad size in on_missing_symbol" in
      m#on_missing size_converter

    method on_missing_symbol =
      self#on_missing_symbol_m (mem :> GM.granular_memory) "mem"

    method private make_x86_regs_zero =
      let reg r v =
	self#set_int_var (Hashtbl.find reg_to_var r) v
      in
	reg R_EAX (D.from_concrete_32 0x00000000L);
	reg R_EBX (D.from_concrete_32 0x00000000L);
	reg R_ECX (D.from_concrete_32 0x00000000L);
	reg R_EDX (D.from_concrete_32 0x00000000L);
	reg R_EBP (D.from_concrete_32 0x00000000L);
	reg R_ESP (D.from_concrete_32 0x00000000L);
	reg R_ESI (D.from_concrete_32 0x00000000L);
	reg R_EDI (D.from_concrete_32 0x00000000L);
	reg R_CS (D.from_concrete_16 0);
	reg R_DS (D.from_concrete_16 0);
	reg R_ES (D.from_concrete_16 0);
	reg R_FS (D.from_concrete_16 0);
	reg R_GS (D.from_concrete_16 0);
	reg R_PF (D.from_concrete_1 0);
	reg R_CF (D.from_concrete_1 0);
	reg R_AF (D.from_concrete_1 0);
	reg R_SF (D.from_concrete_1 0);
	reg R_OF (D.from_concrete_1 0);
	reg R_ZF (D.from_concrete_1 0);
	reg R_FTOP (D.from_concrete_32 0L);
	reg R_FC3210 (D.from_concrete_32 0L);
	reg R_FPREG0 (D.from_concrete_64 0L);
	reg R_FPREG1 (D.from_concrete_64 0L);
	reg R_FPREG2 (D.from_concrete_64 0L);
	reg R_FPREG3 (D.from_concrete_64 0L);
	reg R_FPREG4 (D.from_concrete_64 0L);
	reg R_FPREG5 (D.from_concrete_64 0L);
	reg R_FPREG6 (D.from_concrete_64 0L);
	reg R_FPREG7 (D.from_concrete_64 0L);
	reg R_FPTAG0 (D.from_concrete_8 0);
	reg R_FPTAG1 (D.from_concrete_8 0);
	reg R_FPTAG2 (D.from_concrete_8 0);
	reg R_FPTAG3 (D.from_concrete_8 0);
	reg R_FPTAG4 (D.from_concrete_8 0);
	reg R_FPTAG5 (D.from_concrete_8 0);
	reg R_FPTAG6 (D.from_concrete_8 0);
	reg R_FPTAG7 (D.from_concrete_8 0);
	reg EFLAGSREST (D.from_concrete_32 0L);
	reg R_LDT (D.from_concrete_32 0x00000000L);
	reg R_GDT (D.from_concrete_32 0x00000000L);
	reg R_DFLAG (D.from_concrete_32 1L);
	reg R_IDFLAG (D.from_concrete_32 0L);
	reg R_ACFLAG (D.from_concrete_32 0L);
	reg R_CC_OP   (D.from_concrete_32 0L);
	reg R_CC_DEP1 (D.from_concrete_32 0L);
	reg R_CC_DEP2 (D.from_concrete_32 0L);
	reg R_CC_NDEP (D.from_concrete_32 0L);
	reg R_FPROUND (D.from_concrete_32 0L); (* to nearest *)
	reg R_SSEROUND (D.from_concrete_32 0L); (* to nearest *)
	reg R_XMM0L (D.from_concrete_64 0L);
	reg R_XMM0H (D.from_concrete_64 0L);
	reg R_XMM1L (D.from_concrete_64 0L);
	reg R_XMM1H (D.from_concrete_64 0L);
	reg R_XMM2L (D.from_concrete_64 0L);
	reg R_XMM2H (D.from_concrete_64 0L);
	reg R_XMM3L (D.from_concrete_64 0L);
	reg R_XMM3H (D.from_concrete_64 0L);
	reg R_XMM4L (D.from_concrete_64 0L);
	reg R_XMM4H (D.from_concrete_64 0L);
	reg R_XMM5L (D.from_concrete_64 0L);
	reg R_XMM5H (D.from_concrete_64 0L);
	reg R_XMM6L (D.from_concrete_64 0L);
	reg R_XMM6H (D.from_concrete_64 0L);
	reg R_XMM7L (D.from_concrete_64 0L);
	reg R_XMM7H (D.from_concrete_64 0L);
	()

    method private make_x64_regs_zero =
      let reg r v =
	self#set_int_var (Hashtbl.find reg_to_var r) v
      in
	reg R_RAX (D.from_concrete_64 0x0000000000000000L);
	reg R_RBX (D.from_concrete_64 0x0000000000000000L);
	reg R_RCX (D.from_concrete_64 0x0000000000000000L);
	reg R_RDX (D.from_concrete_64 0x0000000000000000L);
	reg R_RBP (D.from_concrete_64 0x0000000000000000L);
	reg R_RSP (D.from_concrete_64 0x0000000000000000L);
	reg R_RSI (D.from_concrete_64 0x0000000000000000L);
	reg R_RDI (D.from_concrete_64 0x0000000000000000L);
	reg R_R8  (D.from_concrete_64 0x0000000000000000L);
	reg R_R9  (D.from_concrete_64 0x0000000000000000L);
	reg R_R10 (D.from_concrete_64 0x0000000000000000L);
	reg R_R11 (D.from_concrete_64 0x0000000000000000L);
	reg R_R12 (D.from_concrete_64 0x0000000000000000L);
	reg R_R13 (D.from_concrete_64 0x0000000000000000L);
	reg R_R14 (D.from_concrete_64 0x0000000000000000L);
	reg R_R15 (D.from_concrete_64 0x0000000000000000L);
	reg R_FS_BASE (D.from_concrete_64 0x0000000060000000L);
	reg R_GS_BASE (D.from_concrete_64 0x0000000061000000L);
	reg R_PF (D.from_concrete_1 0);
	reg R_CF (D.from_concrete_1 0);
	reg R_AF (D.from_concrete_1 0);
	reg R_SF (D.from_concrete_1 0);
	reg R_OF (D.from_concrete_1 0);
	reg R_ZF (D.from_concrete_1 0);
	reg R_FTOP (D.from_concrete_32 0L);	
	reg R_FC3210 (D.from_concrete_32 0L);
	reg R_RFLAGSREST (D.from_concrete_64 0L);
	reg R_DFLAG (D.from_concrete_64 1L);
	reg R_IDFLAG (D.from_concrete_64 0L);
	reg R_ACFLAG (D.from_concrete_64 0L);
	reg R_CC_OP   (D.from_concrete_64 0L);
	reg R_CC_DEP1 (D.from_concrete_64 0L);
	reg R_CC_DEP2 (D.from_concrete_64 0L);
	reg R_CC_NDEP (D.from_concrete_64 0L);
	reg R_FPROUND (D.from_concrete_64 0L); (* to nearest *)
	reg R_YMM0_0 (D.from_concrete_64 0L);
	reg R_YMM0_1 (D.from_concrete_64 0L);
	reg R_YMM0_2 (D.from_concrete_64 0L);
	reg R_YMM0_3 (D.from_concrete_64 0L);
	reg R_YMM1_0 (D.from_concrete_64 0L);
	reg R_YMM1_1 (D.from_concrete_64 0L);
	reg R_YMM1_2 (D.from_concrete_64 0L);
	reg R_YMM1_3 (D.from_concrete_64 0L);
	reg R_YMM2_0 (D.from_concrete_64 0L);
	reg R_YMM2_1 (D.from_concrete_64 0L);
	reg R_YMM2_2 (D.from_concrete_64 0L);
	reg R_YMM2_3 (D.from_concrete_64 0L);
	reg R_YMM3_0 (D.from_concrete_64 0L);
	reg R_YMM3_1 (D.from_concrete_64 0L);
	reg R_YMM3_2 (D.from_concrete_64 0L);
	reg R_YMM3_3 (D.from_concrete_64 0L);
	reg R_YMM4_0 (D.from_concrete_64 0L);
	reg R_YMM4_1 (D.from_concrete_64 0L);
	reg R_YMM4_2 (D.from_concrete_64 0L);
	reg R_YMM4_3 (D.from_concrete_64 0L);
	reg R_YMM5_0 (D.from_concrete_64 0L);
	reg R_YMM5_1 (D.from_concrete_64 0L);
	reg R_YMM5_2 (D.from_concrete_64 0L);
	reg R_YMM5_3 (D.from_concrete_64 0L);
	reg R_YMM6_0 (D.from_concrete_64 0L);
	reg R_YMM6_1 (D.from_concrete_64 0L);
	reg R_YMM6_2 (D.from_concrete_64 0L);
	reg R_YMM6_3 (D.from_concrete_64 0L);
	reg R_YMM7_0 (D.from_concrete_64 0L);
	reg R_YMM7_1 (D.from_concrete_64 0L);
	reg R_YMM7_2 (D.from_concrete_64 0L);
	reg R_YMM7_3 (D.from_concrete_64 0L);
	reg R_YMM8_0 (D.from_concrete_64 0L);
	reg R_YMM8_1 (D.from_concrete_64 0L);
	reg R_YMM8_2 (D.from_concrete_64 0L);
	reg R_YMM8_3 (D.from_concrete_64 0L);
	reg R_YMM9_0 (D.from_concrete_64 0L);
	reg R_YMM9_1 (D.from_concrete_64 0L);
	reg R_YMM9_2 (D.from_concrete_64 0L);
	reg R_YMM9_3 (D.from_concrete_64 0L);
	reg R_YMM10_0 (D.from_concrete_64 0L);
	reg R_YMM10_1 (D.from_concrete_64 0L);
	reg R_YMM10_2 (D.from_concrete_64 0L);
	reg R_YMM10_3 (D.from_concrete_64 0L);
	reg R_YMM11_0 (D.from_concrete_64 0L);
	reg R_YMM11_1 (D.from_concrete_64 0L);
	reg R_YMM11_2 (D.from_concrete_64 0L);
	reg R_YMM11_3 (D.from_concrete_64 0L);
	reg R_YMM12_0 (D.from_concrete_64 0L);
	reg R_YMM12_1 (D.from_concrete_64 0L);
	reg R_YMM12_2 (D.from_concrete_64 0L);
	reg R_YMM12_3 (D.from_concrete_64 0L);
	reg R_YMM13_0 (D.from_concrete_64 0L);
	reg R_YMM13_1 (D.from_concrete_64 0L);
	reg R_YMM13_2 (D.from_concrete_64 0L);
	reg R_YMM13_3 (D.from_concrete_64 0L);
	reg R_YMM14_0 (D.from_concrete_64 0L);
	reg R_YMM14_1 (D.from_concrete_64 0L);
	reg R_YMM14_2 (D.from_concrete_64 0L);
	reg R_YMM14_3 (D.from_concrete_64 0L);
	reg R_YMM15_0 (D.from_concrete_64 0L);
	reg R_YMM15_1 (D.from_concrete_64 0L);
	reg R_YMM15_2 (D.from_concrete_64 0L);
	reg R_YMM15_3 (D.from_concrete_64 0L);
	reg R_SSEROUND (D.from_concrete_64 0L); (* to nearest *)
	()

    method private make_arm_regs_zero =
      let reg r v =
	self#set_int_var (Hashtbl.find reg_to_var r) v
      in
	reg R0   (D.from_concrete_32 0x00000000L);
	reg R1   (D.from_concrete_32 0x00000000L);
	reg R2   (D.from_concrete_32 0x00000000L);
	reg R3   (D.from_concrete_32 0x00000000L);
	reg R4   (D.from_concrete_32 0x00000000L);
	reg R5   (D.from_concrete_32 0x00000000L);
	reg R6   (D.from_concrete_32 0x00000000L);
	reg R7   (D.from_concrete_32 0x00000000L);
	reg R8   (D.from_concrete_32 0x00000000L);
	reg R9   (D.from_concrete_32 0x00000000L);
	reg R10  (D.from_concrete_32 0x00000000L);
	reg R11  (D.from_concrete_32 0x00000000L);
	reg R12  (D.from_concrete_32 0x00000000L);
	reg R13  (D.from_concrete_32 0x00000000L);
	reg R14  (D.from_concrete_32 0x00000000L);
	reg R15T (D.from_concrete_32 0x00000000L);
        reg R_D0  (D.from_concrete_64 0x0L);
        reg R_D1  (D.from_concrete_64 0x0L);
        reg R_D2  (D.from_concrete_64 0x0L);
        reg R_D3  (D.from_concrete_64 0x0L);
        reg R_D4  (D.from_concrete_64 0x0L);
        reg R_D5  (D.from_concrete_64 0x0L);
        reg R_D6  (D.from_concrete_64 0x0L);
        reg R_D7  (D.from_concrete_64 0x0L);
        reg R_D8  (D.from_concrete_64 0x0L);
        reg R_D9  (D.from_concrete_64 0x0L);
        reg R_D10 (D.from_concrete_64 0x0L);
        reg R_D11 (D.from_concrete_64 0x0L);
        reg R_D12 (D.from_concrete_64 0x0L);
        reg R_D13 (D.from_concrete_64 0x0L);
        reg R_D14 (D.from_concrete_64 0x0L);
        reg R_D15 (D.from_concrete_64 0x0L);
        reg R_D16 (D.from_concrete_64 0x0L);
        reg R_D17 (D.from_concrete_64 0x0L);
        reg R_D18 (D.from_concrete_64 0x0L);
        reg R_D19 (D.from_concrete_64 0x0L);
        reg R_D20 (D.from_concrete_64 0x0L);
        reg R_D21 (D.from_concrete_64 0x0L);
        reg R_D22 (D.from_concrete_64 0x0L);
        reg R_D23 (D.from_concrete_64 0x0L);
        reg R_D24 (D.from_concrete_64 0x0L);
        reg R_D25 (D.from_concrete_64 0x0L);
        reg R_D26 (D.from_concrete_64 0x0L);
        reg R_D27 (D.from_concrete_64 0x0L);
        reg R_D28 (D.from_concrete_64 0x0L);
        reg R_D29 (D.from_concrete_64 0x0L);
        reg R_D30 (D.from_concrete_64 0x0L);
        reg R_D31 (D.from_concrete_64 0x0L);
	reg R_NF (D.from_concrete_1 0);
	reg R_ZF (D.from_concrete_1 0);
	reg R_CF (D.from_concrete_1 0);
	reg R_VF (D.from_concrete_1 0);
	reg R_ITSTATE (D.from_concrete_32 0x00000000L);
	reg R_TPIDRURO (D.from_concrete_32 0x00000000L);
	reg R_FPSCR (D.from_concrete_32 0x00000000L);
	()

    method make_regs_zero =
      match !opt_arch with
	| X86 -> self#make_x86_regs_zero
	| X64 -> self#make_x64_regs_zero
	| ARM -> self#make_arm_regs_zero

    method private make_x86_regs_symbolic =
      let reg r v =
	self#set_int_var (Hashtbl.find reg_to_var r) v
      in
	reg R_EBP (form_man#fresh_symbolic_32 "initial_ebp");
	reg R_ESP (form_man#fresh_symbolic_32 "initial_esp");
	reg R_ESI (form_man#fresh_symbolic_32 "initial_esi");
	reg R_EDI (form_man#fresh_symbolic_32 "initial_edi");
	reg R_EAX (form_man#fresh_symbolic_32 "initial_eax");
	reg R_EBX (form_man#fresh_symbolic_32 "initial_ebx");
	reg R_ECX (form_man#fresh_symbolic_32 "initial_ecx");
	reg R_EDX (form_man#fresh_symbolic_32 "initial_edx");
	reg R_CS (D.from_concrete_16 0x23);
	reg R_DS (D.from_concrete_16 0x2b);
	reg R_ES (D.from_concrete_16 0x2b);
	reg R_FS (D.from_concrete_16 0x0);
	reg R_GS (D.from_concrete_16 0x63);
	reg R_GDT (D.from_concrete_32 0x60000000L);
	reg R_LDT (D.from_concrete_32 0x61000000L);
	reg R_DFLAG (D.from_concrete_32 1L);
	reg R_ACFLAG (D.from_concrete_32 0L);
	reg R_IDFLAG (D.from_concrete_32 0L);
	reg EFLAGSREST (D.from_concrete_32 0L);
	reg R_PF (D.from_concrete_1 0);
	reg R_CF (D.from_concrete_1 0);
	reg R_AF (D.from_concrete_1 0);
	reg R_SF (D.from_concrete_1 0);
	reg R_OF (D.from_concrete_1 0);
	reg R_ZF (D.from_concrete_1 0);
	reg R_XMM0L (D.from_concrete_64 0L);
	reg R_XMM0H (D.from_concrete_64 0L);
	reg R_XMM1L (D.from_concrete_64 0L);
	reg R_XMM1H (D.from_concrete_64 0L);
	reg R_XMM2L (D.from_concrete_64 0L);
	reg R_XMM2H (D.from_concrete_64 0L);
	reg R_XMM3L (D.from_concrete_64 0L);
	reg R_XMM3H (D.from_concrete_64 0L);
	reg R_XMM4L (D.from_concrete_64 0L);
	reg R_XMM4H (D.from_concrete_64 0L);
	reg R_XMM5L (D.from_concrete_64 0L);
	reg R_XMM5H (D.from_concrete_64 0L);
	reg R_XMM6L (D.from_concrete_64 0L);
	reg R_XMM6H (D.from_concrete_64 0L);
	reg R_XMM7L (D.from_concrete_64 0L);
	reg R_XMM7H (D.from_concrete_64 0L);
	(* reg EFLAGSREST (form_man#fresh_symbolic_32 "initial_eflagsrest");*)
	reg R_FTOP (D.from_concrete_32 0L);
	reg R_FC3210 (D.from_concrete_32 0L);
	reg R_FPREG0 (D.from_concrete_64 0L);
	reg R_FPREG1 (D.from_concrete_64 0L);
	reg R_FPREG2 (D.from_concrete_64 0L);
	reg R_FPREG3 (D.from_concrete_64 0L);
	reg R_FPREG4 (D.from_concrete_64 0L);
	reg R_FPREG5 (D.from_concrete_64 0L);
	reg R_FPREG6 (D.from_concrete_64 0L);
	reg R_FPREG7 (D.from_concrete_64 0L);
	reg R_FPTAG0 (D.from_concrete_8 0);
	reg R_FPTAG1 (D.from_concrete_8 0);
	reg R_FPTAG2 (D.from_concrete_8 0);
	reg R_FPTAG3 (D.from_concrete_8 0);
	reg R_FPTAG4 (D.from_concrete_8 0);
	reg R_FPTAG5 (D.from_concrete_8 0);
	reg R_FPTAG6 (D.from_concrete_8 0);
	reg R_FPTAG7 (D.from_concrete_8 0);
	(* Linux user space CS segment: *)
	self#store_byte_conc 0x60000020L 0xff;
	self#store_byte_conc 0x60000021L 0xff;
	self#store_byte_conc 0x60000022L 0x00;
	self#store_byte_conc 0x60000023L 0x00;
	self#store_byte_conc 0x60000024L 0x00;
	self#store_byte_conc 0x60000025L 0xfb;
	self#store_byte_conc 0x60000026L 0xcf;
	self#store_byte_conc 0x60000027L 0x00;
	(* Linux user space DS/ES segment: *)
	self#store_byte_conc 0x60000028L 0xff;
	self#store_byte_conc 0x60000029L 0xff;
	self#store_byte_conc 0x6000002aL 0x00;
	self#store_byte_conc 0x6000002bL 0x00;
	self#store_byte_conc 0x6000002cL 0x00;
	self#store_byte_conc 0x6000002dL 0xf3;
	self#store_byte_conc 0x6000002eL 0xcf;
	self#store_byte_conc 0x6000002fL 0x00;
	(* Linux user space GS segment: *)
	self#store_byte_conc 0x60000060L 0xff;
	self#store_byte_conc 0x60000061L 0xff;
	self#store_byte_conc 0x60000062L 0x00;
	self#store_byte_conc 0x60000063L 0x00;
	self#store_byte_conc 0x60000064L 0x00;
	self#store_byte_conc 0x60000065L 0xf3;
	self#store_byte_conc 0x60000066L 0xcf;
	self#store_byte_conc 0x60000067L 0x62;
	(* Linux kernel space CS segment: *)
	self#store_byte_conc 0x60000070L 0xff;
	self#store_byte_conc 0x60000071L 0xff;
	self#store_byte_conc 0x60000072L 0x00;
	self#store_byte_conc 0x60000073L 0x00;
	self#store_byte_conc 0x60000074L 0x00;
	self#store_byte_conc 0x60000075L 0xfb;
	self#store_byte_conc 0x60000076L 0xcf;
	self#store_byte_conc 0x60000077L 0x00;
	(* Linux kernel space DS/ES segment: *)
	self#store_byte_conc 0x60000078L 0xff;
	self#store_byte_conc 0x60000079L 0xff;
	self#store_byte_conc 0x6000007aL 0x00;
	self#store_byte_conc 0x6000007bL 0x00;
	self#store_byte_conc 0x6000007cL 0x00;
	self#store_byte_conc 0x6000007dL 0xf3;
	self#store_byte_conc 0x6000007eL 0xcf;
	self#store_byte_conc 0x6000007fL 0x00;
	(* ReactOS kernel space FS segment: *)
(* 	self#store_byte_conc 0x60000030L 0x02; (* limit low *) *)
(* 	self#store_byte_conc 0x60000031L 0x00; (* limit mid *) *)
(* 	self#store_byte_conc 0x60000032L 0x00; (* base low *) *)
(* 	self#store_byte_conc 0x60000033L 0xf0; (* base mid-low *) *)
(* 	self#store_byte_conc 0x60000034L 0xdf; (* base mid-high *) *)
(* 	self#store_byte_conc 0x60000035L 0xf3; (* flags *) *)
(* 	self#store_byte_conc 0x60000036L 0xc0; (* flags, limit high *) *)
(* 	self#store_byte_conc 0x60000037L 0xff; (* base high *) *)
	(* Windows 7 kernel space FS segment: *)
	self#store_byte_conc 0x60000030L 0x04; (* limit low *)
	self#store_byte_conc 0x60000031L 0x00; (* limit mid *)
	self#store_byte_conc 0x60000032L 0x00; (* base low *)
	self#store_byte_conc 0x60000033L 0xec; (* base mid-low *)
	self#store_byte_conc 0x60000034L 0x92; (* base mid-high *)
	self#store_byte_conc 0x60000035L 0xf3; (* flags *)
	self#store_byte_conc 0x60000036L 0xc0; (* flags, limit high *)
	self#store_byte_conc 0x60000037L 0x82; (* base high *)
	(* Windows 7 user space FS segment: *)
	self#store_byte_conc 0x60000038L 0x01; (* limit low *)
	self#store_byte_conc 0x60000039L 0x00; (* limit mid *)
	self#store_byte_conc 0x6000003aL 0x00; (* base low *)
	self#store_byte_conc 0x6000003bL 0xe0; (* base mid-low *)
	self#store_byte_conc 0x6000003cL 0x92; (* base mid-high *)
	self#store_byte_conc 0x6000003dL 0xf3; (* flags *)
	self#store_byte_conc 0x6000003eL 0xfd; (* flags, limit high *)
	self#store_byte_conc 0x6000003fL 0x7f; (* base high *)

    method private make_x64_regs_symbolic =
      let reg r v =
	self#set_int_var (Hashtbl.find reg_to_var r) v
      in
	reg R_RBP (form_man#fresh_symbolic_64 "initial_rbp");
	reg R_RSP (form_man#fresh_symbolic_64 "initial_rsp");
	reg R_RSI (form_man#fresh_symbolic_64 "initial_rsi");
	reg R_RDI (form_man#fresh_symbolic_64 "initial_rdi");
	reg R_RAX (form_man#fresh_symbolic_64 "initial_rax");
	reg R_RBX (form_man#fresh_symbolic_64 "initial_rbx");
	reg R_RCX (form_man#fresh_symbolic_64 "initial_rcx");
	reg R_RDX (form_man#fresh_symbolic_64 "initial_rdx");
	reg R_R8  (form_man#fresh_symbolic_64 "initial_r8");
	reg R_R9  (form_man#fresh_symbolic_64 "initial_r9");
	reg R_R10 (form_man#fresh_symbolic_64 "initial_r10");
	reg R_R11 (form_man#fresh_symbolic_64 "initial_r11");
	reg R_R12 (form_man#fresh_symbolic_64 "initial_r12");
	reg R_R13 (form_man#fresh_symbolic_64 "initial_r13");
	reg R_R14 (form_man#fresh_symbolic_64 "initial_r14");
	reg R_R15 (form_man#fresh_symbolic_64 "initial_r15");
	reg R_FS_BASE (form_man#fresh_symbolic_64 "fs_base");
	reg R_GS_BASE (form_man#fresh_symbolic_64 "gs_base");
	reg R_DFLAG (D.from_concrete_64 1L);
	reg R_ACFLAG (D.from_concrete_64 0L);
	reg R_IDFLAG (D.from_concrete_64 0L);
	reg R_RFLAGSREST (D.from_concrete_64 0L);
	reg R_PF (D.from_concrete_1 0);
	reg R_CF (D.from_concrete_1 0);
	reg R_AF (D.from_concrete_1 0);
	reg R_SF (D.from_concrete_1 0);
	reg R_OF (D.from_concrete_1 0);
	reg R_ZF (D.from_concrete_1 0);
	reg R_FTOP (D.from_concrete_32 0L);
	reg R_FC3210 (D.from_concrete_32 0L);
	reg R_YMM0_0 (form_man#fresh_symbolic_64 "initial_ymm0_0");
	reg R_YMM0_1 (form_man#fresh_symbolic_64 "initial_ymm0_1");
	reg R_YMM0_2 (form_man#fresh_symbolic_64 "initial_ymm0_2");
	reg R_YMM0_3 (form_man#fresh_symbolic_64 "initial_ymm0_3");
	reg R_YMM1_0 (form_man#fresh_symbolic_64 "initial_ymm1_0");
	reg R_YMM1_1 (form_man#fresh_symbolic_64 "initial_ymm1_1");
	reg R_YMM1_2 (form_man#fresh_symbolic_64 "initial_ymm1_2");
	reg R_YMM1_3 (form_man#fresh_symbolic_64 "initial_ymm1_3");
	reg R_YMM2_0 (form_man#fresh_symbolic_64 "initial_ymm2_0");
	reg R_YMM2_1 (form_man#fresh_symbolic_64 "initial_ymm2_1");
	reg R_YMM2_2 (form_man#fresh_symbolic_64 "initial_ymm2_2");
	reg R_YMM2_3 (form_man#fresh_symbolic_64 "initial_ymm2_3");
	reg R_YMM3_0 (form_man#fresh_symbolic_64 "initial_ymm3_0");
	reg R_YMM3_1 (form_man#fresh_symbolic_64 "initial_ymm3_1");
	reg R_YMM3_2 (form_man#fresh_symbolic_64 "initial_ymm3_2");
	reg R_YMM3_3 (form_man#fresh_symbolic_64 "initial_ymm3_3");
	reg R_YMM4_0 (form_man#fresh_symbolic_64 "initial_ymm4_0");
	reg R_YMM4_1 (form_man#fresh_symbolic_64 "initial_ymm4_1");
	reg R_YMM4_2 (form_man#fresh_symbolic_64 "initial_ymm4_2");
	reg R_YMM4_3 (form_man#fresh_symbolic_64 "initial_ymm4_3");
	reg R_YMM5_0 (form_man#fresh_symbolic_64 "initial_ymm5_0");
	reg R_YMM5_1 (form_man#fresh_symbolic_64 "initial_ymm5_1");
	reg R_YMM5_2 (form_man#fresh_symbolic_64 "initial_ymm5_2");
	reg R_YMM5_3 (form_man#fresh_symbolic_64 "initial_ymm5_3");
	reg R_YMM6_0 (form_man#fresh_symbolic_64 "initial_ymm6_0");
	reg R_YMM6_1 (form_man#fresh_symbolic_64 "initial_ymm6_1");
	reg R_YMM6_2 (form_man#fresh_symbolic_64 "initial_ymm6_2");
	reg R_YMM6_3 (form_man#fresh_symbolic_64 "initial_ymm6_3");
	reg R_YMM7_0 (form_man#fresh_symbolic_64 "initial_ymm7_0");
	reg R_YMM7_1 (form_man#fresh_symbolic_64 "initial_ymm7_1");
	reg R_YMM7_2 (form_man#fresh_symbolic_64 "initial_ymm7_2");
	reg R_YMM7_3 (form_man#fresh_symbolic_64 "initial_ymm7_3");
	reg R_YMM8_0 (form_man#fresh_symbolic_64 "initial_ymm8_0");
	reg R_YMM8_1 (form_man#fresh_symbolic_64 "initial_ymm8_1");
	reg R_YMM8_2 (form_man#fresh_symbolic_64 "initial_ymm8_2");
	reg R_YMM8_3 (form_man#fresh_symbolic_64 "initial_ymm8_3");
	reg R_YMM9_0 (form_man#fresh_symbolic_64 "initial_ymm9_0");
	reg R_YMM9_1 (form_man#fresh_symbolic_64 "initial_ymm9_1");
	reg R_YMM9_2 (form_man#fresh_symbolic_64 "initial_ymm9_2");
	reg R_YMM9_3 (form_man#fresh_symbolic_64 "initial_ymm9_3");
	reg R_YMM10_0 (form_man#fresh_symbolic_64 "initial_ymm10_0");
	reg R_YMM10_1 (form_man#fresh_symbolic_64 "initial_ymm10_1");
	reg R_YMM10_2 (form_man#fresh_symbolic_64 "initial_ymm10_2");
	reg R_YMM10_3 (form_man#fresh_symbolic_64 "initial_ymm10_3");
	reg R_YMM11_0 (form_man#fresh_symbolic_64 "initial_ymm11_0");
	reg R_YMM11_1 (form_man#fresh_symbolic_64 "initial_ymm11_1");
	reg R_YMM11_2 (form_man#fresh_symbolic_64 "initial_ymm11_2");
	reg R_YMM11_3 (form_man#fresh_symbolic_64 "initial_ymm11_3");
	reg R_YMM12_0 (form_man#fresh_symbolic_64 "initial_ymm12_0");
	reg R_YMM12_1 (form_man#fresh_symbolic_64 "initial_ymm12_1");
	reg R_YMM12_2 (form_man#fresh_symbolic_64 "initial_ymm12_2");
	reg R_YMM12_3 (form_man#fresh_symbolic_64 "initial_ymm12_3");
	reg R_YMM13_0 (form_man#fresh_symbolic_64 "initial_ymm13_0");
	reg R_YMM13_1 (form_man#fresh_symbolic_64 "initial_ymm13_1");
	reg R_YMM13_2 (form_man#fresh_symbolic_64 "initial_ymm13_2");
	reg R_YMM13_3 (form_man#fresh_symbolic_64 "initial_ymm13_3");
	reg R_YMM14_0 (form_man#fresh_symbolic_64 "initial_ymm14_0");
	reg R_YMM14_1 (form_man#fresh_symbolic_64 "initial_ymm14_1");
	reg R_YMM14_2 (form_man#fresh_symbolic_64 "initial_ymm14_2");
	reg R_YMM14_3 (form_man#fresh_symbolic_64 "initial_ymm14_3");
	reg R_YMM15_0 (form_man#fresh_symbolic_64 "initial_ymm15_0");
	reg R_YMM15_1 (form_man#fresh_symbolic_64 "initial_ymm15_1");
	reg R_YMM15_2 (form_man#fresh_symbolic_64 "initial_ymm15_2");
	reg R_YMM15_3 (form_man#fresh_symbolic_64 "initial_ymm15_3");
	reg R_FTOP (D.from_concrete_32 0L);
	reg R_FC3210 (D.from_concrete_32 0L);
	reg R_FPREG0 (D.from_concrete_64 0L);
	reg R_FPREG1 (D.from_concrete_64 0L);
	reg R_FPREG2 (D.from_concrete_64 0L);
	reg R_FPREG3 (D.from_concrete_64 0L);
	reg R_FPREG4 (D.from_concrete_64 0L);
	reg R_FPREG5 (D.from_concrete_64 0L);
	reg R_FPREG6 (D.from_concrete_64 0L);
	reg R_FPREG7 (D.from_concrete_64 0L);
	reg R_FPTAG0 (D.from_concrete_8 0);
	reg R_FPTAG1 (D.from_concrete_8 0);
	reg R_FPTAG2 (D.from_concrete_8 0);
	reg R_FPTAG3 (D.from_concrete_8 0);
	reg R_FPTAG4 (D.from_concrete_8 0);
	reg R_FPTAG5 (D.from_concrete_8 0);
	reg R_FPTAG6 (D.from_concrete_8 0);
	reg R_FPTAG7 (D.from_concrete_8 0);

    method private make_arm_regs_symbolic =
      let reg r v =
	self#set_int_var (Hashtbl.find reg_to_var r) v
      in
	reg R0   (form_man#fresh_symbolic_32 "initial_r0");
	reg R1   (form_man#fresh_symbolic_32 "initial_r1");
	reg R2   (form_man#fresh_symbolic_32 "initial_r2");
	reg R3   (form_man#fresh_symbolic_32 "initial_r3");
	reg R4   (form_man#fresh_symbolic_32 "initial_r4");
	reg R5   (form_man#fresh_symbolic_32 "initial_r5");
	reg R6   (form_man#fresh_symbolic_32 "initial_r6");
	reg R7   (form_man#fresh_symbolic_32 "initial_r7");
	reg R8   (form_man#fresh_symbolic_32 "initial_r8");
	reg R9   (form_man#fresh_symbolic_32 "initial_r9");
	reg R10  (form_man#fresh_symbolic_32 "initial_r10");
	reg R11  (form_man#fresh_symbolic_32 "initial_r11");
	reg R12  (form_man#fresh_symbolic_32 "initial_r12");
	reg R13  (form_man#fresh_symbolic_32 "initial_r13");
	reg R14  (form_man#fresh_symbolic_32 "initial_r14");
	reg R15T (form_man#fresh_symbolic_32 "initial_r15");
	reg R_NF (form_man#fresh_symbolic_1  "initial_nf");
	reg R_ZF (form_man#fresh_symbolic_1  "initial_zf");
	reg R_CF (form_man#fresh_symbolic_1  "initial_cf");
	reg R_VF (form_man#fresh_symbolic_1  "initial_vf");
	reg R_ITSTATE (form_man#fresh_symbolic_32  "initial_itstate");
	()

    method make_regs_symbolic =
      match !opt_arch with	
	| X86 -> self#make_x86_regs_symbolic
	| X64 -> self#make_x64_regs_symbolic
	| ARM -> self#make_arm_regs_symbolic

    method load_x86_user_regs regs =
      self#set_word_var R_EAX (Int64.of_int32 regs.Temu_state.eax);
      self#set_word_var R_EBX (Int64.of_int32 regs.Temu_state.ebx);
      self#set_word_var R_ECX (Int64.of_int32 regs.Temu_state.ecx);
      self#set_word_var R_EDX (Int64.of_int32 regs.Temu_state.edx);
      self#set_word_var R_ESI (Int64.of_int32 regs.Temu_state.esi);
      self#set_word_var R_EDI (Int64.of_int32 regs.Temu_state.edi);
      self#set_word_var R_ESP (Int64.of_int32 regs.Temu_state.esp);
      self#set_word_var R_EBP (Int64.of_int32 regs.Temu_state.ebp);
      self#set_word_var EFLAGSREST
	(Int64.logand (Int64.of_int32 regs.Temu_state.eflags) 0xfffff72aL);
      (let eflags_i = Int32.to_int regs.Temu_state.eflags in
	 self#set_bit_var R_CF (eflags_i land 1);
	 self#set_bit_var R_PF ((eflags_i lsr 2) land 1);
	 self#set_bit_var R_AF ((eflags_i lsr 4) land 1);
	 self#set_bit_var R_ZF ((eflags_i lsr 6) land 1);
	 self#set_bit_var R_SF ((eflags_i lsr 7) land 1);
	 self#set_bit_var R_OF ((eflags_i lsr 11) land 1));
      self#set_short_var R_CS (Int32.to_int regs.Temu_state.xcs);
      self#set_short_var R_DS (Int32.to_int regs.Temu_state.xds);
      self#set_short_var R_ES (Int32.to_int regs.Temu_state.xes);
      self#set_short_var R_FS (Int32.to_int regs.Temu_state.xfs);
      self#set_short_var R_GS (Int32.to_int regs.Temu_state.xgs);
      self#set_short_var R_SS (Int32.to_int regs.Temu_state.xss)

    method printable_word_reg r =
      D.to_string_32 (self#get_int_var (Hashtbl.find reg_to_var r))

    method printable_long_reg r =
      D.to_string_64 (self#get_int_var (Hashtbl.find reg_to_var r))

    method private print_reg32 str r = 
	Printf.eprintf "%s: " str;
	Printf.eprintf "%s\n" (self#printable_word_reg r)
     
    method private print_reg1 str r = 
	Printf.eprintf "%s: " str;
	Printf.eprintf "%s\n"
	  (D.to_string_1 
	     (self#get_int_var (Hashtbl.find reg_to_var r)))

    method private print_reg64 str r =
	Printf.eprintf "%s: " str;
	Printf.eprintf "%s\n" (self#printable_long_reg r)

    method private print_x87_fpreg idx reg tag =
      let val_d = self#get_int_var (Hashtbl.find reg_to_var reg) in
      let as_float = try
	let f = Int64.float_of_bits (D.to_concrete_64 val_d) in
	  Printf.sprintf " (%.30g)" f;
      with
	| NotConcrete(_) -> ""
      in
	(Printf.eprintf "FP%d[%s]: %s%s\n" idx
	   (D.to_string_8
	      (self#get_int_var (Hashtbl.find reg_to_var tag)))
	   (D.to_string_64 val_d)) as_float

    method private print_reg128 str rh rl =
      Printf.eprintf "%s: " str;
      Printf.eprintf "%s %s\n"
	(D.to_string_64
	   (self#get_int_var (Hashtbl.find reg_to_var rh)))
	(D.to_string_64
	   (self#get_int_var (Hashtbl.find reg_to_var rl)));

    method private print_x86_regs =
      self#print_reg32 "%eax" R_EAX;
      self#print_reg32 "%ebx" R_EBX;
      self#print_reg32 "%ecx" R_ECX;
      self#print_reg32 "%edx" R_EDX;
      self#print_reg32 "%esi" R_ESI;
      self#print_reg32 "%edi" R_EDI;
      self#print_reg32 "%esp" R_ESP;
      self#print_reg32 "%ebp" R_EBP;
      self#print_reg1 "CF" R_CF;
      self#print_reg1 "PF" R_PF;
      self#print_reg1 "AF" R_AF;
      self#print_reg1 "ZF" R_ZF;
      self#print_reg1 "SF" R_SF;
      self#print_reg1 "OF" R_OF;
      self#print_reg128 "XMM0" R_XMM0H R_XMM0L;
      self#print_reg128 "XMM1" R_XMM1H R_XMM1L;
      self#print_reg128 "XMM2" R_XMM2H R_XMM2L;
      self#print_reg128 "XMM3" R_XMM3H R_XMM3L;
      self#print_reg128 "XMM4" R_XMM4H R_XMM4L;
      self#print_reg128 "XMM5" R_XMM5H R_XMM5L;
      self#print_reg128 "XMM6" R_XMM6H R_XMM6L;
      self#print_reg128 "XMM7" R_XMM7H R_XMM7L;
      self#print_reg32 "FTOP" R_FTOP;
      self#print_reg32 "FC3210" R_FC3210;
      self#print_x87_fpreg 0 R_FPREG0 R_FPTAG0;
      self#print_x87_fpreg 1 R_FPREG1 R_FPTAG1;
      self#print_x87_fpreg 2 R_FPREG2 R_FPTAG2;
      self#print_x87_fpreg 3 R_FPREG3 R_FPTAG3;
      self#print_x87_fpreg 4 R_FPREG4 R_FPTAG4;
      self#print_x87_fpreg 5 R_FPREG5 R_FPTAG5;
      self#print_x87_fpreg 6 R_FPREG6 R_FPTAG6;
      self#print_x87_fpreg 7 R_FPREG7 R_FPTAG7;
      ()

    method private print_x64_regs =
      self#print_reg64 "%rax" R_RAX;
      self#print_reg64 "%rbx" R_RBX;
      self#print_reg64 "%rcx" R_RCX;
      self#print_reg64 "%rdx" R_RDX;
      self#print_reg64 "%rsi" R_RSI;
      self#print_reg64 "%rdi" R_RDI;
      self#print_reg64 "%rsp" R_RSP;
      self#print_reg64 "%rbp" R_RBP;
      self#print_reg64 "%r8"  R_R8;
      self#print_reg64 "%r9"  R_R9;
      self#print_reg64 "%r10" R_R10;
      self#print_reg64 "%r11" R_R11;
      self#print_reg64 "%r12" R_R12;
      self#print_reg64 "%r13" R_R13;
      self#print_reg64 "%r14" R_R14;
      self#print_reg64 "%r15" R_R15;
      self#print_reg1 "CF" R_CF;
      self#print_reg1 "PF" R_PF;
      self#print_reg1 "AF" R_AF;
      self#print_reg1 "ZF" R_ZF;
      self#print_reg1 "SF" R_SF;
      self#print_reg1 "OF" R_OF

    method private print_arm_regs =
      self#print_reg32 " r0" R0;
      self#print_reg32 " r1" R1;
      self#print_reg32 " r2" R2;
      self#print_reg32 " r3" R3;
      self#print_reg32 " r4" R4;
      self#print_reg32 " r5" R5;
      self#print_reg32 " r6" R6;
      self#print_reg32 " r7" R7;
      self#print_reg32 " r8" R8;
      self#print_reg32 " r9" R9;
      self#print_reg32 "r10" R10;
      self#print_reg32 "r11" R11;
      self#print_reg32 "r12" R12;
      self#print_reg32 " sp" R13;
      self#print_reg32 " lr" R14;
      self#print_reg32 " pc" R15T;
      self#print_reg1 "NF" R_NF;
      self#print_reg1 "ZF" R_ZF;
      self#print_reg1 "CF" R_CF;
      self#print_reg1 "VF" R_VF;
      self#print_reg32 " IT" R_ITSTATE;
      ()

    method print_regs =
      match !opt_arch with	
	| X86 -> self#print_x86_regs
	| X64 -> self#print_x64_regs
	| ARM -> self#print_arm_regs

    method private simplify_reg32 r =
      let var = Hashtbl.find reg_to_var r in
	self#set_int_var var (form_man#simplify32 (self#get_int_var var))

    method private simplify_reg1 r =
      let var = Hashtbl.find reg_to_var r in
	self#set_int_var var (form_man#simplify1 (self#get_int_var var))

    method private simplify_reg8 r =
      let var = Hashtbl.find reg_to_var r in
	self#set_int_var var (form_man#simplify8 (self#get_int_var var))

    method private simplify_reg64 r =
      let var = Hashtbl.find reg_to_var r in
	self#set_int_var var (form_man#simplify64 (self#get_int_var var))

    method private simplify_x86_regs =
      self#simplify_reg32 R_EAX;
      self#simplify_reg32 R_EBX;
      self#simplify_reg32 R_ECX;
      self#simplify_reg32 R_EDX;
      self#simplify_reg32 R_ESI;
      self#simplify_reg32 R_EDI;
      self#simplify_reg32 R_ESP;
      self#simplify_reg32 R_EBP;
      self#simplify_reg1 R_CF;
      self#simplify_reg1 R_PF;
      self#simplify_reg1 R_AF;
      self#simplify_reg1 R_ZF;
      self#simplify_reg1 R_SF;
      self#simplify_reg1 R_OF;
      self#simplify_reg64 R_XMM0L; self#simplify_reg64 R_XMM0H;
      self#simplify_reg64 R_XMM1L; self#simplify_reg64 R_XMM1H;
      self#simplify_reg64 R_XMM2L; self#simplify_reg64 R_XMM2H;
      self#simplify_reg64 R_XMM3L; self#simplify_reg64 R_XMM3H;
      self#simplify_reg64 R_XMM4L; self#simplify_reg64 R_XMM4H;
      self#simplify_reg64 R_XMM5L; self#simplify_reg64 R_XMM5H;
      self#simplify_reg64 R_XMM6L; self#simplify_reg64 R_XMM6H;
      self#simplify_reg64 R_XMM7L; self#simplify_reg64 R_XMM7H;
      self#simplify_reg64 R_FPREG0;
      self#simplify_reg64 R_FPREG1;
      self#simplify_reg64 R_FPREG2;
      self#simplify_reg64 R_FPREG3;
      self#simplify_reg64 R_FPREG4;
      self#simplify_reg64 R_FPREG5;
      self#simplify_reg64 R_FPREG6;
      self#simplify_reg64 R_FPREG7;
      self#simplify_reg8 R_FPTAG0;
      self#simplify_reg8 R_FPTAG1;
      self#simplify_reg8 R_FPTAG2;
      self#simplify_reg8 R_FPTAG3;
      self#simplify_reg8 R_FPTAG4;
      self#simplify_reg8 R_FPTAG5;
      self#simplify_reg8 R_FPTAG6;
      self#simplify_reg8 R_FPTAG7;
      ()

    method private simplify_x64_regs =
      self#simplify_reg64 R_RAX;
      self#simplify_reg64 R_RBX;
      self#simplify_reg64 R_RCX;
      self#simplify_reg64 R_RDX;
      self#simplify_reg64 R_RSI;
      self#simplify_reg64 R_RDI;
      self#simplify_reg64 R_RSP;
      self#simplify_reg64 R_RBP;
      self#simplify_reg64 R_R8;
      self#simplify_reg64 R_R9;
      self#simplify_reg64 R_R10;
      self#simplify_reg64 R_R11;
      self#simplify_reg64 R_R12;
      self#simplify_reg64 R_R13;
      self#simplify_reg64 R_R14;
      self#simplify_reg64 R_R15;
      self#simplify_reg1 R_CF;
      self#simplify_reg1 R_PF;
      self#simplify_reg1 R_AF;
      self#simplify_reg1 R_ZF;
      self#simplify_reg1 R_SF;
      self#simplify_reg1 R_OF;
      ()

    method private simplify_arm_regs =
      self#simplify_reg32 R0;
      self#simplify_reg32 R1;
      self#simplify_reg32 R2;
      self#simplify_reg32 R3;
      self#simplify_reg32 R4;
      self#simplify_reg32 R5;
      self#simplify_reg32 R6;
      self#simplify_reg32 R7;
      self#simplify_reg32 R8;
      self#simplify_reg32 R9;
      self#simplify_reg32 R10;
      self#simplify_reg32 R11;
      self#simplify_reg32 R12;
      self#simplify_reg32 R13;
      self#simplify_reg32 R14;
      self#simplify_reg32 R15;
      self#simplify_reg1 R_NF;
      self#simplify_reg1 R_ZF;
      self#simplify_reg1 R_CF;
      self#simplify_reg1 R_VF;
      self#simplify_reg32 R_ITSTATE;
      ()

    method private simplify_regs =
      match !opt_arch with	
	| X86 -> self#simplify_x86_regs
	| X64 -> self#simplify_x64_regs
	| ARM -> self#simplify_arm_regs

    method store_byte ?(prov = Interval_tree.Internal) addr b = 
	mem#store_byte ~prov addr b;
	self#run_store_hooks addr 8
	
    method store_short ?(prov = Interval_tree.Internal) addr s = 
      mem#store_short ~prov addr s;
      self#run_store_hooks addr 16
	
    method store_word ?(prov = Interval_tree.Internal) addr w =
	mem#store_word ~prov addr w;
	self#run_store_hooks addr 32
	
    method store_long ?(prov = Interval_tree.Internal) addr l = 
	mem#store_long ~prov addr l;
	self#run_store_hooks addr 64

    method store_byte_conc ?(prov = Interval_tree.Internal) addr b =
	mem#store_byte ~prov addr (D.from_concrete_8 b);
	self#run_store_hooks addr 8
	
    method store_short_conc ?(prov = Interval_tree.Internal) addr s =
	mem#store_short ~prov addr(D.from_concrete_16 s);
	self#run_store_hooks addr 16
	
    method store_word_conc ?(prov = Interval_tree.Internal) addr w =
      mem#store_word ~prov addr (D.from_concrete_32 w);
      self#run_store_hooks addr 32
	
    method store_long_conc ?(prov = Interval_tree.Internal) addr l =
	mem#store_long ~prov addr (D.from_concrete_64 l);
	self#run_store_hooks addr 64

    method store_page_conc  addr p =
	mem#store_page addr p;
	self#run_store_hooks addr 4096

    method private load_byte  addr = mem#load_byte  addr
    method private load_short addr = mem#load_short addr
    method private load_word  addr = mem#load_word  addr
    method private load_long  addr = mem#load_long  addr

    method load_byte_conc  addr = D.to_concrete_8  (mem#load_byte  addr)
    method load_short_conc addr = D.to_concrete_16 (mem#load_short addr)
    method load_word_conc  addr = D.to_concrete_32 (mem#load_word  addr)
    method load_long_conc  addr = D.to_concrete_64 (mem#load_long  addr)

    method load_byte_concolic  addr =
      form_man#concolic_eval_8  (mem#load_byte  addr)
    method load_short_concolic addr =
      form_man#concolic_eval_16 (mem#load_short addr)
    method load_word_concolic  addr =
      form_man#concolic_eval_32 (mem#load_word  addr)
    method load_long_concolic  addr =
      form_man#concolic_eval_64 (mem#load_long  addr)

    val mutable started_symbolic = false

    method started_symbolic = started_symbolic

    method maybe_start_symbolic setup =
      if not started_symbolic then
	deferred_start_symbolic <- Some setup (* takes effect at end of insn *)
      else
	setup ()

    method start_symbolic =
      List.iter (fun (m, _, _) -> m#inner_make_snap ()) proc_list;
      started_symbolic <- true

    method special_handlers_state_json : Yojson.Safe.json =
      `List
	(List.fold_left
	   (fun l sh ->
	      match sh#state_json with
		| Some j -> j :: l
		| None -> l) [] !special_handler_list_ref )

    val mutable start_eip = 0L
    method get_start_eip = start_eip
    method set_start_eip new_eip = 
	start_eip <- new_eip

    val mutable snap_insn_count = 0L

    method make_snap () =
      List.iter (fun (m, _, _) -> m#make_snap ()) proc_list;
      (* XXX need to save the other reg_stores in proc_list too *)
      snap <- (V.VarHash.copy reg_store, V.VarHash.copy temps);
      snap_insn_count <- insn_count;
      let snap_handler h = h#make_snap in
	List.iter snap_handler !special_handler_list_ref

    val mutable fuzz_finish_reasons = []
    val mutable reason_warned = false
    val mutable disqualified = false

    method finish_fuzz s =
      if not disqualified then
        (if !opt_finish_immediately then
	   (Printf.eprintf "Finishing (immediately), %s\n" s;
	    fuzz_finish_reasons <- s :: fuzz_finish_reasons;
	    raise FinishNow);
	 if !opt_trace_stopping then
	   Printf.eprintf "Final iteration (%d previous reasons), %s\n"
	     (List.length fuzz_finish_reasons) s;
	 if List.length fuzz_finish_reasons < 15 then
	   fuzz_finish_reasons <- s :: fuzz_finish_reasons
	 else
	   if !opt_trace_stopping || reason_warned then (
	     reason_warned <- true;
	     Printf.eprintf ("fuzz_finish_reasons list exceeded 15..."
			    ^^" ignoring new reason\n")))

    method unfinish_fuzz s =
      fuzz_finish_reasons <- [];
      disqualified <- true;
      if !opt_trace_stopping then
	Printf.eprintf "Non-finish condition %s\n" s

    method finish_reasons =
      if disqualified then
	[]
      else
	fuzz_finish_reasons

    method reset () =
      let reset h = h#reset in
      List.iter (fun (m, _, _) -> m#reset ()) proc_list;
      (* XXX need to restore the other reg_stores in proc_list too *)
      (match snap with (r, t) ->
	 move_hash r reg_store;
	 move_hash t temps);
      insn_count <- snap_insn_count;
      fuzz_finish_reasons <- [];
      disqualified <- false;
      Hashtbl.clear event_details;
      event_history <- [];
      List.iter reset !special_handler_list_ref

    method add_special_handler (h:special_handler) =
      special_handler_list_ref := h :: !special_handler_list_ref

    (* At the moment we're assuming these are simple ones that don't
       need to be notified of snapshots or produce JSON output. *)
    val mutable universal_special_handlers = []

    method add_universal_special_handler (h:special_handler) =
      universal_special_handlers <- h :: universal_special_handlers

    method handle_special str =
      let rec find_some_sl =
	function
	  | h :: rest ->
	      (match h#handle_special str with
		 | (Some sl) as slr -> slr
		 | None -> find_some_sl rest)
	  | [] -> None
      in
        find_some_sl (!special_handler_list_ref @ universal_special_handlers)

    method private get_int_var ((_,vname,ty) as var) =
      try
	let v = V.VarHash.find reg_store var in
	  (* if v = D.uninit then
	     Printf.eprintf "Warning: read uninitialized register %s\n"
	     vname; *)
	  v
      with
	| Not_found ->
	    (try 
	       V.VarHash.find temps var
	     with
	       | Not_found -> V.pp_var print_string var; 
		   failwith "Unknown variable")

    method get_bit_var_d   reg = self#get_int_var (Hashtbl.find reg_to_var reg)
    method get_byte_var_d  reg = self#get_int_var (Hashtbl.find reg_to_var reg)
    method get_short_var_d reg = self#get_int_var (Hashtbl.find reg_to_var reg)
    method get_word_var_d  reg = self#get_int_var (Hashtbl.find reg_to_var reg)
    method get_long_var_d  reg = self#get_int_var (Hashtbl.find reg_to_var reg)

    method get_bit_var   reg = D.to_concrete_1  (self#get_bit_var_d   reg)
    method get_byte_var  reg = D.to_concrete_8  (self#get_byte_var_d  reg)
    method get_short_var reg = D.to_concrete_16 (self#get_short_var_d reg)
    method get_word_var  reg = D.to_concrete_32 (self#get_word_var_d  reg)
    method get_long_var  reg = D.to_concrete_64 (self#get_long_var_d  reg)

    method get_bit_var_concolic reg =
      form_man#concolic_eval_1 (self#get_int_var (Hashtbl.find reg_to_var reg))

    method get_byte_var_concolic reg =
      form_man#concolic_eval_8 (self#get_int_var (Hashtbl.find reg_to_var reg))

    method get_short_var_concolic reg =
      form_man#concolic_eval_16
	(self#get_int_var (Hashtbl.find reg_to_var reg))

    method get_word_var_concolic reg =
      form_man#concolic_eval_32
	(self#get_int_var (Hashtbl.find reg_to_var reg))

    method get_long_var_concolic reg =
      form_man#concolic_eval_64
	(self#get_int_var (Hashtbl.find reg_to_var reg))

    method private set_int_var ((reg_num, reg_name, typ) as var) value =
      (* var is a triple where the last element is the type information *)
      (* rewrite this call -- JTT *)
      (*
      (match typ with
      | V.REG_16 -> Printf.eprintf "Storing 16 : %d\n" (D.to_concrete_16 value)
      | V.REG_32 -> Printf.eprintf "Storing 32 : %s\n" (Int64.to_string
							 (D.to_concrete_32 value))
      | _ -> ());
      *)
      if reg_name = (reg_to_regstr R_ESP) then (
        let int64Value = (D.to_concrete_32 value) in
        (match pm with
        | Some ptrmng -> ptrmng#update_stack_end int64Value;
        | None -> ());
      );

      try
	ignore(V.VarHash.find reg_store var);
	V.VarHash.replace reg_store var value
      with
	  Not_found ->
	    V.VarHash.replace temps var value;


    method set_bit_var reg v =
      self#set_int_var (Hashtbl.find reg_to_var reg) (D.from_concrete_1 v)

    method set_byte_var reg v =
      self#set_int_var (Hashtbl.find reg_to_var reg) (D.from_concrete_8 v)

    method set_short_var reg v =
      self#set_int_var (Hashtbl.find reg_to_var reg) (D.from_concrete_16 v)

    method set_word_var reg v =
      self#set_int_var (Hashtbl.find reg_to_var reg) (D.from_concrete_32 v)

    method set_long_var reg v =
      self#set_int_var (Hashtbl.find reg_to_var reg) (D.from_concrete_64 v)

    method set_word_var_low_short reg v =
      let var = Hashtbl.find reg_to_var reg in
      let high = D.extract_16_from_32 (self#get_int_var var) 2 in
      let newv = form_man#simplify32
	(D.assemble32 (D.from_concrete_16 v) high)
      in
	self#set_int_var var newv

    method set_word_var_low_byte reg v =
      let var = Hashtbl.find reg_to_var reg in
      let high_s = D.extract_16_from_32 (self#get_int_var var) 2 in
      let second_b = D.extract_8_from_32 (self#get_int_var var) 1 in
      let newv = form_man#simplify32
	(D.assemble32
	   (D.assemble16 (D.from_concrete_8 v) second_b) high_s)
      in
	self#set_int_var var newv

    method set_word_var_second_byte reg v =
      let var = Hashtbl.find reg_to_var reg in
      let high_s = D.extract_16_from_32 (self#get_int_var var) 2 in
      let low_b = D.extract_8_from_32 (self#get_int_var var) 0 in
      let newv = form_man#simplify32
	(D.assemble32
	   (D.assemble16 low_b (D.from_concrete_8 v)) high_s)
      in
	self#set_int_var var newv

    method set_word_reg_symbolic reg s =
      self#set_int_var (Hashtbl.find reg_to_var reg)
	(form_man#fresh_symbolic_32 s);

    method set_long_reg_symbolic reg s =
      self#set_int_var (Hashtbl.find reg_to_var reg)
	(form_man#fresh_symbolic_64 s);

    method set_word_reg_concolic reg s i64 =
      self#set_int_var (Hashtbl.find reg_to_var reg)
	(form_man#make_concolic_32 s i64)

    val mutable symbol_uniq = 0
      
    method set_word_reg_fresh_symbolic reg s =
      let s' = (s ^ "_" ^ (string_of_int symbol_uniq)) in
	self#set_word_reg_symbolic reg s';
	symbol_uniq <- symbol_uniq + 1;
	s' ^ ":reg32_t"

    method set_long_reg_fresh_symbolic reg s : string =
      let s' = (s ^ "_" ^ (string_of_int symbol_uniq)) in
	self#set_long_reg_symbolic reg s';
	symbol_uniq <- symbol_uniq + 1;
	s' ^ ":reg64_t"

    method set_reg_fresh_region reg s =
      let name = s ^ "_" ^ (string_of_int symbol_uniq) in
      (* Make up a fake value for things like null and alignment checks,
	 in case this run is concolic. *)
      let addr = Int64.add 0x70000000L
	(Int64.mul 0x10000L (Int64.of_int symbol_uniq))
      in
	self#set_int_var (Hashtbl.find reg_to_var reg)
	  (form_man#fresh_region_base_concolic name addr);
	symbol_uniq <- symbol_uniq + 1

    method private handle_load addr_e ty =
      let addr = self#eval_addr_exp addr_e in
      let v =
	(match ty with
	   | V.REG_8 -> self#load_byte addr
	   | V.REG_16 -> self#load_short addr
	   | V.REG_32 -> self#load_word addr
	   | V.REG_64 -> self#load_long addr
	   | _ -> failwith "Unsupported memory type") in
	(v, ty)

    method private handle_store addr_e ty rhs_e =
      let addr = self#eval_addr_exp addr_e and
	  value = self#eval_int_exp_simplify rhs_e in
	match ty with
	  | V.REG_8 -> self#store_byte addr value
	  | V.REG_16 -> self#store_short addr value
	  | V.REG_32 -> self#store_word addr value
	  | V.REG_64 -> self#store_long addr value
	  | _ -> failwith "Unsupported type in memory move"

    method private maybe_concretize_binop op v1 v2 ty1 ty2 =
      (v1, v2)

    method private eval_binop op v1 ty1 v2 ty2 =
      let ty = 
	(match op with
	   | V.PLUS | V.MINUS | V.TIMES
	   | V.DIVIDE | V.SDIVIDE | V.MOD | V.SMOD
	   | V.BITAND | V.BITOR | V.XOR
	       -> g_assert(ty1 = ty2) 100
	       "Fragment_machine.eval_binop arith same type";
		 ty1
	   | V.LSHIFT | V.RSHIFT | V.ARSHIFT
	       -> ty1
	   | V.CONCAT -> assert(ty1 = ty2); V.double_width ty1
	   | V.EQ | V.NEQ | V.LT | V.LE | V.SLT | V.SLE
	       -> g_assert(ty1 = ty2) 100
	       "Fragment_machine.eval_binop compare same type";
		 V.REG_1) in
      let func =
	(match (op, ty1) with
	   | (V.PLUS, V.REG_1)  -> D.plus1 
	   | (V.PLUS, V.REG_8)  -> D.plus8 
	   | (V.PLUS, V.REG_16) -> D.plus16
	   | (V.PLUS, V.REG_32) -> D.plus32
	   | (V.PLUS, V.REG_64) -> D.plus64
	   | (V.MINUS, V.REG_1)  -> D.minus1 
	   | (V.MINUS, V.REG_8)  -> D.minus8 
	   | (V.MINUS, V.REG_16) -> D.minus16
	   | (V.MINUS, V.REG_32) -> D.minus32
	   | (V.MINUS, V.REG_64) -> D.minus64
	   | (V.TIMES, V.REG_1)  -> D.times1 
	   | (V.TIMES, V.REG_8)  -> D.times8 
	   | (V.TIMES, V.REG_16) -> D.times16
	   | (V.TIMES, V.REG_32) -> D.times32
	   | (V.TIMES, V.REG_64) -> D.times64
	   | (V.DIVIDE, V.REG_1)  -> D.divide1 
	   | (V.DIVIDE, V.REG_8)  -> D.divide8 
	   | (V.DIVIDE, V.REG_16) -> D.divide16
	   | (V.DIVIDE, V.REG_32) -> D.divide32
	   | (V.DIVIDE, V.REG_64) -> D.divide64
	   | (V.SDIVIDE, V.REG_1)  -> D.sdivide1 
	   | (V.SDIVIDE, V.REG_8)  -> D.sdivide8 
	   | (V.SDIVIDE, V.REG_16) -> D.sdivide16
	   | (V.SDIVIDE, V.REG_32) -> D.sdivide32
	   | (V.SDIVIDE, V.REG_64) -> D.sdivide64
	   | (V.MOD, V.REG_1)  -> D.mod1 
	   | (V.MOD, V.REG_8)  -> D.mod8 
	   | (V.MOD, V.REG_16) -> D.mod16
	   | (V.MOD, V.REG_32) -> D.mod32
	   | (V.MOD, V.REG_64) -> D.mod64
	   | (V.SMOD, V.REG_1)  -> D.smod1 
	   | (V.SMOD, V.REG_8)  -> D.smod8 
	   | (V.SMOD, V.REG_16) -> D.smod16
	   | (V.SMOD, V.REG_32) -> D.smod32
	   | (V.SMOD, V.REG_64) -> D.smod64
	   | (V.LSHIFT, V.REG_1)  -> D.lshift1 
	   | (V.LSHIFT, V.REG_8)  -> D.lshift8 
	   | (V.LSHIFT, V.REG_16) -> D.lshift16
	   | (V.LSHIFT, V.REG_32) -> D.lshift32
	   | (V.LSHIFT, V.REG_64) -> D.lshift64
	   | (V.RSHIFT, V.REG_1)  -> D.rshift1 
	   | (V.RSHIFT, V.REG_8)  -> D.rshift8 
	   | (V.RSHIFT, V.REG_16) -> D.rshift16
	   | (V.RSHIFT, V.REG_32) -> D.rshift32
	   | (V.RSHIFT, V.REG_64) -> D.rshift64
	   | (V.ARSHIFT, V.REG_1)  -> D.arshift1 
	   | (V.ARSHIFT, V.REG_8)  -> D.arshift8 
	   | (V.ARSHIFT, V.REG_16) -> D.arshift16
	   | (V.ARSHIFT, V.REG_32) -> D.arshift32
	   | (V.ARSHIFT, V.REG_64) -> D.arshift64
	   | (V.BITAND, V.REG_1)  -> D.bitand1 
	   | (V.BITAND, V.REG_8)  -> D.bitand8 
	   | (V.BITAND, V.REG_16) -> D.bitand16
	   | (V.BITAND, V.REG_32) -> D.bitand32
	   | (V.BITAND, V.REG_64) -> D.bitand64
	   | (V.BITOR, V.REG_1)  -> D.bitor1 
	   | (V.BITOR, V.REG_8)  -> D.bitor8 
	   | (V.BITOR, V.REG_16) -> D.bitor16
	   | (V.BITOR, V.REG_32) -> D.bitor32
	   | (V.BITOR, V.REG_64) -> D.bitor64
	   | (V.XOR, V.REG_1)  -> D.xor1 
	   | (V.XOR, V.REG_8)  -> D.xor8 
	   | (V.XOR, V.REG_16) -> D.xor16
	   | (V.XOR, V.REG_32) -> D.xor32
	   | (V.XOR, V.REG_64) -> D.xor64
	   | (V.CONCAT, V.REG_8)  -> (fun e1 e2 -> D.assemble16 e2 e1)
	   | (V.CONCAT, V.REG_16) -> (fun e1 e2 -> D.assemble16 e2 e1)
	   | (V.CONCAT, V.REG_32) -> (fun e1 e2 -> D.assemble16 e2 e1)
	   | (V.EQ, V.REG_1)  -> D.eq1 
	   | (V.EQ, V.REG_8)  -> D.eq8 
	   | (V.EQ, V.REG_16) -> D.eq16
	   | (V.EQ, V.REG_32) -> D.eq32
	   | (V.EQ, V.REG_64) -> D.eq64
	   | (V.NEQ, V.REG_1)  -> D.neq1 
	   | (V.NEQ, V.REG_8)  -> D.neq8 
	   | (V.NEQ, V.REG_16) -> D.neq16
	   | (V.NEQ, V.REG_32) -> D.neq32
	   | (V.NEQ, V.REG_64) -> D.neq64
	   | (V.LT, V.REG_1)  -> D.lt1 
	   | (V.LT, V.REG_8)  -> D.lt8 
	   | (V.LT, V.REG_16) -> D.lt16
	   | (V.LT, V.REG_32) -> D.lt32
	   | (V.LT, V.REG_64) -> D.lt64
	   | (V.LE, V.REG_1)  -> D.le1 
	   | (V.LE, V.REG_8)  -> D.le8 
	   | (V.LE, V.REG_16) -> D.le16
	   | (V.LE, V.REG_32) -> D.le32
	   | (V.LE, V.REG_64) -> D.le64
	   | (V.SLT, V.REG_1)  -> D.slt1 
	   | (V.SLT, V.REG_8)  -> D.slt8 
	   | (V.SLT, V.REG_16) -> D.slt16
	   | (V.SLT, V.REG_32) -> D.slt32
	   | (V.SLT, V.REG_64) -> D.slt64
	   | (V.SLE, V.REG_1)  -> D.sle1 
	   | (V.SLE, V.REG_8)  -> D.sle8 
	   | (V.SLE, V.REG_16) -> D.sle16
	   | (V.SLE, V.REG_32) -> D.sle32
	   | (V.SLE, V.REG_64) -> D.sle64
	   | _ -> failwith "unexpected binop/type in eval_int_exp_ty")
      in
      let (v1', v2') = self#maybe_concretize_binop op v1 v2 ty1 ty2 in
	(func v1' v2'), ty

    method private eval_fbinop op rm v1 ty1 v2 ty2 =
      let ty =
	(match op with
	   | V.FPLUS | V.FMINUS | V.FTIMES | V.FDIVIDE
	       -> g_assert(ty1 = ty2) 100 "Fragment_machine.eval_fbinop"; ty1
	   | V.FEQ | V.FNEQ | V.FLT | V.FLE
	       -> g_assert(ty1 = ty2) 100 "Fragment_machine.eval_fbinop"; V.REG_1) in
      let func =
	(match (op, ty1) with
	   | (V.FPLUS, V.REG_32) -> D.fplus32
	   | (V.FPLUS, V.REG_64) -> D.fplus64
	   | (V.FMINUS, V.REG_32) -> D.fminus32
	   | (V.FMINUS, V.REG_64) -> D.fminus64
	   | (V.FTIMES, V.REG_32) -> D.ftimes32
	   | (V.FTIMES, V.REG_64) -> D.ftimes64
	   | (V.FDIVIDE, V.REG_32) -> D.fdivide32
	   | (V.FDIVIDE, V.REG_64) -> D.fdivide64
	   | (V.FEQ, V.REG_32) -> D.feq32
	   | (V.FEQ, V.REG_64) -> D.feq64
	   | (V.FNEQ, V.REG_32) -> D.fneq32
	   | (V.FNEQ, V.REG_64) -> D.fneq64
	   | (V.FLT, V.REG_32) -> D.flt32
	   | (V.FLT, V.REG_64) -> D.flt64
	   | (V.FLE, V.REG_32) -> D.fle32
	   | (V.FLE, V.REG_64) -> D.fle64
	   | _ -> failwith "unexpected fbinop/type in eval_fbinop")
      in
	(func rm v1 v2), ty

    method private eval_unop op v1 ty1 =
      let result = 
	(match (op, ty1) with
	   | (V.NEG, V.REG_1)  -> D.neg1 v1
	   | (V.NEG, V.REG_8)  -> D.neg8 v1
	   | (V.NEG, V.REG_16) -> D.neg16 v1
	   | (V.NEG, V.REG_32) -> D.neg32 v1
	   | (V.NEG, V.REG_64) -> D.neg64 v1
	   | (V.NOT, V.REG_1)  -> D.not1 v1
	   | (V.NOT, V.REG_8)  -> D.not8 v1
	   | (V.NOT, V.REG_16) -> D.not16 v1
	   | (V.NOT, V.REG_32) -> D.not32 v1
	   | (V.NOT, V.REG_64) -> D.not64 v1
	   | _ -> failwith "unexpected unop/type in eval_int_exp_ty")
      in
	if !opt_trace_eval then
	  Printf.printf "    %s(%s) = %s\n" (V.unop_to_string op)
	    (D.to_string_32 v1) (D.to_string_32 result);
	result, ty1

    method private eval_funop op rm v1 ty1 =
      let result =
	(match (op, ty1) with
	   | (V.FNEG, V.REG_32) -> D.fneg32 rm v1
	   | (V.FNEG, V.REG_64) -> D.fneg64 rm v1
	   | _ -> failwith "unexpected funop/type in eval_funop")
      in
	result, ty1

    method private eval_cast kind ty v1 ty1 =
      let func =
	match (kind, ty1, ty) with
	  | (V.CAST_UNSIGNED, V.REG_1,  V.REG_8)  -> D.cast1u8
	  | (V.CAST_UNSIGNED, V.REG_1,  V.REG_16) -> D.cast1u16
	  | (V.CAST_UNSIGNED, V.REG_1,  V.REG_32) -> D.cast1u32
	  | (V.CAST_UNSIGNED, V.REG_1,  V.REG_64) -> D.cast1u64
	  | (V.CAST_UNSIGNED, V.REG_8,  V.REG_16) -> D.cast8u16
	  | (V.CAST_UNSIGNED, V.REG_8,  V.REG_32) -> D.cast8u32
	  | (V.CAST_UNSIGNED, V.REG_8,  V.REG_64) -> D.cast8u64
	  | (V.CAST_UNSIGNED, V.REG_16, V.REG_32) -> D.cast16u32
	  | (V.CAST_UNSIGNED, V.REG_16, V.REG_64) -> D.cast16u64
	  | (V.CAST_UNSIGNED, V.REG_32, V.REG_64) -> D.cast32u64
	  | (V.CAST_SIGNED, V.REG_1,  V.REG_8)  -> D.cast1s8
	  | (V.CAST_SIGNED, V.REG_1,  V.REG_16) -> D.cast1s16
	  | (V.CAST_SIGNED, V.REG_1,  V.REG_32) -> D.cast1s32
	  | (V.CAST_SIGNED, V.REG_1,  V.REG_64) -> D.cast1s64
	  | (V.CAST_SIGNED, V.REG_8,  V.REG_16) -> D.cast8s16
	  | (V.CAST_SIGNED, V.REG_8,  V.REG_32) -> D.cast8s32
	  | (V.CAST_SIGNED, V.REG_8,  V.REG_64) -> D.cast8s64
	  | (V.CAST_SIGNED, V.REG_16, V.REG_32) -> D.cast16s32
	  | (V.CAST_SIGNED, V.REG_16, V.REG_64) -> D.cast16s64
	  | (V.CAST_SIGNED, V.REG_32, V.REG_64) -> D.cast32s64
	  | (V.CAST_LOW, V.REG_64, V.REG_1)  -> D.cast64l1
	  | (V.CAST_LOW, V.REG_64, V.REG_8)  -> D.cast64l8
	  | (V.CAST_LOW, V.REG_64, V.REG_16) -> D.cast64l16
	  | (V.CAST_LOW, V.REG_64, V.REG_32) -> D.cast64l32
	  | (V.CAST_LOW, V.REG_32, V.REG_1)  -> D.cast32l1
	  | (V.CAST_LOW, V.REG_32, V.REG_8)  -> D.cast32l8
	  | (V.CAST_LOW, V.REG_32, V.REG_16) -> D.cast32l16
	  | (V.CAST_LOW, V.REG_16, V.REG_8)  -> D.cast16l8
	  | (V.CAST_LOW, V.REG_16, V.REG_1)  -> D.cast16l1
	  | (V.CAST_LOW, V.REG_8,  V.REG_1)  -> D.cast8l1
	  | (V.CAST_HIGH, V.REG_64, V.REG_1)  -> D.cast64h1
	  | (V.CAST_HIGH, V.REG_64, V.REG_8)  -> D.cast64h8
	  | (V.CAST_HIGH, V.REG_64, V.REG_16) -> D.cast64h16
	  | (V.CAST_HIGH, V.REG_64, V.REG_32) -> D.cast64h32
	  | (V.CAST_HIGH, V.REG_32, V.REG_1)  -> D.cast32h1
	  | (V.CAST_HIGH, V.REG_32, V.REG_8)  -> D.cast32h8
	  | (V.CAST_HIGH, V.REG_32, V.REG_16) -> D.cast32h16
	  | (V.CAST_HIGH, V.REG_16, V.REG_8)  -> D.cast16h8
	  | (V.CAST_HIGH, V.REG_16, V.REG_1)  -> D.cast16h1
	  | (V.CAST_HIGH, V.REG_8,  V.REG_1)  -> D.cast8h1
	  | _ -> 
	    failwith (Printf.sprintf
			"bad cast kind in eval_int_exp_ty: %s %s %s"
			(V.cast_to_string kind)
			(V.typ_to_string ty)
			(V.typ_to_string ty1))
      in
	((func v1), ty)

    method private eval_fcast kind rm ty v1 ty1 =
      let func =
	match (kind, ty1, ty) with
	  | (V.CAST_SFLOAT, V.REG_1,  V.REG_32) -> D.float1s32
	  | (V.CAST_SFLOAT, V.REG_8,  V.REG_32) -> D.float8s32
	  | (V.CAST_SFLOAT, V.REG_16, V.REG_32) -> D.float16s32
	  | (V.CAST_SFLOAT, V.REG_32, V.REG_32) -> D.float32s32
	  | (V.CAST_SFLOAT, V.REG_64, V.REG_32) -> D.float64s32
	  | (V.CAST_SFLOAT, V.REG_1,  V.REG_64) -> D.float1s64
	  | (V.CAST_SFLOAT, V.REG_8,  V.REG_64) -> D.float8s64
	  | (V.CAST_SFLOAT, V.REG_16, V.REG_64) -> D.float16s64
	  | (V.CAST_SFLOAT, V.REG_32, V.REG_64) -> D.float32s64
	  | (V.CAST_SFLOAT, V.REG_64, V.REG_64) -> D.float64s64
	  | (V.CAST_UFLOAT, V.REG_1,  V.REG_32) -> D.float1u32
	  | (V.CAST_UFLOAT, V.REG_8,  V.REG_32) -> D.float8u32
	  | (V.CAST_UFLOAT, V.REG_16, V.REG_32) -> D.float16u32
	  | (V.CAST_UFLOAT, V.REG_32, V.REG_32) -> D.float32u32
	  | (V.CAST_UFLOAT, V.REG_64, V.REG_32) -> D.float64u32
	  | (V.CAST_UFLOAT, V.REG_1,  V.REG_64) -> D.float1u64
	  | (V.CAST_UFLOAT, V.REG_8,  V.REG_64) -> D.float8u64
	  | (V.CAST_UFLOAT, V.REG_16, V.REG_64) -> D.float16u64
	  | (V.CAST_UFLOAT, V.REG_32, V.REG_64) -> D.float32u64
	  | (V.CAST_UFLOAT, V.REG_64, V.REG_64) -> D.float64u64
	  | (V.CAST_SFIX, V.REG_32, V.REG_1)  -> D.fix32s1
	  | (V.CAST_SFIX, V.REG_32, V.REG_8)  -> D.fix32s8
	  | (V.CAST_SFIX, V.REG_32, V.REG_16) -> D.fix32s16
	  | (V.CAST_SFIX, V.REG_32, V.REG_32) -> D.fix32s32
	  | (V.CAST_SFIX, V.REG_32, V.REG_64) -> D.fix32s64
	  | (V.CAST_SFIX, V.REG_64, V.REG_1)  -> D.fix64s1
	  | (V.CAST_SFIX, V.REG_64, V.REG_8)  -> D.fix64s8
	  | (V.CAST_SFIX, V.REG_64, V.REG_16) -> D.fix64s16
	  | (V.CAST_SFIX, V.REG_64, V.REG_32) -> D.fix64s32
	  | (V.CAST_SFIX, V.REG_64, V.REG_64) -> D.fix64s64
	  | (V.CAST_UFIX, V.REG_32, V.REG_1)  -> D.fix32u1
	  | (V.CAST_UFIX, V.REG_32, V.REG_8)  -> D.fix32u8
	  | (V.CAST_UFIX, V.REG_32, V.REG_16) -> D.fix32u16
	  | (V.CAST_UFIX, V.REG_32, V.REG_32) -> D.fix32u32
	  | (V.CAST_UFIX, V.REG_32, V.REG_64) -> D.fix32u64
	  | (V.CAST_UFIX, V.REG_64, V.REG_1)  -> D.fix64u1
	  | (V.CAST_UFIX, V.REG_64, V.REG_8)  -> D.fix64u8
	  | (V.CAST_UFIX, V.REG_64, V.REG_16) -> D.fix64u16
	  | (V.CAST_UFIX, V.REG_64, V.REG_32) -> D.fix64u32
	  | (V.CAST_UFIX, V.REG_64, V.REG_64) -> D.fix64u64
	  | (V.CAST_FWIDEN, V.REG_32, V.REG_64) -> D.fwiden32to64
	  | (V.CAST_FNARROW, V.REG_64, V.REG_32) -> D.fnarrow64to32
	  | _ -> failwith "bad fcast kind in eval_fcast"
      in
	((func rm v1), ty)

    method eval_ite v_c v_t v_f ty_t =
      let func =
	match ty_t with
	  | V.REG_1  -> D.ite1
	  | V.REG_8  -> D.ite8
	  | V.REG_16 -> D.ite16
	  | V.REG_32 -> D.ite32
	  | V.REG_64 -> D.ite64
	  | _ -> failwith "unexpeceted type in eval_ite"
      in
	((func v_c v_t v_f), ty_t)

    (* Since we don't make any type distinction between integers and
       floats of the same size, the "eval_int" family of methods all
       include floating point operations in addition to integer
       ones. Perhaps misleading, but the names predated FP support. *)
    method eval_int_exp_ty exp =
      match exp with
	| V.BinOp(op, e1, e2) ->
	    let (v1, ty1) = self#eval_int_exp_ty e1 and
		(v2, ty2) = self#eval_int_exp_ty e2 in
	      self#eval_binop op v1 ty1 v2 ty2
	| V.FBinOp(op, rm, e1, e2) ->
	    let (v1, ty1) = self#eval_int_exp_ty e1 and
		(v2, ty2) = self#eval_int_exp_ty e2 in
	      self#eval_fbinop op rm v1 ty1 v2 ty2
	| V.UnOp(op, e1) ->
	    let (v1, ty1) = self#eval_int_exp_ty e1 in
	      self#eval_unop op v1 ty1
	| V.FUnOp(op, rm, e1) ->
	    let (v1, ty1) = self#eval_int_exp_ty e1 in
	      self#eval_funop op rm v1 ty1
	| V.Constant(V.Int(V.REG_1, i)) ->
	    (D.from_concrete_1 (Int64.to_int i)), V.REG_1
	| V.Constant(V.Int(V.REG_8, i)) ->
	    (D.from_concrete_8 (Int64.to_int i)), V.REG_8
	| V.Constant(V.Int(V.REG_16,i)) -> 
	    (D.from_concrete_16 (Int64.to_int i)),V.REG_16
	| V.Constant(V.Int(V.REG_32,i)) -> (D.from_concrete_32 i),V.REG_32
	| V.Constant(V.Int(V.REG_64,i)) -> (D.from_concrete_64 i),V.REG_64
	| V.Constant(V.Int(_,_)) -> failwith "unexpected integer constant type"
	| V.Lval(V.Temp((_,s,ty) as var)) ->
	    let v = self#get_int_var var in
	      if !opt_trace_eval then
		Printf.printf "    %s is %s\n" s (D.to_string_32 v);
	      (v, ty)
	| V.Lval(V.Mem(memv, idx, ty)) ->
	    self#handle_load idx ty
	| V.Cast(kind, ty, e) ->
	    let (v1, ty1) = self#eval_int_exp_ty e in
	      self#eval_cast kind ty v1 ty1
	| V.FCast(kind, rm, ty, e) ->
	    let (v1, ty1) = self#eval_int_exp_ty e in
	      self#eval_fcast kind rm ty v1 ty1
	| V.Ite(cond, true_e, false_e) ->
<<<<<<< HEAD
	    let (v_c, ty_c) = self#eval_int_exp_ty cond and
		(v_t, ty_t) = self#eval_int_exp_ty true_e and
		(v_f, ty_f) = self#eval_int_exp_ty false_e in
	      g_assert(ty_c = V.REG_1) 100 "Fragment_machine.eval_int_exp_ty";
	      g_assert(ty_t = ty_f)100 "Fragment_machine.eval_int_exp_ty";
	      self#eval_ite v_c v_t v_f ty_t
=======
           let (v_c, ty_c) = self#eval_int_exp_ty cond in
           (try
              (* short-circuit evaluation if the condition is concrete *)
              let v_c_conc = D.to_concrete_1 v_c in
              if v_c_conc = 1 then
                self#eval_int_exp_ty true_e
              else
                self#eval_int_exp_ty false_e
            with NotConcrete _ ->
              (* symbolic execution evaluates both sides *)
	         let (v_t, ty_t) = self#eval_int_exp_ty true_e and
		     (v_f, ty_f) = self#eval_int_exp_ty false_e in
	         assert(ty_c = V.REG_1);
	         assert(ty_t = ty_f);
	         self#eval_ite v_c v_t v_f ty_t)
>>>>>>> ae11a69c
	(* XXX move this to something like a special handler: *)
	| V.Unknown("rdtsc") -> ((D.from_concrete_64 1L), V.REG_64) 
	| V.Unknown(_) ->
	    failwith "Unsupported unknown in eval_int_exp_ty"
	| V.Let(_,_,_)
	| V.Name(_)
	| V.Constant(V.Str(_))
	  -> failwith "Unsupported (or non-int) expr type in eval_int_exp_ty"
	    
    method private eval_int_exp exp =
      let (v, _) = self#eval_int_exp_ty exp in
	v

    method private eval_int_exp_simplify_ty exp =
      let (v, ty) = self#eval_int_exp_ty exp in
      let v' =  match (v, ty) with
	| (v, V.REG_1) -> form_man#simplify1 v
	| (v, V.REG_8) -> form_man#simplify8 v
	| (v, V.REG_16) -> form_man#simplify16 v
	| (v, V.REG_32) -> form_man#simplify32 v
	| (v, V.REG_64) -> form_man#simplify64 v
	| _ -> failwith "Unexpected type in eval_int_exp_simplify"
      in
	(v', ty)

    method private eval_int_exp_tempify_ty exp =
      let (v, ty) = self#eval_int_exp_ty exp in
      let v' =  match (v, ty) with
	| (v, V.REG_1) -> form_man#tempify1 v
	| (v, V.REG_8) -> form_man#tempify8 v
	| (v, V.REG_16) -> form_man#tempify16 v
	| (v, V.REG_32) -> form_man#tempify32 v
	| (v, V.REG_64) -> form_man#tempify64 v
	| _ -> failwith "Unexpected type in eval_int_exp_tempify"
      in
	(v', ty)

    method eval_int_exp_simplify exp =
      let (v, _) = self#eval_int_exp_simplify_ty exp in
	v

    method eval_int_exp_tempify exp =
      let (v, _) = self#eval_int_exp_tempify_ty exp in
	v

    method eval_bool_exp exp =
      let v = self#eval_int_exp exp in
	if (D.to_concrete_1 v) = 1 then true else false

    method eval_cjmp exp targ1 targ2 =
      self#eval_bool_exp exp

    method eval_addr_exp exp =
      let v = self#eval_int_exp exp in
	(D.to_concrete_32 v)

    method eval_label_exp e =
      match e with
	| V.Name(lab) -> lab
	| _ ->
	    let addr = self#eval_addr_exp e in
	      Printf.sprintf "pc_0x%Lx" addr

    method jump do_jump lab =
      let rec find_label lab sl =
	match sl with
	  | [] -> None
	  | V.Label(l) :: rest when l = lab -> Some sl
	  | st :: rest -> find_label lab rest 
      in
	loop_cnt <- Int64.succ loop_cnt;
        (match !opt_iteration_limit_enforced with
	| Some lim -> if loop_cnt > lim then raise TooManyIterations;
	| _ -> ());
	let (_, sl) = frag in
	  match find_label lab sl with
	    | None -> lab
	    | Some sl ->
		self#run_sl do_jump sl

    val mutable last_eip = -1L
    val mutable last_insn = "none"
    val mutable saw_jump = false

    val mutable stmt_num = -1
    method private get_stmt_num = stmt_num

    method run_sl do_jump sl =
      let jump lab =
	saw_jump <- true;
	if do_jump lab then
	  self#jump do_jump lab
	else
	  lab
      in
      let rec loop =
	function
	  | [] -> "fallthrough"
	  | st :: rest ->
	      if !opt_trace_stmts then
		(Printf.printf "  %08Lx."
		   (try self#get_eip with NotConcrete(_) -> 0L);
		 (if stmt_num = -1 then
		    Printf.printf "   "
		  else
		    Printf.printf "%03d" stmt_num);
		 Printf.printf " %s\n" (stmt_to_string_compact st));
	      stmt_num <- stmt_num + 1;
	      (match st with
		 | V.Jmp(l) -> jump (self#eval_label_exp l)
		 | V.CJmp(cond, V.Name(l1), V.Name(l2))
		     when
		       ((String.length l1 > 5) &&
			  ((String.sub l1 0 5) = "pc_0x")) ||
			 ((String.length l2 > 5) &&
			    ((String.sub l2 0 5) = "pc_0x")) ->
		     let a1 = try Vine.label_to_addr l1
		     with V.VineError(_) -> self#get_eip and
			 a2 = try Vine.label_to_addr l2
		     with V.VineError(_) -> self#get_eip in
		       if (self#eval_cjmp cond a1 a2) then
			 jump l1
		       else
			 jump l2
		 | V.CJmp(cond, l1, l2) ->
		     let cond_v = self#eval_bool_exp cond in
		       if cond_v then
			 jump (self#eval_label_exp l1)
		       else
			 jump (self#eval_label_exp l2)
		 | V.Move(V.Temp((n,s,t) as v), e) ->
		     let rhs = self#eval_int_exp_simplify e in
		       if !opt_trace_eval then
			 Printf.printf "    %s <- %s\n" s (D.to_string_32 rhs);
		       self#set_int_var v rhs;
		       loop rest
		 | V.Move(V.Mem(memv, idx_e, ty), rhs_e) ->
		     self#handle_store idx_e ty rhs_e;
		     loop rest
		 | V.Special("VEX decode error") ->
		     raise IllegalInstruction
		 | V.Special(str) ->
		     (match self#handle_special str with
			| Some sl -> 
			    loop (sl @ rest)
			| None ->
			    if !opt_noop_unhandled_special then
			      loop rest
			    else  
			    (Printf.eprintf "Unhandled special |%s|\n" str;
			     failwith "Unhandled special"))
		 | V.Label(l) ->
		     if ((String.length l > 5) && 
			   (String.sub l 0 5) = "pc_0x") then
		       (let eip = Vine.label_to_addr l in
			  self#set_eip eip;
			  (* saw_jump will be set for the fallthrough
			     from one instruction to the next unless it's
			     optimized away (which it won't be when we
			     translate one instruction at a time), so it's
			     an overapproximation. *)
			  if saw_jump then
			      self#run_jump_hooks last_insn last_eip eip;
			  self#run_eip_hooks;
			  stmt_num <- 1;
			  last_eip <- eip;
			  saw_jump <- false);
		     loop rest
		 | V.ExpStmt(e) ->
		     let v = self#eval_int_exp e in
		       ignore(v);
		       loop rest
		 | V.Comment(s) ->
		     if comment_is_insn s then
		       last_insn <- s;
		     loop rest
		 | V.Block(_,_) -> failwith "Block unsupported"
		 | V.Function(_,_,_,_,_) -> failwith "Function unsupported"
		 | V.Return(_) -> failwith "Return unsupported"
		 | V.Call(_,_,_) -> failwith "Call unsupported"
		 | V.Attr(st, _) -> loop (st :: rest)
		 | V.Assert(e) ->
		     let v = self#eval_bool_exp e in
		       g_assert(v) 100 "Fragment_machine.run_sl";
		       loop rest
		 | V.Halt(e) ->
		     let v = D.to_concrete_32 (self#eval_int_exp e) in
		       Printf.sprintf "halt_%Ld" v)
      in
	stmt_num <- -1;
	loop sl

    method run () =
      self#run_sl is_true insns

    method run_to_jump () =
      let check_for_pc lab = (String.sub lab 0 3) <> "pc_" in
      self#run_sl check_for_pc insns

    method fake_call_to_from func_addr ret_addr =
      match !opt_arch with
	| X86 ->
	    let esp = Hashtbl.find reg_to_var R_ESP in
	      [V.Move(V.Temp(esp),
		      V.BinOp(V.MINUS, V.Lval(V.Temp(esp)),
			      V.Constant(V.Int(V.REG_32, 4L))));
	       V.Move(V.Mem(mem_var, V.Lval(V.Temp(esp)), V.REG_32),
		      V.Constant(V.Int(V.REG_32, ret_addr)));
	       V.Jmp(V.Constant(V.Int(V.REG_32, func_addr)))]
	| _ -> failwith "Unsupported arch in fake_call_to_from"

    method disasm_insn_at eip = 
      let array_init i = Char.chr (self#load_byte_conc
				     (Int64.add eip (Int64.of_int i))) in
      let bytes = Array.init 16 array_init in
	Libasmir.sprintf_disasm_rawbytes
	  (libasmir_arch_of_execution_arch !opt_arch)
	  false eip bytes

    method measure_mem_size = mem#measure_size
    method measure_form_man_size = form_man#measure_size
    method measure_dt_size = 0

    method measure_size =
      let measure_add k v n = n + (D.measure_size v) in
	((V.VarHash.fold measure_add reg_store 0),
	 (V.VarHash.fold measure_add temps 0))

    method store_byte_idx base idx b =
      self#store_byte (Int64.add base (Int64.of_int idx)) 
	(D.from_concrete_8 b)

    method store_str base idx str =
      for i = 0 to (String.length str - 1) do
	self#store_byte_idx (Int64.add base idx) i (Char.code str.[i])
      done

    val mutable symbolic_string_id = 0

    method populate_symbolic_region ?(prov = Interval_tree.Internal) varname offset base len =
      let ar = Array.create len (Vine.Name "stub") in
      for i = 0 to len - 1 do
	let to_add = form_man#fresh_symbolic_mem_8 varname (Int64.of_int (i + offset)) in
	self#store_byte ~prov (Int64.add base (Int64.of_int i)) to_add;
	ar.(i) <- (D.to_symbolic_8 to_add);
      done;
      ar

    method make_symbolic_region base len =
      let varname = "input" ^ (string_of_int symbolic_string_id) in
	symbolic_string_id <- symbolic_string_id + 1;
	ignore(self#populate_symbolic_region varname 0 base len)

    method store_symbolic_cstr base len fulllen terminate =
      let varname = "input" ^ (string_of_int symbolic_string_id) ^ "_" in
	symbolic_string_id <- symbolic_string_id + 1;
	for i = 0 to len - 1 do
	  let d = form_man#fresh_symbolic_8 (varname ^ (string_of_int i)) in
	    self#store_byte (Int64.add base (Int64.of_int i)) d;
	    if fulllen then
	      opt_extra_conditions :=
		V.BinOp(V.NEQ, V.Constant(V.Int(V.REG_8, 0L)),
			(D.to_symbolic_8 d))
	      :: !opt_extra_conditions
	done;
	if terminate then
	  self#store_byte_idx base len 0

    method populate_concolic_string ?(prov = Interval_tree.Internal) varname offset base str =
      let len = String.length str in
	for i = 0 to len - 1 do
	  self#store_byte ~prov (Int64.add base (Int64.of_int i))
	    (form_man#make_concolic_mem_8 varname
	       (Int64.of_int (i + offset))
	       (Char.code str.[i]))
	done

    method store_concolic_cstr base str terminate =
      let len = String.length str in
      let varname = "input" ^ (string_of_int symbolic_string_id) ^ "_" in
	symbolic_string_id <- symbolic_string_id + 1;
	for i = 0 to len - 1 do
	  self#store_byte (Int64.add base (Int64.of_int i))
	    (form_man#make_concolic_8 (varname ^ (string_of_int i))
	       (Char.code str.[i]))
	done;
	if terminate then
	  self#store_byte_idx base len 0

    method store_symbolic_wcstr base len =
      let varname = "winput" ^ (string_of_int symbolic_string_id) ^ "_" in
	symbolic_string_id <- symbolic_string_id + 1;
	for i = 0 to len - 1 do
	  self#store_short (Int64.add base (Int64.of_int (2*i)))
	    (form_man#fresh_symbolic_16 (varname ^ (string_of_int i)))
	done;
	self#store_byte_idx base (2*len) 0;
	self#store_byte_idx base (2*len + 1) 0

    method store_symbolic_byte ?(prov = Interval_tree.Internal) addr varname =
      self#store_byte ~prov addr (form_man#fresh_symbolic_8 varname)

    method store_symbolic_short ?(prov = Interval_tree.Internal) addr varname =
      self#store_short ~prov addr (form_man#fresh_symbolic_16 varname)

    method store_symbolic_word ?(prov = Interval_tree.Internal) addr varname =
      self#store_word ~prov addr (form_man#fresh_symbolic_32 varname)

    method store_symbolic_long ?(prov = Interval_tree.Internal)  addr varname =
      self#store_long ~prov addr (form_man#fresh_symbolic_64 varname)

    method store_concolic_mem_byte ?(prov = Interval_tree.Internal) addr varname idx b =
      self#store_byte ~prov addr (form_man#make_concolic_mem_8 varname idx b)

    method store_concolic_byte ?(prov = Interval_tree.Internal) addr varname i =
      self#store_byte addr ~prov (form_man#make_concolic_8 varname i)

    method store_concolic_short ?(prov = Interval_tree.Internal) addr varname i =
      self#store_short ~prov addr (form_man#make_concolic_16 varname i)

    method store_concolic_word ?(prov = Interval_tree.Internal) addr varname i64 =
      self#store_word ~prov addr (form_man#make_concolic_32 varname i64)

    method store_concolic_long ?(prov = Interval_tree.Internal) addr varname i64 =
      self#store_long ~prov addr (form_man#make_concolic_64 varname i64)

    method set_reg_conc_bytes reg byte_array =
      let change_func = match Array.length byte_array with
	| 2 -> change_some_short_bytes form_man
	| 4 -> change_some_word_bytes form_man
	| 8 -> change_some_long_bytes form_man
	| _ -> failwith "Unsupported length in set_reg_conc_bytes"
      in
      let var = Hashtbl.find reg_to_var reg in
      let old_d = self#get_int_var var in
      let new_d =
	change_func old_d byte_array D.from_concrete_8
      in
	self#set_int_var var new_d

    method set_reg_concolic_mem_bytes reg byte_array =
      let change_func = match Array.length byte_array with
	| 2 -> change_some_short_bytes form_man
	| 4 -> change_some_word_bytes form_man
	| 8 -> change_some_long_bytes form_man
	| _ -> failwith "Unsupported length in set_reg_concolic_mem_bytes"
      in
      let var = Hashtbl.find reg_to_var reg in
      let old_d = self#get_int_var var in
      let concolicify (s,i,v) = form_man#make_concolic_mem_8 s i v in
      let new_d = change_func old_d byte_array concolicify in
	self#set_int_var var new_d

    method private assemble_concolic_exp exp 
      byte_vars short_vars word_vars long_vars =
      let byte_ds  = List.map form_man#make_concolic_8_tuple byte_vars in
      let short_ds = List.map form_man#make_concolic_16_tuple short_vars in
      let word_ds  = List.map form_man#make_concolic_32_tuple word_vars in
      let long_ds  = List.map form_man#make_concolic_64_tuple long_vars in
      let rec rw_loop e =
	match e with
	  | V.Unknown(s) ->
	      (try
		 (List.assoc s byte_ds, V.REG_8)
 	       with Not_found -> try
		 (List.assoc s short_ds, V.REG_16)
 	       with Not_found -> try
		 (List.assoc s word_ds, V.REG_32)
 	       with Not_found ->
		 (List.assoc s long_ds, V.REG_16))
	  | V.Constant(V.Int(V.REG_1, i)) ->
	      (D.from_concrete_1 (Int64.to_int i)), V.REG_1
	  | V.Constant(V.Int(V.REG_8, i)) ->
	      (D.from_concrete_8 (Int64.to_int i)), V.REG_8
	  | V.Constant(V.Int(V.REG_16,i)) -> 
	      (D.from_concrete_16 (Int64.to_int i)),V.REG_16
	  | V.Constant(V.Int(V.REG_32,i)) -> (D.from_concrete_32 i),V.REG_32
	  | V.Constant(V.Int(V.REG_64,i)) -> (D.from_concrete_64 i),V.REG_64
	  | V.Constant(V.Int(_, _)) ->
	      failwith "Unhandled weird-typed integer constant in concolic_exp"
	  | V.BinOp(op, e1, e2) ->
	      let (v1, ty1) = rw_loop e1 and
		  (v2, ty2) = rw_loop e2 in
		self#eval_binop op v1 ty1 v2 ty2
	  | V.UnOp(op, e1) ->
	      let (v1, ty1) = rw_loop e1 in
		self#eval_unop op v1 ty1
	  | V.Cast(kind, ty, e1) ->
	      let (v1, ty1) = rw_loop e1 in
		self#eval_cast kind ty v1 ty1
	  | V.Ite(ce, te, fe) ->
	    let (v_c, ty_c) = rw_loop ce and
		(v_t, ty_t) = rw_loop te and
		(v_f, ty_f) = rw_loop fe in
	      self#eval_ite v_c v_t v_f ty_t
	  | V.FBinOp(_, _, _, _)
	  | V.FUnOp(_, _, _)
	  | V.FCast(_, _, _, _)
	    -> failwith "FP op unsupported in concolic_exp"
	  | V.Let(_, _, _)
	  | V.Name(_)
	  | V.Lval(_)
	  | V.Constant(V.Str(_))
	    -> failwith "Unhandled expression type in concolic_exp"
      in
	rw_loop exp

    method store_concolic_exp addr exp bv sv wv lv =
      let (d, ty) = self#assemble_concolic_exp exp bv sv wv lv in
	match ty with
	  | V.REG_8  -> self#store_byte  addr d
	  | V.REG_16 -> self#store_short addr d
	  | V.REG_32 -> self#store_word  addr d
	  | V.REG_64 -> self#store_long  addr d
	  | _ -> failwith "Unsupported type in store_conolic_exp"

    method set_word_reg_concolic_exp reg exp bv sv wv lv =
      let (d, _) = self#assemble_concolic_exp exp bv sv wv lv in
	self#set_int_var (Hashtbl.find reg_to_var reg) d

    method mem_byte_has_loop_var addr =
      form_man#has_loop_var (self#load_byte addr)

    method mem_short_has_loop_var addr =
      form_man#has_loop_var (self#load_short addr)

    method mem_word_has_loop_var addr =
      form_man#has_loop_var (self#load_word addr)

    method mem_long_has_loop_var addr =
      form_man#has_loop_var (self#load_long addr)

    method word_reg_has_loop_var reg =
      form_man#has_loop_var
	(self#get_int_var (Hashtbl.find reg_to_var reg))      

    method parse_symbolic_expr str =
      Vine_parser.parse_exp_from_string (form_man#input_dl) str

    method store_cstr base idx str =
      self#store_str base idx str;
      self#store_byte_idx (Int64.add base idx) (String.length str) 0

    method read_buf addr len =
      g_assert ((len >= 0) && (len < Sys.max_array_length)) 100 "Fragment_machine.read_buf";
      Array.init len (fun i -> Char.chr (self#concretize8 addr i))

    method read_cstr addr =
      let rec read_loop i =
	let b = self#concretize8 addr i in
	if b = 0 (* found \0 *)
	then []
	else (String.make 1 (Char.chr b))::(read_loop (i + 1)) in
      String.concat "" (read_loop 0)

    method zero_fill vaddr n =
      for i = 0 to n - 1 do
	self#store_byte_conc (Int64.add vaddr (Int64.of_int i)) 0
      done

    method print_backtrace =
      let read_addr addr =
	try
	  let v = self#load_word_conc addr in
	    (v, Printf.sprintf "0x%08Lx" v)
	with NotConcrete(s) -> (0L, "<symbolic " ^ (V.exp_to_string s) ^ ">")
      in
      let rec loop ebp =
	let (prev_ebp, prev_ebp_s) = read_addr ebp and
	    (_, ret_addr_s) = read_addr (Int64.add ebp 4L) in
	  Printf.eprintf "0x%08Lx %s %s\n" ebp prev_ebp_s ret_addr_s;
	  if (prev_ebp <> 0L) then
	    loop prev_ebp
      in
	loop (self#get_word_var R_EBP)

    method private eval_expr_to_string e =
      match self#eval_int_exp_simplify_ty e with
	| (v, V.REG_1) -> D.to_string_1 v
	| (v, V.REG_8) -> D.to_string_8 v
	| (v, V.REG_16) -> D.to_string_16 v
	| (v, V.REG_32) -> D.to_string_32 v
	| (v, V.REG_64) -> D.to_string_64 v
	| _ -> failwith "Unexpected type in eval_expr_to_string"

    method eval_expr_to_int64 e =
      match self#eval_int_exp_ty e with
	| (v, V.REG_1) -> Int64.of_int (D.to_concrete_1 v)
	| (v, V.REG_8) -> Int64.of_int (D.to_concrete_8 v)
	| (v, V.REG_16) -> Int64.of_int (D.to_concrete_16 v)
	| (v, V.REG_32) -> D.to_concrete_32 v
	| (v, V.REG_64) -> D.to_concrete_64 v
	| _ -> failwith "Unexpected type in eval_expr_to_int64"

    method eval_expr_to_symbolic_expr e =
      match self#eval_int_exp_ty e with
	| (v, V.REG_1) -> D.to_symbolic_1 v
	| (v, V.REG_8) -> D.to_symbolic_8 v
	| (v, V.REG_16) -> D.to_symbolic_16 v
	| (v, V.REG_32) -> D.to_symbolic_32 v
	| (v, V.REG_64) -> D.to_symbolic_64 v
	| _ -> failwith "Unexpected type in eval_expr_to_symbolic_expr"

    method eval_expr_from_ce ce e = form_man#eval_expr_from_ce ce e

    method watchpoint =
      match !opt_watch_expr with
	| Some e -> Printf.eprintf "Watched expression %s = %s\n"
	    (match !opt_watch_expr_str with Some s -> s | None -> "???")
	      (self#eval_expr_to_string e)
	| None -> ()

    method mem_val_as_string addr ty =
      match ty with
	| V.REG_8  -> D.to_string_8  (self#load_byte  addr)
	| V.REG_16 -> D.to_string_16 (self#load_short addr)
	| V.REG_32 -> D.to_string_32 (self#load_word  addr)
	| V.REG_64 -> D.to_string_64 (self#load_long  addr)
	| _ -> failwith "Unexpected type in mem_val_as_string"

    method query_with_path_cond (e:Vine.exp) (v:bool)
      : (bool * Query_engine.sat_assign) =
      (false, (Query_engine.ce_from_list []))
    method match_input_var (s:string) : int option = None
    method get_path_cond : Vine.exp list = []
    method on_missing_random : unit =
      failwith "FM.on_missing_random: unimplemented"
    method set_query_engine (qe:Query_engine.query_engine) = ()
    method print_tree (oc:out_channel) = ()
    method set_iter_seed (i:int) = ()
    method random_word = 0L
    method finish_path = false
    method after_exploration = ()
    method make_x86_segtables_symbolic = ()
    method store_word_special_region (r:register_name) (i1:int64) (i2:int64)
      : unit =
      failwith "store_word_special_region needs a symbolic region machine"
    method get_word_var_concretize r (b:bool) (s:string) = self#get_word_var r
    method get_long_var_concretize r (b:bool) (s:string) = self#get_long_var r
    method load_byte_concretize  addr (b:bool) (s:string)
      = self#load_byte_conc addr
    method load_short_concretize addr (b:bool) (s:string)
      = self#load_short_conc addr
    method load_word_concretize  addr (b:bool) (s:string)
      = self#load_word_conc addr
    method load_long_concretize  addr (b:bool) (s:string)
      = self#load_long_conc addr
    method make_sink_region (s:string) (i:int64) = ()
  end
end<|MERGE_RESOLUTION|>--- conflicted
+++ resolved
@@ -2446,14 +2446,6 @@
 	    let (v1, ty1) = self#eval_int_exp_ty e in
 	      self#eval_fcast kind rm ty v1 ty1
 	| V.Ite(cond, true_e, false_e) ->
-<<<<<<< HEAD
-	    let (v_c, ty_c) = self#eval_int_exp_ty cond and
-		(v_t, ty_t) = self#eval_int_exp_ty true_e and
-		(v_f, ty_f) = self#eval_int_exp_ty false_e in
-	      g_assert(ty_c = V.REG_1) 100 "Fragment_machine.eval_int_exp_ty";
-	      g_assert(ty_t = ty_f)100 "Fragment_machine.eval_int_exp_ty";
-	      self#eval_ite v_c v_t v_f ty_t
-=======
            let (v_c, ty_c) = self#eval_int_exp_ty cond in
            (try
               (* short-circuit evaluation if the condition is concrete *)
@@ -2466,10 +2458,9 @@
               (* symbolic execution evaluates both sides *)
 	         let (v_t, ty_t) = self#eval_int_exp_ty true_e and
 		     (v_f, ty_f) = self#eval_int_exp_ty false_e in
-	         assert(ty_c = V.REG_1);
-	         assert(ty_t = ty_f);
+		 g_assert(ty_c = V.REG_1) 100 "Fragment_machine.eval_int_exp_ty";
+	         g_assert(ty_t = ty_f)100 "Fragment_machine.eval_int_exp_ty";
 	         self#eval_ite v_c v_t v_f ty_t)
->>>>>>> ae11a69c
 	(* XXX move this to something like a special handler: *)
 	| V.Unknown("rdtsc") -> ((D.from_concrete_64 1L), V.REG_64) 
 	| V.Unknown(_) ->
