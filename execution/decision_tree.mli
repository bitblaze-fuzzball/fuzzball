(*
  Copyright (C) BitBlaze, 2009-2012, and copyright (C) 2010 Ensighta
  Security Inc.  All rights reserved.
*)

class virtual decision_tree : object
  method virtual init : decision_tree
  method virtual reset : unit
  method virtual get_hist : bool list
  method virtual get_hist_str : string
  method virtual get_hist_str_queries : string
  method virtual get_hist_str_bracketed : string
  method virtual get_depth : int
  method virtual add_kid : bool -> unit
  method virtual start_new_query : unit
  method virtual start_new_query_binary : unit
  method virtual count_query : unit
  method virtual extend : bool -> unit
  method virtual set_iter_seed : int -> unit
  method virtual random_bit : bool
  method virtual random_float : float
<<<<<<< HEAD
  method virtual random_word : int64
=======
  method virtual random_byte : int
>>>>>>> 495b4754
  method virtual record_unsat : bool -> unit

  method virtual try_extend : (bool -> Vine.exp) ->
    (bool -> Vine.exp -> bool) -> (bool -> unit) -> (unit -> bool) ->
    (bool -> bool) -> int64 -> (bool * Vine.exp)

  method virtual try_extend_memoryless : (bool -> Vine.exp) ->
    (bool -> Vine.exp -> bool) -> (bool -> unit) -> (unit -> bool) 
    -> (bool * Vine.exp)

  method virtual set_heur : int -> unit
  method virtual heur_preference : bool option
  method virtual mark_all_seen : unit

  method virtual check_last_choices : bool option
  method virtual have_choice : bool
  method virtual try_again_p : bool

  method virtual measure_size : int
  method virtual print_tree : out_channel -> unit
end<|MERGE_RESOLUTION|>--- conflicted
+++ resolved
@@ -19,11 +19,8 @@
   method virtual set_iter_seed : int -> unit
   method virtual random_bit : bool
   method virtual random_float : float
-<<<<<<< HEAD
+  method virtual random_byte : int
   method virtual random_word : int64
-=======
-  method virtual random_byte : int
->>>>>>> 495b4754
   method virtual record_unsat : bool -> unit
 
   method virtual try_extend : (bool -> Vine.exp) ->
