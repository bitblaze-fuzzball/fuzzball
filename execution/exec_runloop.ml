(*
  Copyright (C) BitBlaze, 2009-2011. All rights reserved.
*)

module V = Vine

open Exec_veritesting
open Exec_exceptions
open Exec_options
open Frag_simplify
open Fragment_machine
open Exec_run_common 
open Exec_veritesting

let call_replacements fm last_eip eip =
  let ret_reg = match !opt_arch with
    | X86 -> R_EAX
    | X64 -> R_RAX
    | ARM -> R0
  in
  let canon_eip eip =
    match !opt_arch with
      | X86 -> eip
      | X64 -> eip
      | ARM -> Int64.logand 0xfffffffeL eip (* undo Thumb encoding *)
  in
  let lookup targ l =
    List.fold_left
      (fun ret (addr, retval) -> 
	 if ((canon_eip addr) = (canon_eip targ)) then Some (retval) else ret)
      None l
  in
    match ((lookup eip      !opt_skip_func_addr),
	   (lookup eip      !opt_skip_func_addr_symbol),
	   (lookup eip      !opt_skip_func_addr_region),
	   (lookup last_eip !opt_skip_call_addr),
	   (lookup last_eip !opt_skip_call_addr_symbol),
	   (lookup last_eip !opt_skip_call_addr_region))
    with
      | (None, None, None, None, None, None) -> None
      | (Some sfa_val, None, None, None, None, None) ->
	  Some (fun () -> fm#set_word_var ret_reg sfa_val)
      | (None, Some sfas_sym, None, None, None, None) ->
	  Some (fun () -> fm#set_word_reg_fresh_symbolic ret_reg sfas_sym)
      | (None, None, Some sfar_sym, None, None, None) ->
	  Some (fun () -> fm#set_word_reg_fresh_region ret_reg sfar_sym)
      | (None, None, None, Some cfa_val, None, None) ->
	  Some (fun () -> fm#set_word_var ret_reg cfa_val)
      | (None, None, None, None, Some cfas_sym, None) ->
	  Some (fun () -> fm#set_word_reg_fresh_symbolic ret_reg cfas_sym)
      | (None, None, None, None, None, Some cfar_sym) ->
	  Some (fun () -> fm#set_word_reg_fresh_region ret_reg cfar_sym)
      | _ -> failwith "Contradictory replacement options"

let loop_detect = Hashtbl.create 1000
    
let decode_insns_cached fm gamma eip =
  let decode_call _ = decode_insns fm gamma eip !opt_bb_size
  and veritest_call _ = find_veritesting_region fm gamma eip !opt_bb_size in
  let (decls, stmts) as return =
    match (some_none_trans_cache eip veritest_call) with
    | None -> with_trans_cache eip decode_call
    | Some progn -> progn in
  if false then
    begin
      Printf.eprintf "Printing statement list:\n";
      List.iter (fun s -> V.stmt_to_channel stdout s) stmts;
      Printf.eprintf "End statement list: %d\n" (List.length stmts);
      Printf.eprintf "Printing decls:\n";
      List.iter (fun s -> V.decl_to_channel stdout s; Printf.eprintf "\n") decls;
      Printf.eprintf "End decls\n";
      flush stdout
    end;
  return


<<<<<<< HEAD
let runloop (fm : fragment_machine) eip asmir_gamma until =
  let rec loop last_eip eip is_final_loop =
    (match fm#maybe_switch_proc eip with
       | Some eip' ->
	   clear_trans_cache (); (* drastic, better to make tagged *)
	   loop (0L) eip' false
       | None -> ());
    (* Currently disabled: advance the reset point if we've got symbolic
       data but we haven't yet branched on it. *)
    if false && fm#before_first_branch && fm#started_symbolic then (
	fm#make_snap ();
	fm#set_start_eip eip);
=======
let rec runloop (fm : fragment_machine) eip asmir_gamma until =
  let rec loop last_eip eip is_final_loop num_insns_executed =
>>>>>>> b8c7796e
    (let old_count =
       (try
	  Hashtbl.find loop_detect eip
	with Not_found ->
	  Hashtbl.replace loop_detect eip 1L;
	  1L)
     in
       Hashtbl.replace loop_detect eip (Int64.succ old_count);
       if old_count > !opt_iteration_limit then raise TooManyIterations);
    let (dl, sl) as prog = decode_insns_cached fm asmir_gamma eip in
    let prog' = match call_replacements fm last_eip eip with
	| None -> prog
	| Some thunk ->
	    thunk ();
	    let fake_ret = match (!opt_arch, (Int64.logand eip 1L)) with
	      | (X86, _) -> [|'\xc3'|] (* ret *)
	      | (X64, _) -> [|'\xc3'|] (* ret *)
	      | (ARM, 0L) -> [|'\x1e'; '\xff'; '\x2f'; '\xe1'|] (* bx lr *)
	      | (ARM, 1L) -> [|'\x70'; '\x47'|] (* bx lr (Thumb) *)
	      | (ARM, _) -> failwith "Can't happen (logand with 1)"
	    in
	      decode_insn asmir_gamma eip fake_ret
      in
	if !opt_trace_insns
	then print_insns eip prog' None '\n';
	if !opt_trace_ir
	then V.pp_program print_string prog';
	fm#set_frag prog';
	(* flush stdout; *)
	let new_label = fm#run () in
	let new_eip = 
	  try 
	    label_to_eip (new_label)
	  with Failure s -> failwith (Printf.sprintf "Couldn't decode eip in runloop: %s" s) in
	  if is_final_loop then
<<<<<<< HEAD
	    Printf.eprintf "End jump to: %Lx\n" new_eip
	  else
	    match (new_eip, until, !opt_trace_end_jump) with
	      | (e1, _, Some e2) when e1 = e2 -> loop eip new_eip true
		(* halt execution next time if we hit -trace-end-jump *)
	      | (e1, until_fn, _) when until_fn e1 -> ()
		(* halt execution when until_fn returns true *)
	      | (0L, _, _) -> raise JumpToNull (* next eip is 0, stop *)
	      | _ -> loop eip new_eip false    (* otherwise keep going *)
=======
	    Printf.printf "End jump to: %Lx\n" new_eip
	  else if num_insns_executed = !opt_insn_limit then
	    Printf.printf "Stopping after %Ld insns\n" !opt_insn_limit
	  else
	    match (new_eip, until, !opt_trace_end_jump) with
	      | (e1, e2, Some e3) when e1 = e3 ->
	          loop eip new_eip true (Int64.succ num_insns_executed)
	      | (e1, e2, _) when e2 e1 -> ()
	      | (0L, _, _) -> raise JumpToNull
	      | _ -> loop eip new_eip false (Int64.succ num_insns_executed)
>>>>>>> b8c7796e
  in
    Hashtbl.clear loop_detect;
    loop (0L) eip false 1L<|MERGE_RESOLUTION|>--- conflicted
+++ resolved
@@ -74,23 +74,18 @@
   return
 
 
-<<<<<<< HEAD
 let runloop (fm : fragment_machine) eip asmir_gamma until =
-  let rec loop last_eip eip is_final_loop =
+  let rec loop last_eip eip is_final_loop num_insns_executed =
     (match fm#maybe_switch_proc eip with
        | Some eip' ->
 	   clear_trans_cache (); (* drastic, better to make tagged *)
-	   loop (0L) eip' false
+	   loop (0L) eip' false num_insns_executed
        | None -> ());
     (* Currently disabled: advance the reset point if we've got symbolic
        data but we haven't yet branched on it. *)
     if false && fm#before_first_branch && fm#started_symbolic then (
 	fm#make_snap ();
 	fm#set_start_eip eip);
-=======
-let rec runloop (fm : fragment_machine) eip asmir_gamma until =
-  let rec loop last_eip eip is_final_loop num_insns_executed =
->>>>>>> b8c7796e
     (let old_count =
        (try
 	  Hashtbl.find loop_detect eip
@@ -126,28 +121,19 @@
 	    label_to_eip (new_label)
 	  with Failure s -> failwith (Printf.sprintf "Couldn't decode eip in runloop: %s" s) in
 	  if is_final_loop then
-<<<<<<< HEAD
 	    Printf.eprintf "End jump to: %Lx\n" new_eip
+	  else if num_insns_executed = !opt_insn_limit then
+	    Printf.eprintf "Stopping after %Ld insns\n" !opt_insn_limit
 	  else
 	    match (new_eip, until, !opt_trace_end_jump) with
-	      | (e1, _, Some e2) when e1 = e2 -> loop eip new_eip true
+	      | (e1, _, Some e2) when e1 = e2 ->
+                  loop eip new_eip true (Int64.succ num_insns_executed)
 		(* halt execution next time if we hit -trace-end-jump *)
 	      | (e1, until_fn, _) when until_fn e1 -> ()
 		(* halt execution when until_fn returns true *)
 	      | (0L, _, _) -> raise JumpToNull (* next eip is 0, stop *)
-	      | _ -> loop eip new_eip false    (* otherwise keep going *)
-=======
-	    Printf.printf "End jump to: %Lx\n" new_eip
-	  else if num_insns_executed = !opt_insn_limit then
-	    Printf.printf "Stopping after %Ld insns\n" !opt_insn_limit
-	  else
-	    match (new_eip, until, !opt_trace_end_jump) with
-	      | (e1, e2, Some e3) when e1 = e3 ->
-	          loop eip new_eip true (Int64.succ num_insns_executed)
-	      | (e1, e2, _) when e2 e1 -> ()
-	      | (0L, _, _) -> raise JumpToNull
 	      | _ -> loop eip new_eip false (Int64.succ num_insns_executed)
->>>>>>> b8c7796e
+                (* otherwise keep going *)
   in
     Hashtbl.clear loop_detect;
     loop (0L) eip false 1L