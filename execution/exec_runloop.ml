(*
  Copyright (C) BitBlaze, 2009-2011. All rights reserved.
*)

module V = Vine

open Exec_veritesting
open Exec_exceptions
open Exec_options
open Frag_simplify
open Fragment_machine
open Exec_run_common 
open Exec_veritesting

let call_replacements fm last_eip eip =
  let ret_reg = match !opt_arch with
    | X86 -> R_EAX
    | X64 -> R_RAX
    | ARM -> R0
  in
  let canon_eip eip =
    match !opt_arch with
      | X86 -> eip
      | X64 -> eip
      | ARM -> Int64.logand 0xfffffffeL eip (* undo Thumb encoding *)
  in
  let lookup targ l =
    List.fold_left
      (fun ret (addr, retval) -> 
	 if ((canon_eip addr) = (canon_eip targ)) then Some (retval) else ret)
      None l
  in
    match ((lookup eip      !opt_skip_func_addr),
	   (lookup eip      !opt_skip_func_addr_symbol),
	   (lookup eip      !opt_skip_func_addr_region),
	   (lookup last_eip !opt_skip_call_addr),
	   (lookup last_eip !opt_skip_call_addr_symbol),
	   (lookup last_eip !opt_skip_call_addr_region))
    with
      | (None, None, None, None, None, None) -> None
      | (Some sfa_val, None, None, None, None, None) ->
	  Some (fun () -> fm#set_word_var ret_reg sfa_val)
      | (None, Some sfas_sym, None, None, None, None) ->
	  Some (fun () -> fm#set_word_reg_fresh_symbolic ret_reg sfas_sym)
      | (None, None, Some sfar_sym, None, None, None) ->
	  Some (fun () -> fm#set_word_reg_fresh_region ret_reg sfar_sym)
      | (None, None, None, Some cfa_val, None, None) ->
	  Some (fun () -> fm#set_word_var ret_reg cfa_val)
      | (None, None, None, None, Some cfas_sym, None) ->
	  Some (fun () -> fm#set_word_reg_fresh_symbolic ret_reg cfas_sym)
      | (None, None, None, None, None, Some cfar_sym) ->
	  Some (fun () -> fm#set_word_reg_fresh_region ret_reg cfar_sym)
      | _ -> failwith "Contradictory replacement options"

let loop_detect = Hashtbl.create 1000
    
let decode_insns_cached fm gamma eip =
  let decode_call _ = decode_insns fm gamma eip !opt_bb_size
  and veritest_call _ = find_veritesting_region fm gamma eip !opt_bb_size in
  let (decls, stmts) as return =
    match (some_none_trans_cache eip veritest_call) with
    | None -> with_trans_cache eip decode_call
    | Some progn -> progn in
  if false
  then (Printf.printf "Printing statement list:\n";
	List.iter (fun s -> V.stmt_to_channel stdout s) stmts;
	Printf.printf "End statement list: %d\n" (List.length stmts);
	Printf.printf "Printing decls:\n";
	List.iter (fun s -> V.decl_to_channel stdout s; Printf.printf "\n") decls;
	Printf.printf "End decls\n");
  return


<<<<<<< HEAD
let runloop (fm : fragment_machine) eip asmir_gamma until =
  let rec loop last_eip eip =
=======
let rec runloop (fm : fragment_machine) eip asmir_gamma until =
  let rec loop last_eip eip is_final_loop =
>>>>>>> 886ca113
    (let old_count =
       (try
	  Hashtbl.find loop_detect eip
	with Not_found ->
	  Hashtbl.replace loop_detect eip 1L;
	  1L)
     in
       Hashtbl.replace loop_detect eip (Int64.succ old_count);
       if old_count > !opt_iteration_limit then raise TooManyIterations);
    let (dl, sl) as prog = decode_insns_cached fm asmir_gamma eip in
    let prog' = match call_replacements fm last_eip eip with
	| None -> prog
	| Some thunk ->
	    thunk ();
	    let fake_ret = match (!opt_arch, (Int64.logand eip 1L)) with
	      | (X86, _) -> [|'\xc3'|] (* ret *)
	      | (X64, _) -> [|'\xc3'|] (* ret *)
	      | (ARM, 0L) -> [|'\x1e'; '\xff'; '\x2f'; '\xe1'|] (* bx lr *)
	      | (ARM, 1L) -> [|'\x70'; '\x47'|] (* bx lr (Thumb) *)
	      | (ARM, _) -> failwith "Can't happen (logand with 1)"
	    in
	      decode_insn asmir_gamma eip fake_ret
      in
	if !opt_trace_insns
	then print_insns eip prog' None '\n';
	if !opt_trace_ir
	then V.pp_program print_string prog';
	fm#set_frag prog';
	(* flush stdout; *)
	let new_eip = label_to_eip (fm#run ()) in
<<<<<<< HEAD
	match (new_eip, until) with
	| (e1, until_fn) when until_fn e1 -> () (* halt recursion when until is true *)
	| (0L, _) -> raise JumpToNull           (* new eip is null *)
	| _ -> loop eip new_eip                 (* keep going *)
=======
	  if is_final_loop then
	    Printf.printf "End jump to: %Lx\n" new_eip
	  else
	    match (new_eip, until, !opt_trace_end_jump) with
	      | (e1, e2, Some e3) when e1 = e3 -> loop eip new_eip true
	      | (e1, e2, _) when e2 e1 -> ()
	      | (0L, _, _) -> raise JumpToNull
	      | _ -> loop eip new_eip false
>>>>>>> 886ca113
  in
    Hashtbl.clear loop_detect;
    loop (0L) eip false<|MERGE_RESOLUTION|>--- conflicted
+++ resolved
@@ -71,13 +71,8 @@
   return
 
 
-<<<<<<< HEAD
 let runloop (fm : fragment_machine) eip asmir_gamma until =
-  let rec loop last_eip eip =
-=======
-let rec runloop (fm : fragment_machine) eip asmir_gamma until =
   let rec loop last_eip eip is_final_loop =
->>>>>>> 886ca113
     (let old_count =
        (try
 	  Hashtbl.find loop_detect eip
@@ -108,21 +103,16 @@
 	fm#set_frag prog';
 	(* flush stdout; *)
 	let new_eip = label_to_eip (fm#run ()) in
-<<<<<<< HEAD
-	match (new_eip, until) with
-	| (e1, until_fn) when until_fn e1 -> () (* halt recursion when until is true *)
-	| (0L, _) -> raise JumpToNull           (* new eip is null *)
-	| _ -> loop eip new_eip                 (* keep going *)
-=======
 	  if is_final_loop then
 	    Printf.printf "End jump to: %Lx\n" new_eip
 	  else
 	    match (new_eip, until, !opt_trace_end_jump) with
-	      | (e1, e2, Some e3) when e1 = e3 -> loop eip new_eip true
-	      | (e1, e2, _) when e2 e1 -> ()
-	      | (0L, _, _) -> raise JumpToNull
-	      | _ -> loop eip new_eip false
->>>>>>> 886ca113
+	      | (e1, _, Some e2) when e1 = e2 -> loop eip new_eip true
+		(* halt execution next time if we hit -trace-end-jump *)
+	      | (e1, until_fn, _) when until_fn e1 -> ()
+		(* halt execution when until_fn returns true *)
+	      | (0L, _, _) -> raise JumpToNull (* next eip is 0, stop *)
+	      | _ -> loop eip new_eip false    (* otherwise keep going *)
   in
     Hashtbl.clear loop_detect;
     loop (0L) eip false