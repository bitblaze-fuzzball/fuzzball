--- conflicted
+++ resolved
@@ -128,27 +128,17 @@
   method private real_prepare =
     let (solver_in, solver_out) = solver_chans in
     let logic = match solver with
-<<<<<<< HEAD
-      | Z3 -> "QF_FPBV"
-      | _ -> "QF_BV"
-    in
-      visitor <- Some(new Smt_lib2.vine_smtlib_print_visitor
-=======
       | (Z3|MATHSAT) -> "QF_FPBV"
       | _ -> "QF_BV"
     in
       visitor <- Some(new Smt_lib2.vine_smtlib_printer
->>>>>>> 9d442608
 			(output_string_log log_file solver_out));
       output_string_log log_file solver_out ("(set-logic " ^ logic ^ ")\n");
       output_string_log log_file solver_out
 	"(set-info :smt-lib-version 2.0)\n\n";
-<<<<<<< HEAD
-=======
       if solver = MATHSAT then
 	output_string_log log_file solver_out
 	  "(set-option :produce-models true)\n\n";
->>>>>>> 9d442608
       first_query <- false
 
   method query qe =
