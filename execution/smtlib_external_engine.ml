(*
  Based on stp_external_engine.ml, which bears the following notice:
  Copyright (C) BitBlaze, 2009-2011, and copyright (C) 2010 Ensighta
  Security Inc.  All rights reserved.
*)

module V = Vine;;

open Exec_exceptions;;
open Exec_options;;
open Query_engine;;
open Solvers_common;;
open Smt_lib2;;

let output_string_log log_file_opt channel str =
  (match log_file_opt with
     | Some log_file -> output_string log_file str;
     | None -> ());
  output_string channel str

let parse_counterex e_s_t line =
  match parse_ce e_s_t line with
    | No_CE_here -> None
    | End_of_CE -> raise End_of_file
    | Assignment(s, i, is_final) -> Some (s, i)

let parse_stateful_ce fn chan =
  let results = ref [] and
      var_state = ref None
  in
    (try while true do
       match fn (input_line chan) !var_state with
	 | (End_of_CE, _) -> raise End_of_file
	 | (No_CE_here, v') ->
	     var_state := v'
	 | (Assignment(s, i, is_final), v') ->
	     results := (s, i) :: !results;
	     var_state := v';
	     if is_final then
	       raise End_of_file
     done
     with End_of_file -> ());
    List.rev !results

let parse_z3_ce = parse_stateful_ce parse_z3_ce_line

let parse_mathsat_ce = parse_stateful_ce parse_mathsat_ce_line

let start_solver solver =
  let path = !opt_solver_path in
  let timeout_opt =
    match !opt_solver_timeout with
      | None -> ""
      | Some s ->
	  (match solver with
	     | CVC4 -> "--tlimit-per " ^ (string_of_int s) ^ "000 "
	     | (STP_SMTLIB2|STP_CVC) -> "-g " ^ (string_of_int s) ^ " "
	     | BOOLECTOR -> "-t " ^ (string_of_int s) ^ " "
	     | Z3 -> "-t:" ^ (string_of_int s) ^ "000 "
	     | MATHSAT -> failwith "No timeout option for mathsat")
  in
  let extra_opt = extra_opt_options solver in
  let cmd =
    match solver with
      | CVC4 -> path ^ " --lang smt -im " ^ timeout_opt ^ extra_opt
      | STP_SMTLIB2 -> path ^ " --SMTLIB2 -p " ^ timeout_opt ^ extra_opt
      | Z3 -> path ^ " -smt2 -in " ^ timeout_opt ^ extra_opt
      | MATHSAT -> path ^ " " ^ timeout_opt ^ extra_opt
      | _ -> failwith "Unsupported solver in smtlib_external_engine"
  in
    Unix.open_process cmd


class smtlib_external_engine solver fname = object(self)
  inherit query_engine

  val mutable visitor = None
  val mutable first_query = true

  val mutable solver_chans = start_solver solver

  val mutable temp_dir = None
  val mutable filenum = 0
  val mutable curr_fname = fname

  method private get_temp_dir =
    match temp_dir with
      | Some t -> t
      | None ->
	  let t = create_temp_dir "fuzzball-solver-log" in
	    temp_dir <- Some t;
	    t

  method private get_fresh_fname =
    let dir = self#get_temp_dir in
      filenum <- filenum + 1;
      curr_fname <- pick_fresh_fname dir fname filenum;
      if !opt_trace_solver then
	Printf.printf "Creating SMTLIB2 log file: %s.smt2\n" curr_fname;
      curr_fname

  val mutable log_chan = None

  method private puts out_chan s =
    output_string_log log_chan out_chan s

  method private flush_log =
    match log_chan with
      | Some chan -> flush chan
      | None -> ()

  method private visitor =
    match visitor with
      | Some v -> v
      | None -> failwith "Missing visitor in smtlib_external_engine"

  method start_query =
    ()

  method private real_add_free_var var =
    self#visitor#declare_var var

  method add_condition e =
    if first_query then self#real_prepare;
    self#visitor#assert_exp e

  method add_decl d =
    if first_query then self#real_prepare;
    match d with
      | InputVar(v) -> self#real_add_free_var v
      | TempVar(v, e) -> self#real_assert_eq (v, e)
      | TempArray(v, el) -> self#real_add_table v el

  method push =
    let (solver_in, solver_out) = solver_chans in
      if first_query then self#real_prepare;
      self#puts solver_out "\n(push 1)\n"

  method pop =
    let (solver_in, solver_out) = solver_chans in
      self#puts solver_out "(pop 1)\n\n"

  method private real_assert_eq (var, rhs) =
    try
      self#visitor#declare_var_value var rhs
    with
      | V.TypeError(err) ->
	  Printf.eprintf "Typecheck failure on %s: %s\n"
	    (V.exp_to_string rhs) err;
	  failwith "Typecheck failure in assert_eq"

  method private real_add_table var el =
    self#visitor#declare_var var;
    self#visitor#assert_array_contents var el

  method private real_prepare =
    let (solver_in, solver_out) = solver_chans in
      visitor <- Some(new Smt_lib2.vine_smtlib_printer
			(self#puts solver_out));
      if !opt_save_solver_files then
	(let log_fname = self#get_fresh_fname in
	   log_chan <- Some(open_out (log_fname ^ ".smt2")));
      (match choose_smtlib_logic solver with
	 | Some logic ->
	     self#puts solver_out
	       ("(set-logic "^logic^")\n");
	 | None -> ());
      self#puts solver_out "(set-info :smt-lib-version 2.0)\n\n";
      if solver = MATHSAT then
	self#puts solver_out "(set-option :produce-models true)\n\n";
      first_query <- false

  method query qe =
    if first_query then
      self#real_prepare;
    let (solver_in, solver_out) = solver_chans in
      self#visitor#assert_exp qe;
<<<<<<< HEAD
      output_string_log log_file solver_out "(check-sat)\n";
=======
      self#puts solver_out "(check-sat)\n";
      if solver = MATHSAT then
	for i = 1 to 8192 do
	  output_char solver_out ' '
	done;
>>>>>>> 503f6809
      flush solver_out;
      self#flush_log;
      let result_s = input_line solver_in in
      let first_assert = (String.sub result_s 0 3) = "ASS" in
      let result = match result_s with
	| "unsat" -> Some true
	| "Timed Out." -> Printf.eprintf "STP timeout\n"; None
	| "unknown" -> Printf.eprintf "Solver timeout\n"; None
	| "sat" -> Some false
	| _ when first_assert -> Some false
	| _ -> failwith ("Unexpected first output line " ^ result_s)
      in
      let first_assign = if first_assert then
	  [(match parse_counterex solver result_s with
	  | Some ce -> ce | None -> failwith "Unexpected parse failure")]
	else
	  [] in
      let ce_list =
	if (result = Some false) && first_assert then
	  map_lines (parse_counterex solver) solver_in
	else if (result = Some false) &&
	  (solver = CVC4 || solver = Z3 || solver = MATHSAT)
	then
<<<<<<< HEAD
	  (output_string_log log_file solver_out "(get-model)\n";
=======
	  (self#puts solver_out "(get-model)\n";
	   if solver = MATHSAT then
	     for i = 1 to 8192 do
	       output_char solver_out ' '
	     done;
>>>>>>> 503f6809
	   flush solver_out;
	   self#flush_log;
	   if solver = Z3 then
	     parse_z3_ce solver_in
	   else if solver = MATHSAT then
	     parse_mathsat_ce solver_in
	   else
	     map_lines (parse_counterex solver) solver_in)
	else
          []
      in
        (result, ce_from_list (first_assign @ ce_list))

  method after_query save_results =
    if save_results then
<<<<<<< HEAD
      (if !opt_save_solver_files then
	 Printf.eprintf "Solver queries are in solver_input.smt\n"
       else
	 Printf.eprintf "Re-run with -save-solver-files to see query\n")
=======
      if !opt_save_solver_files then
	Printf.printf "Solver queries are in %s\n" curr_fname
      else
	Printf.printf "Turn on -save-solver-files to save the query\n"
>>>>>>> 503f6809

  method private reset_solver_chans =
    solver_chans <- start_solver solver

  method reset =
    let (solver_in, solver_out) = solver_chans in
      self#puts solver_out "(exit)\n\n\n\n\n";
      ignore(Unix.close_process solver_chans);
      self#reset_solver_chans;
      first_query <- true;
      visitor <- None;

end<|MERGE_RESOLUTION|>--- conflicted
+++ resolved
@@ -175,15 +175,7 @@
       self#real_prepare;
     let (solver_in, solver_out) = solver_chans in
       self#visitor#assert_exp qe;
-<<<<<<< HEAD
-      output_string_log log_file solver_out "(check-sat)\n";
-=======
       self#puts solver_out "(check-sat)\n";
-      if solver = MATHSAT then
-	for i = 1 to 8192 do
-	  output_char solver_out ' '
-	done;
->>>>>>> 503f6809
       flush solver_out;
       self#flush_log;
       let result_s = input_line solver_in in
@@ -207,15 +199,7 @@
 	else if (result = Some false) &&
 	  (solver = CVC4 || solver = Z3 || solver = MATHSAT)
 	then
-<<<<<<< HEAD
-	  (output_string_log log_file solver_out "(get-model)\n";
-=======
 	  (self#puts solver_out "(get-model)\n";
-	   if solver = MATHSAT then
-	     for i = 1 to 8192 do
-	       output_char solver_out ' '
-	     done;
->>>>>>> 503f6809
 	   flush solver_out;
 	   self#flush_log;
 	   if solver = Z3 then
@@ -231,17 +215,10 @@
 
   method after_query save_results =
     if save_results then
-<<<<<<< HEAD
-      (if !opt_save_solver_files then
-	 Printf.eprintf "Solver queries are in solver_input.smt\n"
-       else
-	 Printf.eprintf "Re-run with -save-solver-files to see query\n")
-=======
       if !opt_save_solver_files then
-	Printf.printf "Solver queries are in %s\n" curr_fname
+	Printf.eprintf "Solver queries are in %s\n" curr_fname
       else
-	Printf.printf "Turn on -save-solver-files to save the query\n"
->>>>>>> 503f6809
+	Printf.eprintf "Turn on -save-solver-files to save the query\n"
 
   method private reset_solver_chans =
     solver_chans <- start_solver solver
