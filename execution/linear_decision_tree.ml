(*
  Copyright (C) BitBlaze, 2010-2012, and copyright (C) 2010 Ensighta
  Security Inc.  All rights reserved.
*)

module V = Vine;;

open Exec_exceptions;;
open Exec_options;;
open Exec_assert_minder;;

class linear_decision_tree = object(self)
  inherit Decision_tree.decision_tree

  val mutable depth = 0
  val mutable history = []

  method init = (self :> Decision_tree.decision_tree)

  method reset =
    history <- [];
    depth <- 0;

  method get_hist = history

  method get_hist_str = 
    String.concat ""
      (List.map (fun b -> if b then "1" else "0") (List.rev self#get_hist));

  method get_hist_str_queries = self#get_hist_str

  method get_hist_str_bracketed = self#get_hist_str

  method get_depth = depth

  method add_kid b = ()

  method start_new_query = ()

  method start_new_query_binary = ()

  method count_query = ()

  method extend b =
    history <- b :: history;
    depth <- depth + 1

  method set_iter_seed i = ()

  method random_bit = Random.bool ()

  method random_float = Random.float 1.0

<<<<<<< HEAD
  method random_word = Random.int64 0x100000000L
=======
  method random_byte = Random.int 256
>>>>>>> 495b4754

  method record_unsat b = ()

  method try_extend (trans_func : bool -> V.exp)
    try_func (non_try_func : bool -> unit) (random_bit_gen : unit -> bool)
    _ eip
    =
    let b = random_bit_gen () in
    let c = trans_func b and
	c' = trans_func (not b) in
    let r1 = try_func b c in
      g_assert(r1) 100 "Linear_decision_tree.try_extend";
      ignore(try_func (not b) c');
      self#extend b;
      (b, c)

  method try_extend_memoryless (trans_func : bool -> V.exp)
    try_func (non_try_func : bool -> unit) (random_bit_gen : unit -> bool) =
    let b = random_bit_gen () in
    let c = trans_func b in
    let r1 = try_func b c in
      g_assert(r1) 100 "Linear_decision_tree.try_extend_memoryless";
      self#extend b;
      (b, c)

  method set_heur i = ()
  method heur_preference = (None : bool option)
  method mark_all_seen = ()

  method try_again_p = false

  method check_last_choices =
    match history with
      | b :: _ -> Some b
      | [] -> failwith "Missing parent in check_last_choices"

  method have_choice = false

  method measure_size = depth

  method print_tree chan = ()
end<|MERGE_RESOLUTION|>--- conflicted
+++ resolved
@@ -51,11 +51,9 @@
 
   method random_float = Random.float 1.0
 
-<<<<<<< HEAD
+  method random_byte = Random.int 256
+
   method random_word = Random.int64 0x100000000L
-=======
-  method random_byte = Random.int 256
->>>>>>> 495b4754
 
   method record_unsat b = ()
 
