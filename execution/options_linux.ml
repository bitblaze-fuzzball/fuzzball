--- conflicted
+++ resolved
@@ -169,6 +169,10 @@
 	  lsh#set_proc_identities !Linux_loader.proc_identities;
 	List.iter (fun f -> lsh#add_symbolic_file f false) !opt_symbolic_files;
 	List.iter (fun f -> lsh#add_symbolic_file f  true) !opt_concolic_files;
+	if !opt_symbolic_stdin_concrete_size then
+	  lsh#add_symbolic_fd 0 true;
+	if !opt_concolic_stdin then
+	  lsh#add_symbolic_fd 0 true;
 	Linux_syscalls.linux_set_up_arm_kuser_page fm;
 	lsh#set_the_break linux_break;
 	fm#add_special_handler (lsh :> Fragment_machine.special_handler)
@@ -236,36 +240,7 @@
 	 state_start_addr :=
 	   Some (Linux_loader.load_core fm name)
      | None -> ());
-<<<<<<< HEAD
   add_special_handlers fm !linux_break;
-=======
-  if !opt_linux_syscalls then
-    let lsh = new Linux_syscalls.linux_special_handler fm in
-      if !opt_use_ids_from_core then
-	lsh#set_proc_identities !Linux_loader.proc_identities;
-      List.iter (fun f -> lsh#add_symbolic_file f false) !opt_symbolic_files;
-      List.iter (fun f -> lsh#add_symbolic_file f  true) !opt_concolic_files;
-      if !opt_symbolic_stdin_concrete_size then
-	lsh#add_symbolic_fd 0 true;
-      if !opt_concolic_stdin then
-	lsh#add_symbolic_fd 0 true;
-      Linux_syscalls.linux_set_up_arm_kuser_page fm;
-      fm#add_special_handler (lsh :> Fragment_machine.special_handler)
-  else if !opt_noop_syscalls then
-    let nsh = new Noop_syscalls.noop_linux_special_handler fm in
-      fm#add_special_handler (nsh :> Fragment_machine.special_handler)
-  else
-    fm#add_special_handler
-      ((new Special_handlers.linux_special_nonhandler fm)
-       :> Fragment_machine.special_handler);
-  (match !opt_x87_emulator with
-     | Some emulator_path -> 
-	 opt_x87_entry_point :=
-	   Some (Linux_loader.load_x87_emulator fm emulator_path);
-	 let fpu_sh = new Special_handlers.x87_emulator_special_handler fm in
-	   fm#add_special_handler (fpu_sh :> Fragment_machine.special_handler)
-     | None -> ());
->>>>>>> bcd596f3
   (match !opt_tls_base with
      | Some base -> Linux_loader.setup_tls_segment fm 0x60000000L base
      | None -> ())
