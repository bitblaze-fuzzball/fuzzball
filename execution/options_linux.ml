--- conflicted
+++ resolved
@@ -133,7 +133,7 @@
 	(match !opt_arch with
 	   | X86 -> 0x08048000L
 	   | X64 -> 0x00400000L
-	   | ARM -> 0x8000L
+	   | ARM -> 0x00010000L (* previously common: 0x8000 *)
 	)
   in
   let do_setup = match !opt_setup_initial_proc_state with
@@ -165,6 +165,9 @@
 	Linux_syscalls.linux_set_up_arm_kuser_page fm;
 	lsh#set_the_break linux_break;
 	fm#add_special_handler (lsh :> Fragment_machine.special_handler)
+    else if !opt_noop_syscalls then
+      let nsh = new Noop_syscalls.noop_linux_special_handler fm in
+	fm#add_special_handler (nsh :> Fragment_machine.special_handler)
     else
       fm#add_special_handler
 	((new Special_handlers.linux_special_nonhandler fm)
@@ -188,7 +191,6 @@
   let linux_break = ref 0L in
   (match !opt_program_name with
      | Some name ->
-<<<<<<< HEAD
 	   if !opt_decree then
 	     state_start_addr := Some
 	       (Decree_loader.load_cb fm name
@@ -202,32 +204,6 @@
 	     in
 	       state_start_addr := Some s_addr;
 	       linux_break := init_break
-=======
-	 let do_setup = match !opt_setup_initial_proc_state with
-	   | Some b -> b
-	   | None ->
-	       if !opt_start_addr <> None then
-		 false
-	       else if !opt_argv <> [] then
-		 true
-	       else
-		 failwith ("Can't decide whether to "^
-			     "-setup-initial-proc-state")
-	 in
-	 let load_base = match !opt_load_base with
-	   | Some a -> a
-	   | None ->
-	       (match !opt_arch with
-		  | X86 -> 0x08048000L
-		  | X64 -> 0x00400000L
-		  | ARM -> 0x00010000L (* previously common: 0x8000 *)
-	       )
-	 in
-	   state_start_addr := Some
-	     (Linux_loader.load_dynamic_program fm name
-		load_base !opt_load_data do_setup
-		!opt_load_extra_regions !opt_argv)
->>>>>>> 503f6809
      | _ -> ());
   List.iter
     (fun p ->
@@ -253,32 +229,7 @@
 	 state_start_addr :=
 	   Some (Linux_loader.load_core fm name)
      | None -> ());
-<<<<<<< HEAD
   add_special_handlers fm !linux_break;
-=======
-  if !opt_linux_syscalls then
-    let lsh = new Linux_syscalls.linux_special_handler fm in
-      if !opt_use_ids_from_core then
-	lsh#set_proc_identities !Linux_loader.proc_identities;
-      List.iter (fun f -> lsh#add_symbolic_file f false) !opt_symbolic_files;
-      List.iter (fun f -> lsh#add_symbolic_file f  true) !opt_concolic_files;
-      Linux_syscalls.linux_set_up_arm_kuser_page fm;
-      fm#add_special_handler (lsh :> Fragment_machine.special_handler)
-  else if !opt_noop_syscalls then
-    let nsh = new Noop_syscalls.noop_linux_special_handler fm in
-      fm#add_special_handler (nsh :> Fragment_machine.special_handler)
-  else
-    fm#add_special_handler
-      ((new Special_handlers.linux_special_nonhandler fm)
-       :> Fragment_machine.special_handler);
-  (match !opt_x87_emulator with
-     | Some emulator_path -> 
-	 opt_x87_entry_point :=
-	   Some (Linux_loader.load_x87_emulator fm emulator_path);
-	 let fpu_sh = new Special_handlers.x87_emulator_special_handler fm in
-	   fm#add_special_handler (fpu_sh :> Fragment_machine.special_handler)
-     | None -> ());
->>>>>>> 503f6809
   (match !opt_tls_base with
      | Some base -> Linux_loader.setup_tls_segment fm 0x60000000L base
      | None -> ())
