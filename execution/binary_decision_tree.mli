(*
  Copyright (C) BitBlaze, 2009-2012. All rights reserved.
*)

class binary_decision_tree : object
  inherit Decision_tree.decision_tree

  method init : Decision_tree.decision_tree
  method reset : unit
  method get_hist : bool list
  method get_hist_str : string
  method get_hist_str_queries : string
  method get_hist_str_bracketed : string
  method get_depth : int
  method add_kid : bool -> unit
  method start_new_query : unit
  method start_new_query_binary : unit
  method count_query : unit
  method extend : bool -> unit
  method set_iter_seed : int -> unit
  method random_bit : bool
  method random_float : float
<<<<<<< HEAD
  method random_word : int64
=======
  method random_byte : int
>>>>>>> 495b4754
  method record_unsat : bool -> unit

  method try_extend : (bool -> Vine.exp) ->
    (bool -> Vine.exp -> bool) -> (bool -> unit) -> (unit -> bool) ->
    (bool -> bool) -> int64 -> (bool * Vine.exp)

  method try_extend_memoryless : (bool -> Vine.exp) ->
    (bool -> Vine.exp -> bool) -> (bool -> unit) -> (unit -> bool) 
    -> (bool * Vine.exp)

  method set_heur : int -> unit
  method heur_preference : bool option
  method mark_all_seen : unit

  method check_last_choices : bool option
  method have_choice : bool
  method try_again_p : bool

  method cur_ident : int
  method is_live_ident : int -> bool
  method cur_can_reach_ident : int -> bool option

  method measure_size : int
  method print_tree : out_channel -> unit
end<|MERGE_RESOLUTION|>--- conflicted
+++ resolved
@@ -20,11 +20,8 @@
   method set_iter_seed : int -> unit
   method random_bit : bool
   method random_float : float
-<<<<<<< HEAD
+  method random_byte : int
   method random_word : int64
-=======
-  method random_byte : int
->>>>>>> 495b4754
   method record_unsat : bool -> unit
 
   method try_extend : (bool -> Vine.exp) ->
