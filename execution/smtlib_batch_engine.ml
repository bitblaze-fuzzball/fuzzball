(*
  Based on stp_external_engine.ml, which bears the following notice:
  Copyright (C) BitBlaze, 2009-2011, and copyright (C) 2010 Ensighta
  Security Inc.  All rights reserved.
*)

module V = Vine;;

open Exec_exceptions;;
open Exec_options;;
open Query_engine;;
open Solvers_common;;
open Smt_lib2;;

let parse_counterex e_s_t line =
  match parse_ce e_s_t line with
    | No_CE_here -> None
    | End_of_CE -> None
    | Assignment(s, i) -> Some (s, i)

let parse_stateful_ce_lines fn lines =
  let rec loop l v =
    match (l, v) with
      | ([], None) -> []
      | ([], _) -> failwith "Dangling variable in parse_stateful_ce_lines"
      | (s :: r, v) ->
	  let (mce, v') = fn s v
          in
            match mce with
              | No_CE_here -> loop r v'
              | End_of_CE -> []
              | Assignment (v, i) -> (v, i) :: loop r v'
  in
    loop lines None

let parse_z3_ce_lines = parse_stateful_ce_lines parse_z3_ce_line

let parse_mathsat_ce_lines = parse_stateful_ce_lines parse_mathsat_ce_line

class smtlib_batch_engine e_s_t fname = object(self)
  inherit query_engine

  val mutable chan = None
  val mutable visitor = None
  val mutable temp_dir = None
  val mutable filenum = 0
  val mutable curr_fname = fname

  method private get_temp_dir =
    match temp_dir with
      | Some t -> t
      | None ->
	  let t = create_temp_dir "fuzzball-tmp" in
	    temp_dir <- Some t;
	    t

  method private get_fresh_fname =
    let dir = self#get_temp_dir in
      filenum <- filenum + 1;
      curr_fname <- pick_fresh_fname dir fname filenum;
      if !opt_trace_solver then
	Printf.printf "Creating SMTLIB2 file: %s.smt2\n" curr_fname;
      curr_fname

  method private chan =
    match chan with
      | Some c -> c
      | None -> failwith "Missing output channel in smtlib_batch_engine"

  method private visitor =
    match visitor with
      | Some v -> v
      | None -> failwith "Missing visitor in smtlib_batch_engine"

  val mutable free_vars = []
  val mutable eqns = []
  val mutable conds = []

  method start_query =
    ()

  method add_free_var var =
    free_vars <- var :: free_vars

  method private real_add_free_var var =
    self#visitor#declare_var var

  method add_temp_var var =
    ()

  method assert_eq var rhs =
    eqns <- (var, rhs) :: eqns;

  method add_condition e =
    conds <- e :: conds

  val mutable ctx_stack = []

  method push =
    ctx_stack <- (free_vars, eqns, conds) :: ctx_stack

  method pop =
    match ctx_stack with
      | (free_vars', eqns', conds') :: rest ->
	  free_vars <- free_vars';
	  eqns <- eqns';
	  conds <- conds';
	  ctx_stack <- rest
      | [] -> failwith "Context underflow in smtlib_batch_engine#pop"

  method private real_assert_eq (var, rhs) =
    try
      self#visitor#declare_var_value var rhs
    with
      | V.TypeError(err) ->
	  Printf.printf "Typecheck failure on %s: %s\n"
	    (V.exp_to_string rhs) err;
	  failwith "Typecheck failure in assert_eq"

  method private real_prepare =
    let fname = self#get_fresh_fname in
    let logic = match e_s_t with
<<<<<<< HEAD
      | Z3 -> "QF_FPBV"
=======
      | (Z3|MATHSAT) -> "QF_FPBV"
>>>>>>> 9d442608
      | _ -> "QF_BV"
    in
      chan <- Some(open_out (fname ^ ".smt2"));
      visitor <- Some(new Smt_lib2.vine_smtlib_printer
			(output_string self#chan));
      output_string self#chan
	("(set-logic "^logic^")\n(set-info :smt-lib-version 2.0)\n\n");
      List.iter self#real_add_free_var (List.rev free_vars);
      List.iter self#real_assert_eq (List.rev eqns);

  method query qe =
    self#real_prepare;
    output_string self#chan "\n";
    let conj = List.fold_left
      (fun es e -> V.BinOp(V.BITAND, e, es)) qe (List.rev conds)
    in
      (let rec loop = function
	 | V.BinOp(V.BITAND, e1, e2) ->
	     loop e1;
	     (* output_string self#chan "\n"; *)
	     loop e2
	 | e ->
	     self#visitor#assert_exp e;
       in
	 loop conj);
    output_string self#chan "\n(check-sat)\n";
    if e_s_t = Z3 then
      output_string self#chan "(get-model)\n";
    output_string self#chan "(exit)\n";
    close_out self#chan;
    chan <- None;
    let timeout_opt = match (e_s_t, !opt_solver_timeout) with
      | ((STP_SMTLIB2|STP_CVC), Some s) ->
	  "-g " ^ (string_of_int s) ^ " "
      | (CVC4, Some s) ->
	  "--tlimit-per " ^ (string_of_int s) ^ "000 "
      | (BOOLECTOR, Some s) ->
	  "-t " ^ (string_of_int s) ^ " "
      | (Z3, Some s) ->
	  "-t:" ^ (string_of_int s) ^ "000 "
      | (MATHSAT, Some s) ->
	  failwith "Mathsat does not support a timeout option"
      | (_, None) -> ""
    in
    let base_opt = match e_s_t with
      | STP_SMTLIB2 -> " --SMTLIB2 -p "
      | STP_CVC -> " -p " (* shouldn't really be here *)
      | CVC4 -> " --lang smt -m --dump-models "
      | BOOLECTOR -> " -m "
      | Z3 -> " -smt2 "
      | MATHSAT -> " -model "
    in
    let from = if e_s_t = MATHSAT then "<" else "" in
    let cmd = !opt_solver_path ^ base_opt ^ timeout_opt ^ from ^ curr_fname
      ^ ".smt2 >" ^ curr_fname ^ ".smt2.out" in
      if !opt_trace_solver then
	Printf.printf "Solver command: %s\n" cmd;
      flush stdout;
      let rcode = Sys.command cmd in
      let results = open_in (curr_fname ^ ".smt2.out") in
	match (rcode, e_s_t) with
	  | (0, _) (* success, widely *)
	  | (10, BOOLECTOR) (* sat *)
	  | (20, BOOLECTOR) (* unsat *)
	  | (1, Z3) (* can't see how to avoid no-model error on unsat *)
	    ->
	      let result_s = input_line results in
	      let first_assert = (String.sub result_s 0 3) = "ASS" in
	      let result = match result_s with
		| "unsat" -> Some true
		| "Timed Out." -> Printf.printf "Solver timeout\n"; None
		| "sat" -> Some false
		| _ when first_assert -> Some false
		| _ -> failwith "Unexpected first output line"
	      in
	      let first_assign = if first_assert then
		[(match parse_counterex e_s_t result_s with
		    | Some ce -> ce | None -> failwith "Unexpected parse failure")]
	      else
		[] in
	      let ce =
		if e_s_t = Z3 then
		  parse_z3_ce_lines (map_lines (fun s -> Some s) results)
		else if e_s_t = MATHSAT then
		  parse_mathsat_ce_lines (map_lines (fun s -> Some s) results)
		else
		  map_lines (parse_counterex e_s_t) results
	      in
		close_in results;
		(result, first_assign @ ce)
	  | _ ->
	      Printf.printf "Solver died with result code %d\n" rcode;
	      (match rcode with
		 | 127 ->
		     if !opt_solver_path = "stp" then
		       Printf.printf
			 "Perhaps you should set the -solver-path option?\n"
		     else if String.contains !opt_solver_path '/' &&
		       not (Sys.file_exists !opt_solver_path)
		     then
		       Printf.printf "The file %s does not appear to exist\n"
			 !opt_solver_path
		 | 131 -> raise (Signal "QUIT")
		 | _ -> ());
	      ignore(Sys.command ("cat " ^ curr_fname ^ ".smt2.out"));
	      (None, [])

  method after_query save_results =
    if save_results then
      Printf.printf "Solver query and results are in %s.smt2 and %s.smt2.out\n"
	curr_fname curr_fname
    else if not !opt_save_solver_files then
      (Sys.remove (curr_fname ^ ".smt2");
       Sys.remove (curr_fname ^ ".smt2.out"))

  method reset =
    visitor <- None;
    free_vars <- [];
    eqns <- [];
    conds <- []
end<|MERGE_RESOLUTION|>--- conflicted
+++ resolved
@@ -120,11 +120,7 @@
   method private real_prepare =
     let fname = self#get_fresh_fname in
     let logic = match e_s_t with
-<<<<<<< HEAD
-      | Z3 -> "QF_FPBV"
-=======
       | (Z3|MATHSAT) -> "QF_FPBV"
->>>>>>> 9d442608
       | _ -> "QF_BV"
     in
       chan <- Some(open_out (fname ^ ".smt2"));
