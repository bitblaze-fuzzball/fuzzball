(*
  Copyright (C) BitBlaze, 2009-2012. All rights reserved.
*)

module V = Vine;;

open Exec_exceptions;;
open Exec_options;;
open Exec_assert_minder

let rec constant_fold_rec e =
  match e with
    | V.BinOp(op, e1, e2) ->
	Vine_opt.constant_fold_more (fun _ -> None)
	  (V.BinOp(op, constant_fold_rec e1, constant_fold_rec e2))
    | V.UnOp(op, e) ->
	Vine_opt.constant_fold_more (fun _ -> None)
	  (V.UnOp(op, constant_fold_rec e))
    | V.Cast(op, ty, e) ->
	Vine_opt.constant_fold_more (fun _ -> None)
	  (V.Cast(op, ty, constant_fold_rec e))
    | V.Lval(lv) -> V.Lval(constant_fold_rec_lv lv)
    | V.Ite(ce, te, fe) ->
	Vine_opt.constant_fold_more (fun _ -> None)
	  (V.Ite(constant_fold_rec ce, constant_fold_rec te,
		 constant_fold_rec fe))
    | _ -> e
and constant_fold_rec_lv lv =
  match lv with
    | V.Mem(v, e, ty) -> V.Mem(v, constant_fold_rec e, ty)
    | _ -> lv

let push_down e =
  let rec loop = function
    | V.Cast((V.CAST_LOW|V.CAST_HIGH) as ct, ty,
	     V.BinOp((V.BITAND|V.BITOR|V.XOR) as op, e1, e2)) ->
	V.BinOp(op, V.Cast(ct, ty, (loop e1)), V.Cast(ct, ty, (loop e2)))
    | e -> e
  in
    loop e

let rec simplify_rec e =
  match (push_down e) with
    (* Simplify comparison of a zero-extended byte. These come up a
       lot in input processing, including comparison to -1:reg32_t for
       fgetc() and related interfaces, which hits the always-false
       "else" case. *)
    | V.BinOp(V.EQ, V.Cast(V.CAST_UNSIGNED, V.REG_32, e8),
	      V.Constant(V.Int(V.REG_32, k)))
	when (Vine_typecheck.infer_type None e8) = V.REG_8
	  -> if (Int64.logand k 0xffffff00L) = 0x00000000L then
	    V.BinOp(V.EQ, (simplify_rec e8),
		    V.Constant(V.Int(V.REG_8, (Int64.logand k 0xffL))))
	  else
	    V.Constant(V.Int(V.REG_1, 0L))
    (* Analogously for < *)
    | V.BinOp(V.LT, V.Cast(V.CAST_UNSIGNED, V.REG_32, e8),
	      V.Constant(V.Int(V.REG_32, k)))
	when (Vine_typecheck.infer_type None e8) = V.REG_8
	  -> if (Int64.logand k 0xffffff00L) = 0x00000000L then
	    V.BinOp(V.LT, (simplify_rec e8),
		    V.Constant(V.Int(V.REG_8, (Int64.logand k 0xffL))))
	  else
	    V.Constant(V.Int(V.REG_1, 1L))
    (* Analogously for > *)
    | V.BinOp(V.LT, V.Constant(V.Int(V.REG_32, k)),
	      V.Cast(V.CAST_UNSIGNED, V.REG_32, e8))
	when (Vine_typecheck.infer_type None e8) = V.REG_8
	  -> if (Int64.logand k 0xffffff00L) = 0x00000000L then
	    V.BinOp(V.LT, V.Constant(V.Int(V.REG_8, (Int64.logand k 0xffL))),
		    (simplify_rec e8))
	  else
	    V.Constant(V.Int(V.REG_1, 0L))
    (* Byte addition disguised as word addition, 0xff ver. *)
    | V.BinOp(V.BITAND,
	      V.BinOp(V.PLUS, V.Cast(V.CAST_UNSIGNED, V.REG_32, e8),
		      V.Constant(V.Int(V.REG_32, k))),
	      V.Constant(V.Int(V.REG_32, 0xffL)))
	when (Vine_typecheck.infer_type None e8) = V.REG_8
	  ->
	let narrow_k = Int64.logand k 0xffL in
	  V.Cast(V.CAST_UNSIGNED, V.REG_32,
		 (simplify_rec
		    (V.BinOp(V.PLUS, e8,
			     V.Constant(V.Int(V.REG_8, narrow_k))))))
    (* Byte addition disguised as word addition, cast()L:reg8_t ver. *)
    | V.Cast(V.CAST_LOW, V.REG_8,
	      V.BinOp(V.PLUS, V.Cast(V.CAST_UNSIGNED, V.REG_32, e8),
		      V.Constant(V.Int(V.REG_32, k))))
	when (Vine_typecheck.infer_type None e8) = V.REG_8
	  ->
	let narrow_k = Int64.logand k 0xffL in
	  (simplify_rec
	     (V.BinOp(V.PLUS, e8,
		      V.Constant(V.Int(V.REG_8, narrow_k)))))
    (* Bit extraction using word operators *)
    | V.BinOp(V.EQ, V.Constant(V.Int(V.REG_32, 1L)),
	      V.BinOp(V.BITAND, e,
		      V.Constant(V.Int(V.REG_32, 1L))))
      ->
	(simplify_rec (V.Cast(V.CAST_LOW, V.REG_1, e)))
    (* Bit 7 is the high bit of the low byte *)
    | V.Cast(V.CAST_LOW, V.REG_1,
	     V.BinOp(V.RSHIFT, e, V.Constant(V.Int(_, 7L))))
	->
	V.Cast(V.CAST_HIGH, V.REG_1,
	       (simplify_rec (V.Cast(V.CAST_LOW, V.REG_8, e))))
    (* Bit 31 is the high bit of the low word *)
    | V.Cast(V.CAST_LOW, V.REG_1,
	     V.BinOp(V.RSHIFT, e, V.Constant(V.Int(_, 31L))))
	->
	V.Cast(V.CAST_HIGH, V.REG_1,
	       (simplify_rec (V.Cast(V.CAST_LOW, V.REG_32, e))))
    (* x < y || x == y => x <= y *)
    | V.BinOp(V.BITOR,
	      V.BinOp(V.LT, x1, y1),
	      V.BinOp(V.EQ, x2, y2))
	when x1 = x2 && y1 = y2
	  ->
	V.BinOp(V.LE, x1, y1)
    (* Combine half-open range inclusion with remaining endpoint, byte ver. *)
    | V.BinOp(V.BITOR,
	      V.BinOp(V.LT,
		      V.BinOp(V.PLUS, e1,
			      V.Constant(V.Int(V.REG_8, k1))),
		      V.Constant(V.Int(V.REG_8, k2))),
	      V.BinOp(V.EQ, e2, V.Constant(V.Int(V.REG_8, k3))))
	when e1 = e2 && (Int64.logand 0xffL (Int64.sub k2 k1)) = k3
	  ->
	(simplify_rec
	   (V.BinOp(V.LE, V.BinOp(V.PLUS, e1,
				  V.Constant(V.Int(V.REG_8, k1))),
		    V.Constant(V.Int(V.REG_8, k2)))))
    (* Dual to the previous *)
    | V.BinOp(V.BITOR,
	      V.BinOp(V.LT, V.Constant(V.Int(V.REG_8, k2)),
		      V.BinOp(V.PLUS, e1,
			      V.Constant(V.Int(V.REG_8, k1)))),
	      V.BinOp(V.EQ, e2, V.Constant(V.Int(V.REG_8, k3))))
	when e1 = e2 && (Int64.logand 0xffL (Int64.sub k2 k1)) = k3
	  ->
	(simplify_rec
	   (V.BinOp(V.LE, V.Constant(V.Int(V.REG_8, k2)),
		    V.BinOp(V.PLUS, e1,
			    V.Constant(V.Int(V.REG_8, k1))))))
    (* -x = k <=> x = -k *)
    | V.BinOp(V.EQ, V.UnOp(V.NEG, e), (V.Constant(_) as k)) ->
	simplify_rec (V.BinOp(V.EQ, e, (V.UnOp(V.NEG, k))))
    (* x + k1 = k2 <=> x = (k2 - k1) *)
    | V.BinOp(V.EQ, V.BinOp(V.PLUS, e1, (V.Constant(_) as k1)),
	      (V.Constant(_) as k2)) ->
	simplify_rec (V.BinOp(V.EQ, e1, (V.BinOp(V.MINUS, k2, k1))))
    (* We previously had a rule here like: *)
    (* cast(-x + y)H:reg1_t ===> y <$ x *)
    (* This transformation seems correct when x and y aren't too big, *)
    (* but it gives the wrong result when the subtraction has signed *)
    (* overflow. Now that we translate overflow flags using <$, *)
    (* the need to introduce it with rewriting should be less. *)
    | V.BinOp(op, e1, e2) ->
	Vine_opt.constant_fold_more (fun _ -> None)
	  (V.BinOp(op, simplify_rec e1, simplify_rec e2))
    | V.UnOp(op, e) ->
	Vine_opt.constant_fold_more (fun _ -> None)
	  (V.UnOp(op, simplify_rec e))
    | V.Cast(op, ty, e) ->
	Vine_opt.constant_fold_more (fun _ -> None)
	  (V.Cast(op, ty, simplify_rec e))
    | V.FBinOp(op, rm, e1, e2) ->
	Vine_opt.constant_fold_more (fun _ -> None)
	  (V.FBinOp(op, rm, simplify_rec e1, simplify_rec e2))
    | V.FUnOp(op, rm, e) ->
	Vine_opt.constant_fold_more (fun _ -> None)
	  (V.FUnOp(op, rm, simplify_rec e))
    | V.FCast(op, rm, ty, e) ->
	Vine_opt.constant_fold_more (fun _ -> None)
	  (V.FCast(op, rm, ty, simplify_rec e))
    | V.Lval(lv) -> V.Lval(simplify_rec_lv lv)
    | V.Ite(ce, te, fe) ->
	Vine_opt.constant_fold_more (fun _ -> None)
	  (V.Ite(simplify_rec ce, simplify_rec te, simplify_rec fe))
    | _ -> e
and simplify_rec_lv lv =
  match lv with
    | V.Mem(v, e, ty) -> V.Mem(v, simplify_rec e, ty)
    | _ -> lv

let rec simplify_fp e =
  let rec loop e n =
    let e' = simplify_rec e in
<<<<<<< HEAD
      (* Printf.eprintf "Simplified %s -> %s\n"
	(V.exp_to_string e) (V.exp_to_string e'); *)
      g_assert(n < 100) 100 "Frag_simplify.simplify_fp";
=======
      if !opt_trace_simplify && e <> e' then
	Printf.printf "Simplified %s -> %s\n"
	  (V.exp_to_string e) (V.exp_to_string e');
      assert(n < 100);
>>>>>>> bcd596f3
      if e = e' then
	e'
      else
	loop e' (n + 1)
  in
    loop e 0

let rec expr_size e =
  match e with
    | V.BinOp(_, e1, e2) -> 1 + (expr_size e1) + (expr_size e2)
    | V.FBinOp(_, _, e1, e2) -> 1 + (expr_size e1) + (expr_size e2)
    | V.UnOp(_, e1) -> 1 + (expr_size e1)
    | V.FUnOp(_, _, e1) -> 1 + (expr_size e1)
    | V.Constant(_) -> 1
    | V.Lval(V.Temp(_)) -> 2
    | V.Lval(V.Mem(_, e1, _)) -> 2 + (expr_size e1)
    | V.Name(_) -> 1
    | V.Cast(_, _, e1) -> 1 + (expr_size e1)
    | V.FCast(_, _, _, e1) -> 1 + (expr_size e1)
    | V.Unknown(_) -> 1
    | V.Let(V.Temp(_), e1, e2) -> 2 + (expr_size e1) + (expr_size e2)
    | V.Let(V.Mem(_,e0,_), e1, e2) ->
	2 + (expr_size e0) + (expr_size e1) + (expr_size e2)
    | V.Ite(ce, te, fe) -> 1 + (expr_size ce) + (expr_size te) + (expr_size fe)

let rec stmt_size = function
  | V.Jmp(e) -> 1 + (expr_size e)
  | V.CJmp(e1, e2, e3) -> 1 + (expr_size e1) + (expr_size e2) + (expr_size e3)
  | V.Move(lv, e) -> 1 + (expr_size (V.Lval(lv))) + (expr_size e)
  | V.Special(_) -> 1
  | V.Label(_) -> 1
  | V.ExpStmt(e) -> 1 + (expr_size e)
  | V.Comment(_) -> 1
  | V.Block(dl, sl) -> 1 + (List.length dl) +
      (List.fold_left (+) 0 (List.map stmt_size sl))
  | V.Function(_, _, dl, _, st_o) ->
      3 + (List.length dl) +
	(match st_o with None -> 0 | Some st -> stmt_size st)
  | V.Return(None) -> 1
  | V.Return(Some e) -> (1+ expr_size e)
  | V.Call(lv_o, e1, e_l) -> 1 +
      (match lv_o with None -> 0 | Some(lv) -> expr_size (V.Lval(lv)))
      + (expr_size e1) + (List.fold_left (+) 0 (List.map expr_size e_l))
  | V.Attr(st, _) -> 1 + (stmt_size st)
  | V.Assert(e) -> 1 + (expr_size e)
  | V.Halt(e) -> 1 + (expr_size e)

let cfold_exprs (dl, sl) =
  let sl' = List.map
    (fun st -> match st with
       | V.CJmp(e, l1, l2) -> V.CJmp(constant_fold_rec e, l1, l2)
       | V.Move(lval, e) ->
	   V.Move(constant_fold_rec_lv lval, constant_fold_rec e)
       | V. ExpStmt(e) -> 
	   V.ExpStmt(constant_fold_rec e)
       | _ -> st)
    sl
  in
    (dl, sl')

let rec cfold_with_type e =
  match e with
    | V.UnOp(op, e1) ->
	let (e1', ty1) = cfold_with_type e1 in
	  (V.UnOp(op, e1'), ty1)
    | V.FUnOp(op, rm, e1) ->
	let (e1', ty1) = cfold_with_type e1 in
	  (V.FUnOp(op, rm, e1'), ty1)
    | V.BinOp(op, e1, e2) ->
	let (e1', ty1) = cfold_with_type e1 and
	    (e2', ty2) = cfold_with_type e2 in
	let ty =
	  (match op with
	     | V.PLUS | V.MINUS | V.TIMES
	     | V.DIVIDE | V.SDIVIDE | V.MOD | V.SMOD
	     | V.BITAND | V.BITOR | V.XOR
		 -> (g_assert(ty1 = ty2) 100 "Frag_simplify.cfold_with_type"; 
		     ty1)
	     | V.LSHIFT | V.RSHIFT | V.ARSHIFT
		 -> ty1
	     | V.EQ | V.NEQ | V.LT | V.LE | V.SLT | V.SLE
		 -> g_assert(ty1 = ty2) 100 "Frag_simplify.cfold_with_type";
		   V.REG_1
	     | V.CONCAT -> assert(ty1 = ty2); V.double_width ty1)
	in
	  (V.BinOp(op, e1', e2'), ty)
    | V.FBinOp(op, rm, e1, e2) ->
	let (e1', ty1) = cfold_with_type e1 and
	    (e2', ty2) = cfold_with_type e2 in
	let ty =
	  (match op with
	     | V.FPLUS | V.FMINUS | V.FTIMES | V.FDIVIDE
		 -> g_assert(ty1 = ty2) 100 "Frag_simplify.cfold_with_type"; ty1
	     | V.FEQ | V.FNEQ | V.FLT | V.FLE
		 -> g_assert(ty1 = ty2) 100 "Frag_simplify.cfold_with_type"; V.REG_1)
	in
	  (V.FBinOp(op, rm, e1', e2'), ty)
    | V.Constant(V.Int(ty, _)) -> (e, ty)
    | V.Constant(V.Str(_)) -> (e, V.TString)
    | V.Lval(V.Temp(_,_,ty)) -> (e, ty)
    | V.Lval(V.Mem(mem,e1,ty)) ->
	let (e1', _) = cfold_with_type e1 in
	  (V.Lval(V.Mem(mem,e1',ty)), ty)
    | V.Name(_) -> (e, V.addr_t)
    | V.Cast(kind, ty, e1) ->
	let (e1', ty1) = cfold_with_type e1 in
	let e' = if ty = ty1 then e1' else V.Cast(kind, ty, e1') in
	  (e', ty)
    | V.FCast(kind, rm, ty, e1) ->
	let (e1', ty1) = cfold_with_type e1 in
	let e' = V.FCast(kind, rm, ty, e1') in
	  (e', ty)
    | V.Unknown("rdtsc") -> (e, V.REG_64)
    | V.Unknown("Unknown: Dirty") ->
	raise IllegalInstruction
    | V.Unknown(s) ->
	raise (Simplify_failure ("unhandled unknown "^s^" in cfold_with_type"))
    | V.Let(V.Temp(t), e1, e2) ->
	let (e1', _) = cfold_with_type e1 and
	    (e2', ty2) = cfold_with_type e2 in
	  (V.Let(V.Temp(t), e1', e2), ty2)
    | V.Let(V.Mem(mem,e0,mem_ty), e1, e2) ->
	let (e0', _) = cfold_with_type e0 and
	    (e1', _) = cfold_with_type e1 and
	    (e2', ty2) = cfold_with_type e2 in
	  (V.Let(V.Mem(mem,e0',mem_ty), e1', e2), ty2)
    | V.Ite(ce, te, fe) ->
	let (ce', ty_c) = cfold_with_type ce and
	    (te', ty_t) = cfold_with_type te and
	    (fe', ty_f) = cfold_with_type fe
	in
	  g_assert(ty_c = V.REG_1) 100 "Frag_simplify.cfold_with_type";
	  g_assert(ty_t = ty_f) 100 "Frag_simplify.cfold_with_type";
	  (V.Ite(ce', te', fe'), ty_t)

let cfold_exprs_w_type (dl, sl) =
  let fold e =
    match cfold_with_type e with (e', _) -> e'
  in
  let sl' = List.map
    (fun st -> match st with
       | V.CJmp(e, l1, l2) -> V.CJmp(fold e, l1, l2)
       | V.Move(V.Temp(v), e) -> V.Move(V.Temp(v), fold e)
       | V.Move(V.Mem(mem, e1, ty), e2) ->
	   V.Move(V.Mem(mem, fold e1, ty), fold e2)
       | V. ExpStmt(e) -> V.ExpStmt(fold e)
       | _ -> st)
    sl
  in
    (dl, sl')

let rm_unused_stmts sl =
  List.filter
    (fun st -> match st with
       | V.Special("call") -> false
       | V.Special("ret") -> false
       | V.Move(V.Temp(_,"R_CC_OP",_),_) -> false
       | V.Move(V.Temp(_,"R_CC_DEP1",_),_) -> false
       | V.Move(V.Temp(_,"R_CC_DEP2",_),_) -> false
       | V.Move(V.Temp(_,"R_CC_NDEP",_),_) -> false
       | V.Move(V.Temp(_,("R_PF"|"R_AF"),_),_)
	   when !opt_omit_pf_af -> false
       | _ -> true)
    sl

let uncond_jmps sl =
  List.map
    (fun st -> match st with
       | V.CJmp(V.Constant(V.Int(V.REG_1, 1L)), l1, l2) -> V.Jmp(l1)
       | V.CJmp(V.Constant(V.Int(V.REG_1, 0L)), l1, l2) -> V.Jmp(l2)
       | _ -> st
    ) sl

let rec rm_sequential_jmps sl =
  match sl with
    | V.Jmp(V.Name(lab1)) :: V.Label(lab2) :: rest when lab1 = lab2
	-> V.Label(lab2) :: rm_sequential_jmps rest
    | st :: rest -> st :: rm_sequential_jmps rest
    | [] -> []

let rm_unused_labels sl =
  let exp_labels e =
    match e with
      | V.Name(l) -> [l]
      | _ -> []
  in
  let used_labels = List.concat
    (List.map
       (fun st -> match st with
	  | V.Jmp(e) -> exp_labels e
	  | V.CJmp(cond, e1, e2) -> (exp_labels e1) @ (exp_labels e2)
	  | _ -> [])
       sl)
  in
  let is_eip l = (String.length l > 5) && (String.sub l 0 5) = "pc_0x" in
    (* List.iter print_string used_labels; *)
    List.filter
      (fun st -> match st with
	 | V.Label(l) when not (List.mem l used_labels) &&
	     (not (is_eip l))
	     -> false
	 | _ -> true)
      sl

let rec count_uses_e var e =
  match e with
    | V.BinOp(_, e1, e2) -> (count_uses_e var e1) + (count_uses_e var e2)
    | V.FBinOp(_,_, e1, e2) -> (count_uses_e var e1) + (count_uses_e var e2)
    | V.UnOp(_, e) -> count_uses_e var e
    | V.FUnOp(_, _, e) -> count_uses_e var e
    | V.Cast(_, _, e) -> count_uses_e var e
    | V.FCast(_, _, _, e) -> count_uses_e var e
    | V.Lval(lv) -> count_uses_lv var lv
    | V.Let(lv, e1, e2) ->
	(count_uses_lv var lv) + (count_uses_e var e1) + (count_uses_e var e2)
    | V.Ite(ce, te, fe) -> (count_uses_e var ce) + (count_uses_e var te)
	+ (count_uses_e var fe)
    | V.Unknown(_)
    | V.Name(_)
    | V.Constant(_)
      -> 0
and count_uses_lv var lv =
  match lv with
    | V.Temp(v) -> (if v = var then 1 else 0)
    | V.Mem(v, e, _) -> (if v = var then 1 else 0) + (count_uses_e var e)

let count_temp_uses (dl, sl) =
  let count_uses_sl var =
    List.fold_left (+) 0
      (List.map 
	 (fun st -> match st with
	    | V.CJmp(e1, l1, l2) -> 
		(count_uses_e var e1) + (count_uses_e var l1)
		+ (count_uses_e var l2)
	    | V.Jmp(lab) -> count_uses_e var lab
	    | V.Move(V.Temp(var1), e) when var1 = var
		-> (count_uses_e var e)
	    | V.Move(lval, e) -> (count_uses_lv var lval)
		+ (count_uses_e var e)
	    | V.ExpStmt(e) -> count_uses_e var e
	    | V.Assert(e) -> count_uses_e var e
	    | _ -> 0)
	 sl)
  in
    List.map count_uses_sl dl

let rm_unused_vars (dl, sl) =
  let rm_defs var sl =
    List.filter
      (fun st -> match st with
	 | V.Move(V.Temp(v), _) when v = var -> false
	 | _ -> true)
      sl
  in
  let rec partition2 pred l1 l2 =
    match (l1, l2) with
      | ((item :: r1), (obj :: r2)) ->
	  let (rt, rf) = partition2 pred r1 r2 in
	  if pred obj then
	    (item :: rt, rf)
	  else
	    (rt, item :: rf)
      | ([], []) -> ([], [])
      | _ -> failwith "Mismatched lengths in partition2"
  in
  let uses = count_temp_uses (dl, sl) in
    (* print_string "{";
       List.iter print_int uses;
       print_string "}\n"; *)
  let (dl', to_rm) = partition2 (fun n -> n <> 0) dl uses in
  let sl' = List.fold_right rm_defs to_rm sl in
    (dl', sl')

let copy_const_prop (dl, sl) =
  let map = V.VarHash.create 10 in
  let use_counts = List.fold_left2 
    (fun hash key value -> V.VarHash.add hash key value; hash)
    (V.VarHash.create 10) dl (count_temp_uses (dl, sl)) in
  let rec replace_uses_e expr =
    match expr with
      | V.BinOp(op, e1, e2) ->
	  V.BinOp(op, replace_uses_e e1, replace_uses_e e2)
      | V.FBinOp(op, rm, e1, e2) ->
	  V.FBinOp(op, rm, replace_uses_e e1, replace_uses_e e2)
      | V.UnOp(op, e) ->
	  V.UnOp(op, replace_uses_e e)
      | V.FUnOp(op, rm, e) ->
	  V.FUnOp(op, rm, replace_uses_e e)
      | V.Cast(op, ty, e) ->
	  V.Cast(op, ty, replace_uses_e e)
      | V.FCast(op, rm, ty, e) ->
	  V.FCast(op, rm, ty, replace_uses_e e)
      | V.Lval(V.Temp(v)) when V.VarHash.mem map v ->
	  V.VarHash.find map v
      | V.Lval(V.Temp(_)) ->
	  expr
      | V.Lval(V.Mem(v, idx, ty)) ->
	  V.Lval(V.Mem(v, replace_uses_e idx, ty))
      | V.Let(V.Temp(v), e1, e2) ->
	  g_assert(not (V.VarHash.mem map v)) 100 "Frag_simplify.copy_const_prop";
	  V.Let(V.Temp(v), (replace_uses_e e1), (replace_uses_e e2))
      | V.Let(V.Mem(v, idx, mem_ty), e1, e2) ->
	  g_assert(not (V.VarHash.mem map v)) 100 "Frag_simplify.copy_const_prop";
	  V.Let(V.Mem(v, (replace_uses_e idx), mem_ty),
		(replace_uses_e e1), (replace_uses_e e2))
      | V.Ite(ce, te, fe) ->
	  V.Ite(replace_uses_e ce, replace_uses_e te, replace_uses_e fe)
      | V.Unknown(_)
      | V.Name(_)
      | V.Constant(_)
	-> expr
  in
  let replace_uses st =
    match st with
      | V.CJmp(e1, l1, l2) -> 
	  V.CJmp(replace_uses_e e1, replace_uses_e l1, replace_uses_e l2)
      | V.Jmp(lab) ->
	  V.Jmp(replace_uses_e lab)
      | V.Move(V.Temp(var), e) -> 
	  V.Move(V.Temp(var), replace_uses_e e)
      | V.Move(V.Mem(var, idx, ty), e) -> 
	  V.Move(V.Mem(var, replace_uses_e idx, ty), replace_uses_e e)
      | V.ExpStmt(e) ->
	  V.ExpStmt(replace_uses_e e)
      | V.Assert(e) ->
	  V.Assert(replace_uses_e e)
      | _ -> st
  in
  let find_or_zero vh key = try V.VarHash.find vh key with Not_found -> 0
  in
  let invalidate_uses vh bad_var =
    V.VarHash.iter
      (fun lhs rhs ->
	 if (count_uses_e bad_var rhs) <> 0 then
	   (V.VarHash.remove vh lhs))
      vh
  in
  let rec loop sl =
    match sl with
      | [] -> []
      | st :: rest ->
	  let st' = replace_uses st in
	    (match st' with
	       | V.Move(V.Temp(lhs_v), rhs)
		 -> invalidate_uses map lhs_v;
		   V.VarHash.remove map lhs_v;
	       | V.Move(V.Mem(var, _, _), rhs)
		 -> invalidate_uses map var;
	       | _ -> ());
	    (match st' with
	       | V.CJmp(_, _, _)
	       | V.Jmp(_)
	       | V.Label(_)
		 -> V.VarHash.clear map
	       | V.Move(V.Temp(lhs_v), V.Lval(V.Temp(rhs_v)))
		 -> V.VarHash.replace map lhs_v (V.Lval(V.Temp(rhs_v)));
		   (if List.mem rhs_v dl then
		      V.VarHash.replace map rhs_v (V.Lval(V.Temp(lhs_v))))
	       | V.Move(V.Temp(lhs_v), rhs)
		   when (find_or_zero use_counts lhs_v) = 1
		     -> V.VarHash.replace map lhs_v rhs
	       | V.Move(V.Temp(lhs_v), (V.Constant(_) as const))
		   -> V.VarHash.replace map lhs_v const
	       | _ -> ());
	    st' :: (loop rest)
  in
    (dl, loop sl)

let rec rm_set_used_e hash e =
  match e with
    | V.BinOp(_, e1, e2) -> (rm_set_used_e hash e1); (rm_set_used_e hash e2)
    | V.FBinOp(_,_, e1, e2) -> (rm_set_used_e hash e1); (rm_set_used_e hash e2)
    | V.UnOp(_, e) -> rm_set_used_e hash e
    | V.FUnOp(_, _, e) -> rm_set_used_e hash e
    | V.Cast(_, _, e) -> rm_set_used_e hash e
    | V.FCast(_, _, _, e) -> rm_set_used_e hash e
    | V.Lval(lv) -> rm_set_used_lv hash lv
    | V.Let(lv, e1, e2) ->
	(rm_set_used_lv hash lv) ;
	(rm_set_used_e hash e1);
	(rm_set_used_e hash e2)
    | V.Ite(ce, te, fe) ->
	rm_set_used_e hash ce;
	rm_set_used_e hash te;
	rm_set_used_e hash fe
    | V.Unknown(_)
    | V.Name(_)
    | V.Constant(_)
      -> ()
and rm_set_used_lv hash lv =
  match lv with
    | V.Temp(v) -> Hashtbl.remove hash v
    | V.Mem(v, e, _) -> Hashtbl.remove hash v; (rm_set_used_e hash e)

let rm_dead_assigns (dl, sl) =
  ignore(dl);
  let dead = Hashtbl.create 31 in
  let rec loop sl_r =
    match sl_r with
      | [] -> []
      | st :: rest ->
	  match st with
	    | V.Move(V.Temp(lhs_v), rhs) ->
		if Hashtbl.mem dead lhs_v then
		  (loop rest)
		else
		  (Hashtbl.replace dead lhs_v ();
		   rm_set_used_e dead rhs;
		   st :: (loop rest))
	    | V.Move(V.Mem(_, addr_e, _), rhs) ->
		rm_set_used_e dead addr_e;
		rm_set_used_e dead rhs;
		st :: (loop rest)
	    | V.Jmp(_)
	    | V.CJmp(_, _, _)
	    | V.Label(_) ->
		Hashtbl.clear dead;
		st :: (loop rest)
	    | V.ExpStmt(e)
	    | V.Assert(e)
	    | V.Halt(e) ->
		rm_set_used_e dead e;
		st :: (loop rest)
	    | V.Block(dl1, sl1) ->
		let st' = V.Block(dl1, List.rev (loop (List.rev sl1))) in
		  st' :: (loop rest)
	    | V.Special(_)
	    | V.Comment(_) ->
		st :: (loop rest)
	    | _ -> failwith "Unhandled stmt type in rm_dead_assigns"
  in
    (dl, List.rev (loop (List.rev sl)))

let peephole_patterns (dl, sl) =
  let rec loop sl =
    match sl with
      (* No-op assignment *)
      | V.Move(V.Temp(r1_1), V.Lval(V.Temp(r1_2))) :: rest
	  when r1_1 = r1_2
	    -> loop rest
      (* Usually lets us avoid a temp in a push: *)
      | V.Move(V.Temp(t1_1), (V.BinOp(op, V.Lval(_), V.Constant(_)) as e1)) ::
	  V.Move(V.Temp(r1), V.Lval(V.Temp(t1_2))) ::
	  V.Move(V.Mem(mem, V.Lval(V.Temp(t1_3)), ty), e2) :: rest
	  when List.mem t1_1 dl && t1_1 = t1_2 && t1_2 = t1_3 &&
	    not (List.mem r1 dl)
	    ->
	  V.Move(V.Temp(t1_1), e1) ::
	    V.Move(V.Temp(r1), e1) ::
	    V.Move(V.Mem(mem, V.Lval(V.Temp(r1)), ty), e2) ::
	    loop rest
      (* Avoid a temp in a pop: *)
      | V.Move(V.Temp(t1_1),
	       (V.Lval(V.Mem(_, V.Lval(V.Temp(r1_1)), _)) as load)) ::
	  (V.Move(V.Temp(r1_2), V.BinOp(op, V.Lval(V.Temp(r1_3)),
					V.Constant(c)))
	     as update)::
	       V.Move(V.Temp(r2), V.Lval(V.Temp(t1_2))) :: rest
	       when List.mem t1_1 dl && t1_1 = t1_2 &&
		 not (List.mem r1_1 dl) && r1_1 = r1_2 && r1_2 = r1_3 &&
		 not (List.mem r2 dl)
	       ->
	  V.Move(V.Temp(t1_1), load) ::
	    V.Move(V.Temp(r2), load) ::
	    update ::
	    loop rest
      (* Make both target addrs visible in a Cjmp *)
      | V.CJmp(e, V.Name(l1), V.Name(l2)) ::
	  V.Label(l2') ::
	  V.Jmp(V.Name(l3)) :: rest
	  when l2 = l2' ->
	  V.CJmp(e, V.Name(l1), V.Name(l3)) :: (loop rest)
      | st :: rest -> st :: loop rest
      | [] -> []
  in
    (dl, loop sl)

let split_divmod (dl, sl) =
  let new_dl = ref [] in
  let vars = V.VarHash.create 5 in
  let rec walk = function
    | V.Cast(V.CAST_HIGH, V.REG_32, V.Lval(V.Temp(t1)))
	when V.VarHash.mem vars t1 ->
	let (_, mod_var) = V.VarHash.find vars t1 in
	  V.Lval(V.Temp(mod_var))
    | V.Cast(V.CAST_LOW, V.REG_32, V.Lval(V.Temp(t1)))
	when V.VarHash.mem vars t1 ->
	let (div_var, _) = V.VarHash.find vars t1 in
	  V.Lval(V.Temp(div_var))
    | V.Cast(_, _, _) as other -> other
    | V.FCast(_, _, _, _) as other -> other
    | V.BinOp(op, e1, e2) -> V.BinOp(op, (walk e1), (walk e2))
    | V.FBinOp(_, _, _, _) as other -> other
    | V.UnOp(op, e1) -> V.UnOp(op, (walk e1))
    | V.FUnOp(_, _, _) as other -> other
    | V.Let(lv, e1, e2) -> V.Let(lv, (walk e1), (walk e2))
    | V.Ite(ce, te, fe) -> V.Ite((walk ce), (walk te), (walk fe))
    | V.Unknown(_) as other -> other
    | V.Name(_) as other -> other
    | V.Lval(_) as other -> other
    | V.Constant(_) as other -> other
  in
  let rec stmt_loop sl =
      match sl with
	| V.Move(V.Temp((_, t1_str, V.REG_64) as t1),
		 V.BinOp(V.BITOR,
			 V.BinOp(V.LSHIFT,
				 V.Cast(V.CAST_UNSIGNED, V.REG_64,
					V.Cast(V.CAST_LOW, V.REG_32,
					       V.BinOp(V.SMOD, num1, den1))),
				 V.Constant(V.Int(V.REG_32, 32L))),
			 V.Cast(V.CAST_UNSIGNED, V.REG_64,
				V.Cast(V.CAST_LOW, V.REG_32,
				       V.BinOp(V.SDIVIDE, num2, den2)))))
	  :: rest
	    when num1 = num2 && den1 = den2 ->
	    let div_var = V.newvar (t1_str ^ "_div") V.REG_32 and
		mod_var = V.newvar (t1_str ^ "_mod") V.REG_32 in
	      V.VarHash.replace vars t1 (div_var, mod_var);
	      new_dl := div_var :: mod_var :: !new_dl;
	      (V.Move(V.Temp(div_var),
		      V.Cast(V.CAST_LOW, V.REG_32,
			     V.BinOp(V.SDIVIDE, num2, den2)))) ::
		(V.Move(V.Temp(mod_var),
			V.Cast(V.CAST_LOW, V.REG_32,
			       V.BinOp(V.SMOD, num1, den1)))) ::
		(stmt_loop rest)
	| V.Move(V.Temp((_, t1_str, V.REG_64) as t1),
		 V.BinOp(V.BITOR,
			 V.BinOp(V.LSHIFT,
				 V.Cast(V.CAST_UNSIGNED, V.REG_64,
					V.Cast(V.CAST_LOW, V.REG_32,
					       V.BinOp(V.MOD, num2, den2))),
				 V.Constant(V.Int(V.REG_32, 32L))),
			 V.Cast(V.CAST_UNSIGNED, V.REG_64,
				V.Cast(V.CAST_LOW, V.REG_32,
				       V.BinOp(V.DIVIDE, num1, den1)))))
	  :: rest
	    when num1 = num2 && den1 = den2 ->
	    let div_var = V.newvar (t1_str ^ "_div") V.REG_32 and
		mod_var = V.newvar (t1_str ^ "_mod") V.REG_32 in
	      V.VarHash.replace vars t1 (div_var, mod_var);
	      new_dl := div_var :: mod_var :: !new_dl;
	      (V.Move(V.Temp(div_var),
		      V.Cast(V.CAST_LOW, V.REG_32,
			     V.BinOp(V.DIVIDE, num2, den2)))) ::
		(V.Move(V.Temp(mod_var),
			V.Cast(V.CAST_LOW, V.REG_32,
			       V.BinOp(V.MOD, num1, den1)))) ::
		(stmt_loop rest)
	| V.Move(lv, rhs) :: rest ->
	    V.Move(lv, (walk rhs)) :: (stmt_loop rest)
	| V.ExpStmt(e) :: rest ->  V.ExpStmt(walk e) :: (stmt_loop rest)
	| V.Assert(e) :: rest -> V.Assert(walk e) :: (stmt_loop rest)
	| st :: rest -> st :: stmt_loop rest
	| [] -> []
  in
    (dl @ !new_dl, stmt_loop sl)

let lets_to_moves (dl, sl) =
  let rec expr_loop = function
    | V.BinOp(op, e1, e2) ->
	let (bl1, e1') = expr_loop e1 in
	let (bl2, e2') = expr_loop e2 in
	  (bl1 @ bl2, (V.BinOp(op, e1', e2')))
    | V.FBinOp(op, rm, e1, e2) ->
	let (bl1, e1') = expr_loop e1 in
	let (bl2, e2') = expr_loop e2 in
	  (bl1 @ bl2, (V.FBinOp(op, rm, e1', e2')))
    | V.UnOp(op, e1) ->
	let (bl1, e1') = expr_loop e1 in
	  (bl1, V.UnOp(op, e1'))
    | V.FUnOp(op, rm, e1) ->
	let (bl1, e1') = expr_loop e1 in
	  (bl1, V.FUnOp(op, rm, e1'))
    | V.Constant(_) as e -> ([], e)
    | V.Lval(V.Temp(_)) as e -> ([], e)
    | V.Lval(V.Mem(v, e1, ty)) ->
	let (bl1, e1') = expr_loop e1 in
	  (bl1, V.Lval(V.Mem(v, e1', ty)))
    | V.Name(_) as e -> ([], e)
    | V.Cast(ct, ty, e1) ->
	let (bl1, e1') = expr_loop e1 in
	  (bl1, (V.Cast(ct, ty, e1')))
    | V.FCast(ct, rm, ty, e1) ->
	let (bl1, e1') = expr_loop e1 in
	  (bl1, (V.FCast(ct, rm, ty, e1')))
    | V.Unknown(_) as e -> ([], e)
    | V.Let(V.Temp(v), e1, e2) ->
	let (bl1, e1') = expr_loop e1 in
	let (bl2, e2') = expr_loop e2 in
	  (bl1 @ [v, e1'] @ bl2, e2')
    | V.Let(V.Mem(_,_,_), _, _) ->
	failwith "Let mem unhandled in lets_to_moves"
    | V.Ite(ce, te, fe) ->
	let (bl1, ce') = expr_loop ce in
	let (bl2, te') = expr_loop te in
	let (bl3, fe') = expr_loop fe in
	  (bl1 @ bl2 @ bl3, V.Ite(ce', te', fe'))
  in
  let rec stmt_loop = function
    | st :: rest ->
	let (bl, st') = match st with
	  | V.Jmp(e1) ->
	      let (bl1, e1') = expr_loop e1 in
		(bl1, V.Jmp(e1'))
	  | V.CJmp(e1, e2, e3) ->
	      let (bl1, e1') = expr_loop e1 and
		  (bl2, e2') = expr_loop e2 and
		  (bl3, e3') = expr_loop e3 in
		(bl1 @ bl2 @ bl3, V.CJmp(e1', e2', e3'))
	  | V.Move((V.Temp(_) as lhs), e1) ->
	      let (bl1, e1') = expr_loop e1 in
		(bl1, V.Move(lhs, e1'))
	  | V.Move(V.Mem(v, e1, m_ty), e2) ->
	      let (bl1, e1') = expr_loop e1 and
		  (bl2, e2') = expr_loop e2 in
		(bl1 @ bl2, V.Move(V.Mem(v, e1', m_ty), e2'))
	  | V.Special(_) as st ->
	      ([], st)
	  | V.Label(_) as st ->
	      ([], st)
	  | V.ExpStmt(e1) ->
	      let (bl1, e1') = expr_loop e1 in
		(bl1, V.ExpStmt(e1'))
	  | V.Comment(_) as st ->
	      ([], st)
	  | V.Block(dl1, sl1) ->
	      let (dl1', sl1') = stmt_loop sl1 in
		([], V.Block(dl1 @ dl1', sl1))
	  | V.Assert(e1) ->
	      let (bl1, e1') = expr_loop e1 in
		(bl1, V.Assert(e1'))
	  | V.Function(_) ->
	      failwith "Unhandled stmt type Function in lets_to_moves"
	  | V.Return(_) ->
	      failwith "Unhandled stmt type Return in lets_to_moves"
	  | V.Call(_) ->
	      failwith "Unhandled stmt type Call in lets_to_moves"
	  | V.Attr(_) ->
	      failwith "Unhandled stmt type Attr in lets_to_moves"
	  | V.Halt(_) ->
	      failwith "Unhandled stmt type Halt in lets_to_moves"
	in
	let dl' = List.map (fun (a,_) -> a) bl in
	let sl' = List.map (fun (v,e) -> V.Move(V.Temp(v), e)) bl in
	let (dl2, sl2) = stmt_loop rest in
	  (dl' @ dl2, sl' @ (st' :: sl2))
    | [] -> ([], [])
  in
  let (dl', sl') = stmt_loop sl in
    (dl @ dl', sl')

let simplify_frag (orig_dl, orig_sl) =
  (* V.pp_program print_string (orig_dl, orig_sl); *)
  if !opt_sanity_checks then
    (let extra_dl = Asmir.decls_for_arch (asmir_arch ()) in
       try
	 (* Run the Vine typechecker on the IR that we got from
	    libasmir. This has a noticeable runtime cost. But other
	    places in FuzzBALL assume that expressions are type-correct,
	    so this can sometimes catch problems that would otherwise be
	    hard to track down. Unfortunately at the moment there are
	    also some known failures. *)
	 Vine_typecheck.typecheck (orig_dl @ extra_dl, orig_sl)
       with
	 (* rdtsc is a wart right now: it should be more like a
	    Special than an Unknown because we do deal with it, just in a
	    special way. But it should be more like an expression than a
	    statement because it produces a value. *)
	 | Vine.TypeError("Cannot typecheck unknown: rdtsc") -> ()
	 (* The old Vine typechecker currently can't deal with
	    addresses being REG_64, which is one of the things that can
	    lead to errors like this. *)
	 | Vine.TypeError(s) when (String.length s) > 30
	     && (String.sub s 0 30) = "Type error: Invalid jmp target"
	     -> ()
    );
  let (dl, sl) = (orig_dl, orig_sl) in
  let (dl, sl) = lets_to_moves (dl, sl) in
  let sl = rm_unused_stmts sl in
  let sl = uncond_jmps sl in
  let sl = rm_sequential_jmps sl in
  let sl = rm_unused_labels sl in
  let (dl, sl) = rm_dead_assigns (dl, sl) in
  let (dl, sl) = split_divmod (dl, sl) in
  let (dl, sl) = cfold_exprs (dl, sl) in
  let (dl, sl) = rm_unused_vars (dl, sl) in
  let (dl, sl) = copy_const_prop (dl, sl) in
  let (dl, sl) = rm_unused_vars (dl, sl) in
  let (dl, sl) = copy_const_prop (dl, sl) in
  let (dl, sl) = cfold_exprs (dl, sl) in 
  let (dl, sl) = cfold_exprs_w_type (dl, sl) in
  let (dl, sl) = rm_unused_vars (dl, sl) in
  let (dl, sl) = peephole_patterns (dl, sl) in
  let (dl, sl) = rm_unused_vars (dl, sl) in 
  let sl = uncond_jmps sl in
  let sl = rm_sequential_jmps sl in
  let sl = rm_unused_labels sl in
  let (dl, sl) = copy_const_prop (dl, sl) in
  let (dl, sl) = cfold_exprs (dl, sl) in 
  let (dl, sl) = rm_unused_vars (dl, sl) in
  let (dl', sl') = (dl, sl) in
    (* Vine_typecheck.typecheck (dl' @ Asmir.x86_regs, sl'); *)
    (* V.pp_program print_string (orig_dl, orig_sl);
       V.pp_program print_string (dl', sl');
       V.pp_program print_string (copy_prop (dl', sl')); *)
    (dl', sl')<|MERGE_RESOLUTION|>--- conflicted
+++ resolved
@@ -187,16 +187,10 @@
 let rec simplify_fp e =
   let rec loop e n =
     let e' = simplify_rec e in
-<<<<<<< HEAD
-      (* Printf.eprintf "Simplified %s -> %s\n"
-	(V.exp_to_string e) (V.exp_to_string e'); *)
+      if !opt_trace_simplify && e <> e' then
+	Printf.eprintf "Simplified %s -> %s\n"
+	  (V.exp_to_string e) (V.exp_to_string e');
       g_assert(n < 100) 100 "Frag_simplify.simplify_fp";
-=======
-      if !opt_trace_simplify && e <> e' then
-	Printf.printf "Simplified %s -> %s\n"
-	  (V.exp_to_string e) (V.exp_to_string e');
-      assert(n < 100);
->>>>>>> bcd596f3
       if e = e' then
 	e'
       else
