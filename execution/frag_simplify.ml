--- conflicted
+++ resolved
@@ -270,12 +270,9 @@
 	     | V.LSHIFT | V.RSHIFT | V.ARSHIFT
 		 -> ty1
 	     | V.EQ | V.NEQ | V.LT | V.LE | V.SLT | V.SLE
-<<<<<<< HEAD
-		 -> g_assert(ty1 = ty2) 100 "Frag_simplify.cfold_with_type"; V.REG_1)
-=======
-		 -> assert(ty1 = ty2); V.REG_1
+		 -> g_assert(ty1 = ty2) 100 "Frag_simplify.cfold_with_type";
+		   V.REG_1
 	     | V.CONCAT -> assert(ty1 = ty2); V.double_width ty1)
->>>>>>> ae11a69c
 	in
 	  (V.BinOp(op, e1', e2'), ty)
     | V.FBinOp(op, rm, e1, e2) ->
