--- conflicted
+++ resolved
@@ -930,15 +930,9 @@
 	  tMin := t_min;
 	  tMax := t_max;
 	    if !opt_trace_guidance then
-<<<<<<< HEAD
 	      Printf.eprintf
-		"Heuristic choice between F[%d, %d] and T[%d, %d]\n"
-		f_min f_max t_min t_max;
-=======
-	      Printf.printf
 		"Heuristic choice between F[%d, %d] and T[%d, %d] (cur %d)\n"
 		f_min f_max t_min t_max cur_heur;
->>>>>>> 29fc218b
 	    if f_min > f_max || t_min > t_max then
 	      (* Only one side explored, no basis to choose *)
 	      None
