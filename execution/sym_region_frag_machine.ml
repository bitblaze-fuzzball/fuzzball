(*
  Copyright (C) BitBlaze, 2009-2013, and copyright (C) 2010 Ensighta
  Security Inc.  All rights reserved.
*)

module V = Vine;;

open Exec_domain;;
open Exec_utils;;
open Exec_exceptions;;
open Exec_options;;
open Frag_simplify;;
open Formula_manager;;
open Query_engine;;
open Granular_memory;;
open Fragment_machine;;
open Decision_tree;;
open Sym_path_frag_machine;;
open Exec_assert_minder;;

module SymRegionFragMachineFunctor =
  functor (D : DOMAIN) ->
struct
  module FormMan = FormulaManagerFunctor(D)
  module GM = GranularMemoryFunctor(D)
  module SPFM = SymPathFragMachineFunctor(D)

  type region_location = SingleLocation of int option * int64
			 | TableLocation of int option * V.exp * int64

  let reg_addr () = match !opt_arch with
    | (X86|ARM) -> V.REG_32
    | X64 -> V.REG_64

  let addr_const addr = V.Constant(V.Int(reg_addr(), addr))

  (* Sign extend a typed constant to a 64-bit constant *)
  let fix_s ty v =
    match ty with
      | V.REG_1 -> fix_s1 v
      | V.REG_8 -> fix_s8 v
      | V.REG_16 -> fix_s16 v
      | V.REG_32 -> fix_s32 v
      | V.REG_64 -> v
      | _ -> failwith "Bad type in fix_s"

  let is_high_mask ty v =
    let is_power_of_2_or_zero x =
      Int64.logand x (Int64.pred x) = 0L
    in
      is_power_of_2_or_zero (Int64.succ (Int64.lognot (fix_s ty v)))

  let floor_log2 = Vine_util.int64_floor_log2

  (* Conservatively anayze the smallest number of non-zero
     least-significant bits into which a value will fit. This is a fairly
     quick way to tell if an expression could be an index, or to give a
     bound on the size of a table. *)
  let narrow_bitwidth form_man e =
    let combine wd res = min wd res in
    let clamp_high a =
      let hi = V.bits_of_width (Vine_typecheck.infer_type_fast e) in
      min a hi
    in
    let f loop e =
      match e with
	| V.Constant(V.Int(ty, v)) -> 1 + floor_log2 v
	| V.BinOp(V.BITAND, e1, e2) -> min (loop e1) (loop e2)
	| V.BinOp(V.BITOR, e1, e2) -> max (loop e1) (loop e2)
	| V.BinOp(V.XOR, e1, e2) -> max (loop e1) (loop e2)
	| V.BinOp(V.PLUS, e1, e2) -> clamp_high (1 + (max (loop e1) (loop e2)))
	| V.BinOp(V.TIMES, e1, e2) -> clamp_high ((loop e1) + (loop e2))
	| V.BinOp(V.MOD, e1, e2) -> min (loop e1) (loop e2)
	| V.Cast(V.CAST_UNSIGNED, V.REG_64, e1)
	  -> min 64 (loop e1)
	| V.Cast((V.CAST_UNSIGNED|V.CAST_LOW), V.REG_32, e1)
	  -> min 32 (loop e1)
	| V.Cast((V.CAST_UNSIGNED|V.CAST_LOW), V.REG_16, e1)
	  -> min 16 (loop e1)
	| V.Cast((V.CAST_UNSIGNED|V.CAST_LOW), V.REG_8, e1)
	  -> min 8  (loop e1)
	| V.Cast((V.CAST_UNSIGNED|V.CAST_LOW), V.REG_1, e1)
	  -> min 1  (loop e1)
	| V.Cast(V.CAST_SIGNED, V.REG_32, e1) -> 32
	| V.Cast(V.CAST_SIGNED, V.REG_16, e1) -> 16
	| V.Cast(V.CAST_SIGNED, V.REG_8,  e1) -> 8
	| V.Cast(V.CAST_SIGNED, V.REG_1,  e1) -> 1
        (* High casts could be improved by treating like an RSHIFT *)
	| V.Cast(V.CAST_HIGH, V.REG_32, e1) -> 32
	| V.Cast(V.CAST_HIGH, V.REG_16, e1) -> 16
	| V.Cast(V.CAST_HIGH, V.REG_8,  e1) -> 8
	| V.Cast(V.CAST_HIGH, V.REG_1,  e1) -> 1
	| V.Cast(_, _, _) ->
	    V.bits_of_width (Vine_typecheck.infer_type_fast e)
	| V.Lval(V.Mem(_, _, V.REG_8))  ->  8
	| V.Lval(V.Mem(_, _, V.REG_16)) -> 16
	| V.Lval(V.Mem(_, _, V.REG_32)) -> 32
	| V.Lval(V.Mem(_, _, _))
	| V.Lval(V.Temp(_)) ->
	    V.bits_of_width (Vine_typecheck.infer_type_fast e)
	| V.BinOp((V.EQ|V.NEQ|V.LT|V.LE|V.SLT|V.SLE), _, _) -> 1
	| V.BinOp(V.LSHIFT, e1, V.Constant(V.Int(_, v))) ->
<<<<<<< HEAD
	    (loop e1) + (Int64.to_int v)
	| V.BinOp(V.RSHIFT, e1, V.Constant(V.Int(_, v))) ->
	    max 0 ((loop e1) - (Int64.to_int v))
=======
	    clamp_high ((loop e1) + (Int64.to_int v))
>>>>>>> 2827cc29
	| V.BinOp(_, _, _) ->
	    V.bits_of_width (Vine_typecheck.infer_type_fast e)
	| V.Ite(_, te, fe) -> max (loop te) (loop fe)
	| V.UnOp(_)
	| V.Let(_, _, _)
	| V.Name(_)
	| V.FBinOp(_, _, _, _)
	| V.FUnOp(_, _, _)
	| V.FCast(_, _, _, _) ->
	    V.bits_of_width (Vine_typecheck.infer_type_fast e)
	| V.Constant(V.Str(_)) ->
	    failwith "Unhandled string in narrow_bitwidth"
	| V.Unknown(_) ->
	    failwith "Unhandled unknown in narrow_bitwidth"
    in
      FormMan.map_expr_temp form_man e f combine

  (* Similar to narrow_bitwidth, but count negative numbers of small
     absolute value (i.e. with many leading 1s) as narrow as well. I
     can't decide whether this would work better as a single function
     with a flag: some of the cases are similar, but others aren't. *)
  let narrow_bitwidth_signed form_man e =
    let combine wd res = min wd res in
    let clamp_high a =
      let hi = V.bits_of_width (Vine_typecheck.infer_type_fast e) in
      min a hi
    in
    let f loop = function
      | V.Constant(V.Int(ty, v)) ->
	  min (1 + floor_log2 v)
	    (1 + floor_log2 (Int64.neg (fix_s ty v)))
      | V.BinOp(V.BITAND, e1, e2) -> max (loop e1) (loop e2)
      | V.BinOp(V.BITOR, e1, e2) -> max (loop e1) (loop e2)
      | V.BinOp(V.XOR, e1, e2) -> max (loop e1) (loop e2)
      | V.BinOp(V.PLUS, e1, e2) -> clamp_high (1 + (max (loop e1) (loop e2)))
      | V.BinOp(V.TIMES, e1, e2) -> clamp_high ((loop e1) + (loop e2))
      | V.BinOp(V.MOD, e1, e2) -> min (loop e1) (loop e2)
      | V.BinOp(V.SMOD, e1, e2) -> min (loop e1) (loop e2)
      | V.Cast((V.CAST_UNSIGNED|V.CAST_SIGNED), V.REG_64, e1)
	-> min 64 (loop e1)
      | V.Cast((V.CAST_UNSIGNED|V.CAST_LOW|V.CAST_SIGNED), V.REG_32, e1)
	-> min 32 (loop e1)
      | V.Cast((V.CAST_UNSIGNED|V.CAST_LOW|V.CAST_SIGNED), V.REG_16, e1)
	-> min 16 (loop e1)
      | V.Cast((V.CAST_UNSIGNED|V.CAST_LOW|V.CAST_SIGNED), V.REG_8, e1)
	-> min 8  (loop e1)
      | V.Cast((V.CAST_UNSIGNED|V.CAST_LOW|V.CAST_SIGNED), V.REG_1, e1)
	-> min 1  (loop e1)
      | V.Cast(_, V.REG_32, _) -> 32
      | V.Cast(_, V.REG_16, _) -> 16
      | V.Cast(_, V.REG_8, _) -> 8
      | V.Cast(_, V.REG_1, _) -> 1
      | V.Cast(_, _, _) ->
	  V.bits_of_width (Vine_typecheck.infer_type_fast e)
      | V.Lval(V.Mem(_, _, V.REG_8))  ->  8
      | V.Lval(V.Mem(_, _, V.REG_16)) -> 16
      | V.Lval(V.Mem(_, _, V.REG_32)) -> 32
      | V.Lval(V.Mem(_, _, _))
      | V.Lval(V.Temp(_)) ->
	  V.bits_of_width (Vine_typecheck.infer_type_fast e)
      | V.BinOp((V.EQ|V.NEQ|V.LT|V.LE|V.SLT|V.SLE), _, _) -> 1
      | V.BinOp(V.LSHIFT, e1, V.Constant(V.Int(_, v))) ->
	  clamp_high ((loop e1) + (Int64.to_int v))
      | V.BinOp(_, _, _) ->
	  V.bits_of_width (Vine_typecheck.infer_type_fast e)
      | V.Ite(_, te, fe) -> max (loop te) (loop fe)
      | V.UnOp(_)
      | V.Let(_, _, _)
      | V.Name(_)
      | V.FBinOp(_, _, _, _)
      | V.FUnOp(_, _, _)
      | V.FCast(_, _, _, _) ->
	  V.bits_of_width (Vine_typecheck.infer_type_fast e)
      | V.Constant(V.Str(_)) ->
	  failwith "Unhandled string in narrow_bitwidth_signed"
      | V.Unknown(_) ->
	  failwith "Unhandled unknown in narrow_bitwidth_signed"
    in
      FormMan.map_expr_temp form_man e f combine

  let narrow_bitwidth_cutoff () =
    match (!opt_narrow_bitwidth_cutoff, !opt_arch, (reg_addr ())) with
      | ((Some i), _, _) -> i
      | (_, ARM, V.REG_32) -> 15 (* ARM often uses lower memory regions *)
      | (_, _, V.REG_32) -> 23
      | (_, _, V.REG_64) -> 23 (* also experimented with 40,
			          not clear what's best *)
      | (_, _, _) -> 23

  let ctz i =
    let rec loop = function
      | 0L -> 64
      | i when Int64.logand i 1L = 1L -> 0
      | i when Int64.logand i 0xffffffffL = 0L ->
	  32 + loop (Int64.shift_right i 32)
      | i when Int64.logand i 0xffffL = 0L ->
	  16 + loop (Int64.shift_right i 16)
      | i when Int64.logand i 0xffL = 0L -> 8  + loop (Int64.shift_right i  8)
      | i when Int64.logand i  0xfL = 0L -> 4  + loop (Int64.shift_right i  4)
      | i when Int64.logand i    3L = 0L -> 2  + loop (Int64.shift_right i  2)
      | i when Int64.logand i    1L = 0L -> 1  + loop (Int64.shift_right i  1)
      | _ -> failwith "Unexpected else case in ctz"
    in
      loop i

  let bitshift form_man e =
    let combine wd res = min wd res in
    let f loop e =
      match e with
	| V.Constant(V.Int(ty, v)) -> ctz v
	| V.BinOp(V.BITAND, e1, e2) -> max (loop e1) (loop e2)
	| V.BinOp(V.BITOR, e1, e2) -> min (loop e1) (loop e2)
	| V.BinOp(V.LSHIFT, e1, V.Constant(V.Int(_, v))) ->
	    (loop e1) + (Int64.to_int v)
	| V.BinOp(V.TIMES, e1, e2) -> (loop e1) + (loop e2)
	| V.BinOp(V.PLUS, e1, e2) -> min (loop e1) (loop e2)
	| V.Cast(_, V.REG_32, e1) -> min 32 (loop e1)
	| V.Cast(_, V.REG_16, e1) -> min 16 (loop e1)
	| V.Cast(_, V.REG_8, e1)  -> min 8  (loop e1)
	| V.Cast(_, V.REG_1, e1)  -> min 1  (loop e1)
	| V.Ite(_, te, fe) -> min (loop te) (loop fe)
	| _ -> 0
    in
      FormMan.map_expr_temp form_man e f combine

  (* OCaml's standard library has this for big ints but not regular ones *)
  let rec gcd a b =
    match (a, b) with
      | (0, b) -> b
      | (a, 0) -> a
      | (a, b) when a > b -> gcd b (a mod b)
      | _ -> gcd a (b mod a)

  let stride form_man e =
    let combine wd res = res in
    let rec f loop e =
      match e with
	| V.BinOp((V.PLUS|V.MINUS), e1, e2) -> gcd (loop e1) (loop e2)
	| V.BinOp(V.TIMES, e1, e2) -> (loop e1) * (loop e2)
	| V.BinOp(V.LSHIFT, e1, V.Constant(V.Int(_, v)))
	    when v < 0x3fffffffL
	      -> (loop e1) lsl (Int64.to_int v)
	| V.Constant(V.Int(_, k))
	    when k < 0x3fffffffL
	      -> Int64.to_int k
	| e -> 1 lsl (bitshift form_man e)
    in
      FormMan.map_expr_temp form_man e f combine

  let map_n fn n =
    let l = ref [] in
      for i = n downto 0 do
	l := (fn i) :: !l
      done;
      !l

  let split_terms e form_man =
    let rec loop e =
      match e with
	| V.BinOp(V.PLUS, e1, e2) -> (loop e1) @ (loop e2)
	| V.BinOp(V.BITAND, e, V.Constant(V.Int(ty, v)))
	    when is_high_mask ty v ->
	    (* x & 0xfffffff0 = x - (x & 0xf), etc. *)
	    (loop e) @
	      (loop
		 (V.UnOp(V.NEG,
			 V.BinOp(V.BITAND, e,
				 V.UnOp(V.NOT, V.Constant(V.Int(ty, v)))))))
	| V.Lval(V.Temp(var)) ->
	    FormMan.if_expr_temp form_man var
	      (fun e' -> loop e') [e] (fun v -> ())
	| e -> [e]
    in
      loop e

  type term_kind = | ConstantBase of int64
		   | ConstantOffset of int64
		   | ExprOffset of V.exp
		   | AmbiguousExpr of V.exp
		   | Symbol of V.exp

  let rec classify_term form_man if_weird e =
    match e with
      | V.Constant(V.Int(V.REG_32, off))
	  when (Int64.abs (fix_s32 off)) < 0x4000L
	    -> ConstantOffset(off)
      | V.Constant(V.Int(V.REG_64, off))
	  when (Int64.abs off) < 0x4000L
	    -> ConstantOffset(off)
      | V.Constant(V.Int(V.REG_32, off)) when (fix_s32 off) > 0x8000000L
	  -> ConstantBase(off)
      | V.Constant(V.Int(V.REG_32, off))
	  when off >= 0xc0000000L && off < 0xe1000000L (* Linux kernel *)
	  -> ConstantBase(off)
      | V.Constant(V.Int(V.REG_32, off))
	  when off >= 0x80800000L && off < 0x88000000L (* ReactOS kernel *)
	  -> ConstantBase(off)
      | V.Constant(V.Int(V.REG_32, off))
	  when off >= 0x82800000L && off < 0x94000000L (* Windows 7 kernel *)
	  -> ConstantBase(off)
      | V.Constant(V.Int(V.REG_32, off))
	  when off >= 0xf88f0000L && off < 0xf88fffffL
	    (* ReactOS kernel stack *)
	  -> ConstantBase(off)
      | V.Constant(V.Int(V.REG_32, off))
	  when off >= 0x9b200000L && off < 0x9b300000L
	    (* Windows 7 kernel stack *)
	  -> ConstantBase(off)
      | V.Constant(V.Int(V.REG_32, off))
	  when off >= 0xff400000L && off < 0xffc00000L
	    (* Windows 7 kernel something *)
	  -> ConstantBase(off)
      | V.Constant(V.Int(V.REG_32, off))
	  when off >= 0x7ff00000L && off < 0x80000000L
	    (* Windows 7 shared user/kernel something *)
	  -> ConstantBase(off)
      | V.Constant(V.Int(V.REG_32, off))
	  when off >= 0x80000000L && off < 0xffffffffL
	    (* XXX let Windows 7 wander over the whole top half *)
	  -> ConstantBase(off)
      | V.Constant(V.Int((V.REG_32|V.REG_64), off))
	    (* XXX -random-memory can produce any value at all *)
	  -> ConstantBase(off)
      | V.UnOp(V.NEG, _) -> ExprOffset(e)
      | V.BinOp(V.LSHIFT, _, V.Constant(V.Int(V.REG_8, (1L|2L|3L|4L|5L))))
	  -> ExprOffset(e)
      | V.BinOp(V.TIMES, _, _)
	  -> ExprOffset(e)
      | e when (narrow_bitwidth form_man e)
	  < (narrow_bitwidth_cutoff ())
	  -> ExprOffset(e)
      | V.Cast(V.CAST_SIGNED, _, x)
	  when (narrow_bitwidth form_man x) < (narrow_bitwidth_cutoff ())
	    -> ExprOffset(e)
      | e when (narrow_bitwidth_signed form_man e)
	  < (narrow_bitwidth_cutoff ())
	  -> ExprOffset(e)
      | V.BinOp(V.ARSHIFT, _, _)
	  -> ExprOffset(e)
      | V.BinOp(V.RSHIFT, _, _)
	  -> ExprOffset(e)
      | V.BinOp(V.LSHIFT, _, _)
	  -> ExprOffset(e)
      | V.BinOp(V.BITOR, 
		V.BinOp(V.BITAND, V.Cast(V.CAST_SIGNED, _, _), x),
		V.BinOp(V.BITAND, V.UnOp(V.NOT, V.Cast(V.CAST_SIGNED, _, _)),
			y))
      | V.BinOp(V.BITOR, 
		V.BinOp(V.BITAND, x, V.Cast(V.CAST_SIGNED, _, _)),
		V.BinOp(V.BITAND, V.UnOp(V.NOT, V.Cast(V.CAST_SIGNED, _, _)),
			y))
      | V.BinOp(V.BITOR, 
		V.BinOp(V.BITAND, V.Cast(V.CAST_SIGNED, _, _), x),
		V.BinOp(V.BITAND, y,
			V.UnOp(V.NOT, V.Cast(V.CAST_SIGNED, _, _))))
      | V.BinOp(V.BITOR, 
		V.BinOp(V.BITAND, x, V.Cast(V.CAST_SIGNED, _, _)),
		V.BinOp(V.BITAND, y,
			V.UnOp(V.NOT, V.Cast(V.CAST_SIGNED, _, _))))
      | V.Ite(_, x, y)
	->
	  (* ITE expression "_ ? x : y" *)
	  (match ((classify_term form_man if_weird x),
		  (classify_term form_man if_weird y)) with
	     | (ExprOffset(_)|ConstantOffset(_)),
	       (ExprOffset(_)|ConstantOffset(_)) ->
		 ExprOffset(e)
	     | _ -> AmbiguousExpr(e)
	  )
      (* Similar pattern where we don't have the sign extend, but
	 we do have something and its negation *)
      | V.BinOp(V.BITOR,
		V.BinOp(V.BITAND, c1, x),
		V.BinOp(V.BITAND, V.UnOp(V.NOT, c2), y))
	  when c1 = c2
	->
	  (* ITE expression "_ ? x : y" *)
	  (match ((classify_term form_man if_weird x),
		  (classify_term form_man if_weird y)) with
	     | (ExprOffset(_)|ConstantOffset(_)),
	       (ExprOffset(_)|ConstantOffset(_)) ->
		 ExprOffset(e)
	     | _ -> AmbiguousExpr(e)
	  )
      (* Occurs as an optimization of bitwise ITE: *)
      | V.BinOp(V.BITAND, x, V.UnOp(V.NOT, V.Cast(V.CAST_SIGNED, _, _)))
      | V.BinOp(V.BITAND, V.UnOp(V.NOT, V.Cast(V.CAST_SIGNED, _, _)), x)
      | V.BinOp(V.BITAND, x, V.Cast(V.CAST_SIGNED, _, _))
      | V.BinOp(V.BITAND, V.Cast(V.CAST_SIGNED, _, _), x) ->
	  (match (classify_term form_man if_weird x) with
	     | (ExprOffset(_)|ConstantOffset(_)) -> ExprOffset(e)
	     | _ -> AmbiguousExpr(e)
	  )

      (* AND with negation of a small value used for rounding *)
      | V.BinOp(V.BITAND, x, V.Constant(V.Int(V.REG_32, off)))
	  when (fix_u32 off) >= 0xffffff00L
	    ->
	  (classify_term form_man if_weird x)
      | V.BinOp(V.BITAND, x, V.Constant(V.Int(V.REG_64, off)))
	  when off >= 0xffffffffffffff00L
	    ->
	  (classify_term form_man if_weird x)

      (* Addition inside another operation (top-level addition should
	 be handled by split_terms) *)
      | V.BinOp(V.PLUS, e1, e2)
	->
	  (match ((classify_term form_man if_weird e1),
		  (classify_term form_man if_weird e2)) with
	     | (ExprOffset(_)|ConstantOffset(_)),
	       (ExprOffset(_)|ConstantOffset(_)) -> ExprOffset(e)
	     | _,_ -> AmbiguousExpr(e))


(*       | V.BinOp(V.BITAND, _, _) *)
(*       | V.BinOp(V.BITOR, _, _) (* XXX happens in Windows 7, don't know why *) *)
(* 	  -> ExprOffset(e) *)
      | V.Cast(V.CAST_SIGNED, _, _) -> ExprOffset(e)
      | V.Lval(_) -> Symbol(e)
      | e -> if_weird e
	  
  (* When we're not going to try for symbolic regions, just separate
     the concrete terms from everything else; they should be the base *)
  let classify_terms_simple e form_man =
    let constants = ref 0L in
    let rec loop e =
      match e with
	| V.BinOp(V.PLUS, e1, e2) -> (loop e1) @ (loop e2)
	| V.Lval(V.Temp(var)) ->
	    FormMan.if_expr_temp form_man var
	      (fun e' -> loop e') [e] (fun v -> ())
	| V.Constant(V.Int((V.REG_32|V.REG_64), n)) ->
	    constants := Int64.add !constants n;
	    []
	| e -> [e]
    in
    let terms = loop e in
      (!constants, terms)

  let classify_terms e form_man if_weird =
    match (e, !opt_no_sym_regions) with
      | (V.Constant(V.Int(_, k)), _) ->
	  (* Most common case: all concrete is a concrete base *)
	  ([k], [], [], [], [])
      | (e, true) ->
	  let (cbase, terms) = classify_terms_simple e form_man in
	  let cbases = if cbase = 0L then [] else [cbase] in
	    if !opt_trace_sym_addr_details then
	      Printf.eprintf "Extracted base address 0x%0Lx from %s\n"
		cbase (V.exp_to_string e);
	    (cbases, [], terms, [], [])
      | (_, _) ->
	  if !opt_trace_sym_addr_details then
	    Printf.eprintf "Analyzing addr expr %s\n" (V.exp_to_string e);
	  let l = List.map (classify_term form_man if_weird)
	    (split_terms e form_man) in
	  let (cbases, coffs, eoffs, ambig, syms) =
	    (ref [], ref [], ref [], ref [], ref []) in
	    List.iter
	      (function
		 | ConstantBase(o) ->  cbases := o :: !cbases
		 | ConstantOffset(o) -> coffs := o :: !coffs
		 | ExprOffset(e) ->     eoffs := e :: !eoffs
		 | AmbiguousExpr(e) ->  ambig := e :: !ambig
		 | Symbol(v) ->          syms := v :: !syms)
	      l;
	    (!cbases, !coffs, !eoffs, !ambig, !syms)

  let select_one l rand_func =
    let split_list l =
      let a = Array.of_list l in
      let len = Array.length a in 
      let k = len / 2 in
	((Array.to_list (Array.sub a 0 k)),
	 (Array.to_list (Array.sub a k (len - k))))
    in
    let rec loop l =
      match l with
	| [] -> failwith "Empty list in select_one"
	| [a] -> (a, [])
	| [a; b] -> if rand_func () then (a, [b]) else (b, [a])
	| l -> let (h1, h2) = split_list l in
	    if rand_func () then
	      let (e, h1r) = loop h1 in
		(e, h1r @ h2)
	    else
	      let (e, h2r) = loop h2 in
		(e, h1 @ h2r)
    in
      loop l

  let sum_list l = 
    match l with 
      | [] -> addr_const 0L
      | [a] -> a
      | e :: r -> List.fold_left (fun a b -> V.BinOp(V.PLUS, a, b))
	  e r

  class sym_region_frag_machine (dt:decision_tree) = object(self)
    inherit SPFM.sym_path_frag_machine dt as spfm

    val mutable regions = []
    val region_vals = Hashtbl.create 101

    val mutable location_id = 0L

    method set_eip i =
      location_id <- i;
      spfm#set_eip i

    val sink_mem = new GM.granular_sink_memory

    method private region r =
      match r with
	| None -> (sink_mem :> (GM.granular_memory))
	| Some 0 -> (mem :> (GM.granular_memory))
	| Some r_num -> List.nth regions (r_num - 1)

    method private fresh_region =
      let new_idx = 1 + List.length regions in
      let region = (new GM.granular_hash_memory)  and
	  name = "region_" ^ (string_of_int new_idx) in
	regions <- regions @ [region];
	if !opt_zero_memory then
	  spfm#on_missing_zero_m region
	else
	  spfm#on_missing_symbol_m region name;
	new_idx

    method private region_for e =
      try
	Hashtbl.find region_vals e
      with Not_found ->
	let new_region = self#fresh_region in
	  Hashtbl.replace region_vals e new_region;
	  if !opt_trace_regions then
	    Printf.eprintf "Address %s is region %d\n"
	      (V.exp_to_string e) new_region;
	  new_region

    method private is_region_base e =
      Hashtbl.mem region_vals e

    val mutable sink_regions = []

    method private add_sink_region (e:Vine.exp) (size:int64) =
      self#on_missing_symbol_m sink_mem "sink";
      sink_regions <- ((self#region_for e), size) :: sink_regions

    method private choose_conc_offset_uniform ty e ident =
      let byte x = V.Constant(V.Int(V.REG_8, (Int64.of_int x))) in
      let bits = ref 0L in
	self#restore_path_cond
	  (fun () ->
	     if ty = V.REG_1 then
	       (* This special case avoids shifting REG_1s, which appears
		  to be legal in Vine IR but tickles bugs in multiple of
		  our solver backends. *)		  
	       let bit = self#extend_pc_random e false ident in
		 bits := (if bit then 1L else 0L)
	     else
	       for b = (V.bits_of_width ty) - 1 downto 0 do
		 let bit = self#extend_pc_random
		   (V.Cast(V.CAST_LOW, V.REG_1,
			   (V.BinOp(V.ARSHIFT, e,
				    (byte b))))) false (ident + b)
		 in
		   bits := (Int64.logor (Int64.shift_left !bits 1)
			      (if bit then 1L else 0L));
	       done);
	!bits

    method private choose_conc_offset_biased ty e ident =
      let const x = V.Constant(V.Int(ty, x)) in
      let rec try_list l =
	match l with
	  | [] -> self#choose_conc_offset_uniform ty e ident
	  | v :: r ->
	      if self#extend_pc_random (V.BinOp(V.EQ, e, (const v))) false
		(ident + 0x80 + (Int64.to_int v)) then
		  v
	      else
		try_list r
      in
      let bits = ref 0L in
	self#restore_path_cond
	  (fun () ->
	     bits := try_list
	       [0L; 1L; 2L; 4L; 8L; 16L; 32L; 64L; -1L; -2L; -4L; -8L]);
	!bits

    val mutable concrete_cache = Hashtbl.create 101

    method private choose_conc_offset_cached ty e_orig ident =
      let const x = V.Constant(V.Int(ty, x)) in
      let e = form_man#tempify_exp e_orig ty in
      let (bits, verb) = 
	if Hashtbl.mem concrete_cache e then
	  (Hashtbl.find concrete_cache e, "Reused")
	else
	  (let bits = 
	     (* match self#query_unique_value e ty with
	       | Some v -> v
	       | None -> *)
		   match !opt_offset_strategy with
		     | UniformStrat -> self#choose_conc_offset_uniform ty e
			 ident
		     | BiasedSmallStrat -> self#choose_conc_offset_biased ty e
			 ident
	   in
	     Hashtbl.replace concrete_cache e bits;
	     (bits, "Picked")) in
	if !opt_trace_sym_addrs then
	  Printf.eprintf "%s concrete value 0x%Lx for %s\n"
	    verb bits (V.exp_to_string e);
	self#add_to_path_cond (V.BinOp(V.EQ, e, (const bits)));
	bits

    method private concretize_inner ty e ident =
      match e with 
	| V.Cast((V.CAST_UNSIGNED|V.CAST_SIGNED) as ckind, cty, e2) ->
	    if cty <> ty then
	      Printf.eprintf "Cast type is not %s in concretize_inner of %s\n"
		(V.type_to_string ty) (V.exp_to_string e);
	    g_assert(cty = ty) 100 "Sym_region_frag_machine.concretize_inner";
	    let ty2 = Vine_typecheck.infer_type None e2 in
	    let bits = self#choose_conc_offset_cached ty2 e2 ident in
	    let expand =
	      match (ckind, ty2) with
		| (V.CAST_UNSIGNED, V.REG_32) -> fix_u32
		| (V.CAST_UNSIGNED, V.REG_16) -> fix_u16
		| (V.CAST_UNSIGNED, V.REG_8)  -> fix_u8
		| (V.CAST_UNSIGNED, V.REG_1)  -> fix_u1
		| (V.CAST_SIGNED,   V.REG_32) -> fix_s32
		| (V.CAST_SIGNED,   V.REG_16) -> fix_s16
		| (V.CAST_SIGNED,   V.REG_8)  -> fix_s8
		| (V.CAST_SIGNED,   V.REG_1)  -> fix_s1
		| _ -> failwith "unhandled cast kind in concretize_inner"
	    in
	      expand bits
	| _ -> self#choose_conc_offset_cached ty e ident

    method private concretize ty e ident =
      if !opt_concrete_path then
	form_man#eval_expr e
      else
	(dt#start_new_query;
	 self#note_first_branch;
	 let v = self#concretize_inner ty e ident in
	   dt#count_query;
	   v)

    val mutable sink_read_count = 0L

    val mutable call_stack = []
    val ret_addrs = Hashtbl.create 101

    (* TODO: avoid code duplication with FM.trace_callstack *)
    method private update_ret_addrs last_insn last_eip eip =
      let pop_callstack esp =
	while match call_stack with
	  | (old_esp, _, _, _) :: _ when old_esp < esp -> true
	  | _ -> false
	do
	      match call_stack with
		| (ret_addr_addr, _, _, _) :: _ ->
		    Hashtbl.remove ret_addrs ret_addr_addr;
		    call_stack <- List.tl call_stack
		| _ -> failwith "Can't happen, loop invariant"
	done
      in
      let get_retaddr esp =
	match !opt_arch with
	  | X86 -> self#load_word_conc esp
	  | X64 -> self#load_long_conc esp
	  | ARM -> self#get_word_var R14
      in
      let kind =
	match !opt_arch with
	  | X86 | X64 ->
	      let s = last_insn ^ "        " in
		if (String.sub s 0 4) = "call" &&
		  (Int64.sub eip last_eip) <> 5L then
		  "call"
		else if (String.sub s 0 3) = "ret" then
		  "return"
		else if (String.sub s 0 8) = "repz ret" then
		  "return"
		else if (String.sub s 0 3) = "jmp" then
		  "unconditional jump"
		else if (String.sub s 0 1) = "j" then
		  "conditional jump"
		else
		  "not a jump"
	  | ARM ->
	      (* TODO: add similar parsing for ARM mnemonics *)
	      "not a jump"
      in
	match kind with
	  | "call" ->
	      let esp = self#get_esp in
	      let ret_addr_addr = match !opt_arch with
		| X86 -> esp
		| X64 -> esp
		| ARM -> failwith "Return address tracking not implemented for ARM"
	      in
	      let ret_addr = get_retaddr esp
	      in
		call_stack <- (esp, last_eip, eip, ret_addr) :: call_stack;
		Hashtbl.replace ret_addrs ret_addr_addr ret_addr;
	  | "return" ->
	      let esp = self#get_esp in
		pop_callstack esp;
	  | _ -> ()

    method private callstack_json =
      let json_addr i64 = `String (Printf.sprintf "0x%08Lx" i64)
      in
	`List (List.map
		 (fun (esp, last_eip, eip, ret_addr) ->
		    `Assoc
		      ["esp", json_addr esp;
		       "last_eip", json_addr last_eip;
		       "eip", json_addr eip;
		       "ret_addr", json_addr ret_addr]
		 ) call_stack)

    method set_pointer_management pm =
      spfm#set_pointer_management pm;
      pm#set_reporter
	(fun l ->
	   List.iter (fun (a, b) -> self#add_event_detail a b) l;
	   self#add_event_detail "call-stack" self#callstack_json;
	   self#finalize_event
	)

    val check_cond_cache = Hashtbl.create 101

    method private check_cond cond_e ident =
      let tristate_str = function
	| None -> "?"
	| Some true -> "T"
	| Some false -> "F"
      in
      let try_cond e =
	if !opt_trace_decisions then
	  Printf.eprintf "Checking %s:\n" (V.exp_to_string e);
	let (is_sat, _) = self#query_with_path_cond e true in
	  is_sat
      in
	if !opt_concrete_path then
	  let b = (form_man#eval_expr cond_e) <> 0L in
	    if !opt_trace_conditions then 
              Printf.eprintf "Computed concrete value %b\n" b;
	    Some b
	else
	  let key = (cond_e, dt#get_hist_str) in
	    try
	      let choices = Hashtbl.find check_cond_cache key in
		if !opt_trace_decisions then
		  Printf.eprintf "Reusing cached condition result %s for %s\n"
		    (tristate_str choices) (V.exp_to_string cond_e);
		choices
	    with Not_found ->
	      let can_be_true = try_cond cond_e and
		  can_be_false = try_cond (V.UnOp(V.NOT, cond_e)) in
	      let choices = match (can_be_true, can_be_false) with
		| (true, false) -> Some true
		| (false, true) -> Some false
		| (true, true) -> None
		| (false, false) ->
		    failwith "Double unsat in check_cond"
	      in
		Hashtbl.replace check_cond_cache key choices;
		choices

    method private handle_weird_addr_expr e =
      if !opt_stop_on_weird_sym_addr || !opt_finish_on_weird_sym_addr then
	(self#add_event_detail "tag" (`String ":weird-sym-addr");
	 self#add_event_detail "addr-expr"
	   (`String (V.exp_to_string e));
	 self#add_event_detail "call-stack" self#callstack_json;
	 self#finalize_event;
	 if !opt_finish_on_weird_sym_addr then
	   (self#finish_fuzz "weird symbolic-controlled address";
	    ExprOffset(e))
	 else
	   raise WeirdSymbolicAddress)
      else if !opt_fail_offset_heuristic then
	failwith ("Strange term "^(V.exp_to_string e)^" in address")
      else
	ExprOffset(e)

    method private region_expr e ident decide_fn =
      if !opt_check_for_null then
	(match
	   self#check_cond (V.BinOp(V.EQ, e, addr_const 0L))
	     (0x3100 + self#get_stmt_num)
	 with
	   | Some false -> Printf.eprintf "Cannot be null.\n"
	   | (Some true|None) as maybe ->
	       (match maybe with
		  | Some true -> 
		      Printf.eprintf "Can be null.\n";
		  | (None|_) ->
		      Printf.eprintf "Can be null or non-null\n";
		      infl_man#maybe_measure_influence_deref e);
	       self#add_event_detail "tag" (`String ":null-deref");
	       self#add_event_detail "subtag" (`String ":symbolic-can-be-0");
	       self#add_event_detail "can-be-null-expr"
		 (`String (V.exp_to_string e));
	       self#add_event_detail "call-stack" self#callstack_json;
	       self#finalize_event;
	       if !opt_finish_on_null_deref then
		 self#finish_fuzz "symbolic dereference can be null"
	);
      (* This start_new_query is needed because the selection of a
	 base address with random_case_split and the concretization of
	 offsets may create decision tree nodes. It should match with a
	 call to dt#count_query at every return from this method. *)
      dt#start_new_query;
      self#note_first_branch;
      let (cbases, coffs, eoffs, ambig, syms) =
	classify_terms e form_man self#handle_weird_addr_expr
      in
      let eoffs = List.map simplify_fp eoffs in
	if !opt_trace_sym_addr_details then
	  (Printf.eprintf "Concrete base terms: %s\n"
	     (String.concat " "
		(List.map (Printf.sprintf "0x%08Lx") cbases));
	   Printf.eprintf "Concrete offset terms: %s\n"
	     (String.concat " "
		(List.map (Printf.sprintf "0x%08Lx") coffs));
	   Printf.eprintf "Offset expression terms: %s\n"
	     (String.concat " "
		(List.map V.exp_to_string eoffs));
	   Printf.eprintf "Ambiguous expression terms: %s\n"
	     (String.concat " "
		(List.map V.exp_to_string ambig));
	   Printf.eprintf "Ambiguous symbol terms: %s\n"
	     (String.concat " "
		(List.map V.exp_to_string syms)));
	let cbase = List.fold_left Int64.add 0L cbases in
	let (base, base_e, off_syms) = match (cbase, syms, ambig) with
	  | (0L, [], []) -> raise
	    (NullDereference
	       { eip_of_deref = self#get_eip;
		 last_set_to_null = Int64.sub Int64.zero Int64.one;
		 addr_derefed =  Int64.sub Int64.zero Int64.one; })
	  (* The following two cases are applicable when applying
	     table treatment for symbolic regions *)
	  | (0L, [], [e]) -> (Some(self#region_for e), Some e, [])
	  | (0L, [v], _) -> (Some(self#region_for v), Some v, ambig)
	  | (0L, [], el) -> (Some 0, None, el)
	  | (0L, vl, _) ->
	      let (bvar, rest_vars) =
		(* We used to have logic here that checked whether one
		   of the symbols was known to have already been used as
		   a region base, and if so selected it. But the set of
		   region base variables expands during a run, so this
		   lead to decision tree inconsistencies. If we wanted
		   this heuristic, we need to do something more
		   complicated like always choose from among the same
		   set, but with preferences based on seen regions. For
		   now, omit that logic and always choose randomly from
		   among all the possibilties.  *)
		let split_count = ref (-1) in
		  select_one vl
		    (fun () ->
		       split_count := !split_count + 1;
		       self#random_case_split !opt_trace_decisions
			 (!split_count + 0x100 + ident))
	      in
		if !opt_trace_sym_addrs then
		  Printf.eprintf "Choosing %s as the base address\n"
		    (V.exp_to_string bvar);
		(Some(self#region_for bvar), Some bvar, rest_vars @ ambig)
	  | (off, vl, _) ->
	      (Some 0, None, vl @ ambig)
	in
	let cloc = Int64.add cbase (List.fold_left Int64.add 0L coffs) in
	(* return a SingleLocation(region, offset)
	   or a TableLocation(region, off_expr, cloc) *)
	match base with
	| Some r
	    when List.exists (fun (r', _) -> r = r') sink_regions ->
	  let (r', size) =
	    List.find (fun (r', _) -> r = r') sink_regions in
	  Printf.eprintf "Ignoring access to sink region\n";
	  (let sat_dir = ref false in
	   self#restore_path_cond
	     (fun () ->
	       sat_dir := self#extend_pc_random
		 (V.BinOp(V.LT, e, addr_const size))
		 false (ident + 0x600));
	   if !sat_dir = true then
	     Printf.eprintf "Can be in bounds.\n"
	   else
	     Printf.eprintf "Can be out of bounds.\n");
	  sink_read_count <- Int64.add sink_read_count 0x10L;
	  dt#count_query;
	  SingleLocation(None, sink_read_count)
	| _ ->
	  let off_expr = (sum_list (eoffs @ off_syms)) in
	  match decide_fn off_expr 0L with
	  | Some wd ->
	      let base_str = match (base, base_e) with
		| (Some r, Some e) ->
		    Printf.sprintf "sym region %d with base = %s" r
		      (V.exp_to_string e)
		| _ -> "concrete base"
	      in
		if !opt_trace_tables then
		  Printf.eprintf
		    "Table treatment for %s and offset expr = %s\n"
		    base_str (V.exp_to_string off_expr);
		dt#count_query;
		TableLocation(base, off_expr, cloc)
	  | None -> 
	    let coff = List.fold_left Int64.add 0L coffs in
	    let offset = Int64.add (Int64.add cbase coff)
	      (match (eoffs, off_syms) with
	      | ([], []) -> 0L
	      | (el, vel) -> 
		(self#concretize_inner (reg_addr())
		   (simplify_fp (sum_list (el @ vel))))
		  (ident + 0x200)) in
	    dt#count_query;
	    SingleLocation(base, (fix_u32 offset))

    method private eval_addr_exp_region_conc_path e ident =
      let term_is_known_base = function
	| V.Lval(V.Temp(var)) -> form_man#known_region_base var
	| _ -> false
      in
      let terms = split_terms e form_man in
      let (known_bases, rest) =
	List.partition term_is_known_base terms in
	match known_bases with
	  | [] ->
	      let a = form_man#eval_expr e in
		if !opt_trace_sym_addrs then
		  Printf.eprintf "Computed concrete value 0x%08Lx\n" a;
		if !opt_solve_path_conditions then
		  (let cond = V.BinOp(V.EQ, e, addr_const a)
		   in
		   let sat = self#extend_pc_known cond false ident true in
		     g_assert(sat) 100 "Sym_region_frag_machine.eval_addr_exp_region_conc_path");
		(Some 0, a)
	  | [V.Lval(V.Temp(var)) as vexp] ->
	      let sum = sum_list rest in
	      let a = form_man#eval_expr sum in
	      let a_const = addr_const a in
		if !opt_trace_sym_addrs then
		  Printf.eprintf
		    "Computed concrete offset %s + 0x%08Lx\n" 
		    (V.var_to_string var) a;
		if !opt_solve_path_conditions && 
		  (sum <> a_const)
		then
		  (let cond = V.BinOp(V.EQ, sum, a_const) in
		   let sat = self#extend_pc_known cond false
		     (ident + 0x400) true
		   in
		     g_assert(sat) 100 "Sym_region_frag_machine.eval_addr_exp_region_conc_path");
		(Some(self#region_for vexp), a)
	  | [_] -> failwith "known_base invariant failure"
	  | _ -> failwith "multiple bases"

    method private eval_addr_exp_region exp ident decide_fn =
      let (to_concrete, to_symbolic) = match !opt_arch with
	| (X86|ARM) -> (D.to_concrete_32, D.to_symbolic_32)
	| X64       -> (D.to_concrete_64, D.to_symbolic_64)
      in
      let v = self#eval_int_exp_simplify exp in
	try
	  SingleLocation(Some 0, to_concrete v)
	with NotConcrete _ ->
	  let e = to_symbolic v in
	  let eip = self#get_eip in
	    if !opt_trace_sym_addrs then
	      Printf.eprintf "Symbolic address %s @ (0x%Lx)\n"
		(V.exp_to_string e) eip;
	    if !opt_concrete_path then
	      let (r, addr) = self#eval_addr_exp_region_conc_path e ident in
	      SingleLocation(r, addr)
	    else
	      self#region_expr e ident decide_fn
		  
    (* Because we override handle_{load,store}, this should only be
       called for jumps. *)
    method eval_addr_exp exp =
      let v = self#eval_int_exp_simplify exp in
      let (to_concrete, to_symbolic) = match !opt_arch with
	| (X86|ARM) -> (D.to_concrete_32, D.to_symbolic_32)
	| X64       -> (D.to_concrete_64, D.to_symbolic_64)
      in
	try
	  to_concrete v
	with NotConcrete _ ->
	  let e = to_symbolic v in
	  let eip = self#get_eip in
	    if !opt_trace_sym_addrs then
	      Printf.eprintf "Symbolic jump address %s @ (0x%Lx)\n"
		(V.exp_to_string e) eip;
	    List.iter
	      (fun target ->
		 match
		   let targ_c = V.Constant(V.Int(V.REG_32, target)) in
		     self#check_cond (V.BinOp(V.EQ, e, targ_c)) 0xa000
		 with
		   | (None|Some true) ->
		       Printf.eprintf "Symbolic jump can be 0x%Lx.\n" target;
		       self#add_event_detail "tag"
			 (`String ":controlled-jump");
		       self#add_event_detail "subtag" 
			 (`String ":symbolic-can-be-chosen");
		       self#add_event_detail "can-be-chosen-expr"
			 (`String (V.exp_to_string e));
		       self#add_event_detail "chosen-value"
			 (`String (Printf.sprintf "0x%Lx" target));
		       self#add_event_detail "call-stack" self#callstack_json;
		       self#finalize_event;
		       if !opt_finish_on_controlled_jump then
			 self#finish_fuzz "controlled jump"
		   | Some false ->
		       Printf.eprintf "Symbolic jump cannot be 0x%Lx.\n" target)
	      !opt_check_for_jump_to;
	    let (r, addr) = 
	      if !opt_concrete_path then
		self#eval_addr_exp_region_conc_path e 0xa000
	      else
		match self#region_expr e 0xa000 (fun _ _ -> None) with
		  | SingleLocation(r, addr) -> (r, addr)
		  | TableLocation(_,_,_) ->
		      failwith "no table support for jumps, panic!"
	    in
	      match r with
		| Some 0 -> addr
		| Some r_num ->
		    if !opt_trace_stopping then
		      (Printf.eprintf
			 "Unsupported jump into symbolic region %d\n" r_num;
                       if !opt_trace_end_jump = (Some self#get_eip) then
                         let e = to_symbolic (self#eval_int_exp_simplify exp) in
                         let (cbases, coffs, eoffs, ambig, syms) =
                           classify_terms e form_man self#handle_weird_addr_expr in
	                   if cbases = [] && coffs = [] && eoffs = [] &&
                             ambig = [] && syms != [] then
                             Printf.eprintf "Completely symbolic load\n");
		    raise SymbolicJump
		| None ->
		    if !opt_trace_stopping then
		      Printf.eprintf "Unsupported jump into sink region\n";
		    raise SymbolicJump

    method private register_num reg =
      match reg with
	| R_RAX | R_EAX | R0 -> 0
	| R_RBX | R_EBX | R1 -> 1
	| R_RCX | R_ECX | R2 -> 2
	| R_RDX | R_EDX | R3 -> 3
	| R_RSI | R_ESI | R4 -> 4
	| R_RDI | R_EDI | R5 -> 5
	| R_RBP | R_EBP | R6 -> 6
	| R_RSP | R_ESP | R7 -> 7
	| R_R8  | R8  ->  8
	| R_R9  | R9  ->  9
	| R_R10 | R10 -> 10
	| R_R11 | R11 -> 11
	| R_R12 | R12 -> 12
	| R_R13 | R13 -> 13
	| R_R14 | R14 -> 14
	| R_R15 | R15 -> 15
	| _ -> 15

    method get_word_var_concretize reg do_influence name : int64 =
      let v = self#get_int_var (Hashtbl.find reg_to_var reg) in
      try (D.to_concrete_32 v)
      with NotConcrete _ ->
	let e = D.to_symbolic_32 v in
	  if do_influence then 
	    (Printf.eprintf "Measuring symbolic %s influence..." name;
	     infl_man#measure_point_influence name e);
	  self#concretize V.REG_32 e (0x5000 + 0x100 * (self#register_num reg))

    method get_long_var_concretize reg do_influence name : int64 =
      let v = self#get_int_var (Hashtbl.find reg_to_var reg) in
      try (D.to_concrete_64 v)
      with NotConcrete _ ->
	let e = D.to_symbolic_64 v in
	  if do_influence then
	    (Printf.eprintf "Measuring symbolic %s influence..." name;
	     infl_man#measure_point_influence name e);
	  self#concretize V.REG_64 e (0x5000 + 0x100 * (self#register_num reg))

    method load_long_concretize addr do_influence name =
      let v = self#load_long addr in
      try (D.to_concrete_64 v)
      with NotConcrete _ ->
	let e = D.to_symbolic_64 v in
	  if do_influence then
	    (Printf.eprintf "Measuring symbolic %s influence..." name;
	     infl_man#measure_point_influence name e);
	  self#concretize V.REG_64 e 0x6800

    method load_word_concretize addr do_influence name =
      let v = self#load_word addr in
      try (D.to_concrete_32 v)
      with NotConcrete _ ->
	let e = D.to_symbolic_32 v in
	  if do_influence then 
	    (Printf.eprintf "Measuring symbolic %s influence..." name;
	     infl_man#measure_point_influence name e);
	  self#concretize V.REG_32 e 0x6400

    method load_short_concretize addr do_influence name =
      let v = self#load_short addr in
      try (D.to_concrete_16 v)
      with NotConcrete _ ->
	let e = D.to_symbolic_16 v in
	  if do_influence then 
	    (Printf.eprintf "Measuring symbolic %s influence..." name;
	     infl_man#measure_point_influence name e);
	  Int64.to_int (self#concretize V.REG_16 e 0x6200)

    method load_byte_concretize addr do_influence name =
      let v = self#load_byte addr in
      try (D.to_concrete_8 v)
      with NotConcrete _ ->
	let e = D.to_symbolic_8 v in
	  if do_influence then 
	    (Printf.eprintf "Measuring symbolic %s influence..." name;
	     infl_man#measure_point_influence name e);
	  Int64.to_int (self#concretize V.REG_8 e 0x6100)

    method private maybe_concretize_binop op v1 v2 ty1 ty2 =
      let conc t v =
	match t with
	  | V.REG_1 ->
	      (try ignore(D.to_concrete_1 v); v
	       with NotConcrete _ ->
		 (D.from_concrete_1
		    (Int64.to_int
		       (self#concretize t (D.to_symbolic_1 v) 0x6b00))))
	  | V.REG_8 ->
	      (try ignore(D.to_concrete_8 v); v
	       with NotConcrete _ ->
		 (D.from_concrete_8
		    (Int64.to_int
		       (self#concretize t (D.to_symbolic_8 v) 0x6b00))))
	  | V.REG_16 ->
	      (try ignore(D.to_concrete_16 v); v
	       with NotConcrete _ ->
		 (D.from_concrete_16
		    (Int64.to_int
		       (self#concretize t (D.to_symbolic_16 v) 0x6b00))))
	  | V.REG_32 ->
	      (try ignore(D.to_concrete_32 v); v
	       with NotConcrete _ ->
		 (D.from_concrete_32
		    (self#concretize t (D.to_symbolic_32 v) 0x6b00)))
	  | V.REG_64 ->
	      (try ignore(D.to_concrete_64 v); v
	       with NotConcrete _ ->
		 (D.from_concrete_64
		    (self#concretize t (D.to_symbolic_64 v) 0x6b00)))
	  | _ -> failwith "Bad type in maybe_concretize_binop"
      in
	match op with
	  | V.DIVIDE | V.SDIVIDE | V.MOD | V.SMOD 
		when !opt_concretize_divisors
	      -> (v1, (conc ty2 v2))
	  | _ -> (v1, v2)

    val mutable extra_store_hooks = []
    val mutable last_set_null = Hashtbl.create 100

    method add_extra_store_hook f = 
	extra_store_hooks <- f :: extra_store_hooks
	
    method run_store_hooks s_addr size =
	let apply_store_hook fn =
	(fn s_addr size) in
	List.iter apply_store_hook extra_store_hooks	
	
    method private store_byte_region  r addr b =
      (self#region r)#store_byte  addr b;
      self#run_store_hooks addr 8

    method private store_short_region r addr s =
      (self#region r)#store_short addr s;
      self#run_store_hooks addr 16

    method private store_word_region  r addr w =
      (self#region r)#store_word  addr w;
      if !opt_check_for_null then
	(* if we're checking for nulls, I want to know when it was (potentially)
	   introduced.  This code checks to see if the stored word might be null *)
	begin
	  let might_be_zero = 
	    try (D.to_concrete_32 w) = Int64.zero
	    with NotConcrete e ->
	      match self#check_cond
		(V.BinOp(V.EQ, e, V.Constant(V.Int(V.REG_32, 0L)))) 0x0000 with
		| Some false -> false 
		| Some true
		| None -> true in
	  if might_be_zero then
	    (* if it is null, we keep track of it for later use. *)
	    Hashtbl.replace last_set_null addr self#get_eip
	end;
      self#run_store_hooks addr 32

    method private store_long_region  r addr l =
      (self#region r)#store_long  addr l;
      self#run_store_hooks addr 64

    method private load_byte_region  r addr = (self#region r)#load_byte  addr
    method private load_short_region r addr = (self#region r)#load_short addr
    method private load_word_region  r addr = (self#region r)#load_word  addr
    method private load_long_region  r addr = (self#region r)#load_long  addr

    method private query_valid e =
      let is_sat_r = ref false in
	self#restore_path_cond
	  (fun _ -> let (is_sat, _) =
	     self#query_with_path_cond (V.UnOp(V.NOT, e)) false in
	     is_sat_r := is_sat);
	not !is_sat_r

    method private query_bitwidth e ty =
      let rec loop min max =
	g_assert(min <= max)  100 "Sym_region_frag_machine.query_bitwidth";
	if min = max then
	  min
	else
	  let mid = (min + max) / 2 in
	  let mask = if mid = 0 then 0L 
	    else (Int64.shift_right_logical (-1L) (64-mid)) in
	  let cond_e = V.BinOp(V.LE, e, V.Constant(V.Int(ty, mask))) in
	  let in_bounds = self#query_valid cond_e in
	    if !opt_trace_tables then
	      Printf.eprintf "(%s) <= 2**%d: %s\n" (V.exp_to_string e) mid
		(if in_bounds then "valid" else "invalid");
	    if in_bounds then
	      loop min mid
	    else
	      loop (mid + 1) max
      in
      let max_wd = V.bits_of_width ty in
      let wd = loop 0 max_wd in
	if !opt_trace_tables then
	  Printf.eprintf "Bit width based on queries is %d\n" wd;
	wd

    val bitwidth_cache = Hashtbl.create 101
    val bitwidth_offset_cache = Hashtbl.create 101

    method private decide_wd op_name off_exp cloc = 
      let fast_wd = narrow_bitwidth form_man off_exp in
      let compute_wd off_exp =
	if !opt_table_limit = 0 then
	  None
	else if fast_wd > !opt_table_limit then
	  let slow_wd = self#query_bitwidth off_exp (reg_addr()) in
	    g_assert(slow_wd <= fast_wd) 100 "Sym_region_frag_machine.decide_wd";
	    if slow_wd > !opt_table_limit then
	      (if !opt_trace_tables then
		 Printf.eprintf
		   ("%s with base %08Lx, offset %s of size 2**%d "
		    ^^ "is not a table\n")
		   op_name cloc (V.exp_to_string off_exp) slow_wd;
	       None)
	    else
	      Some (Int64.of_int slow_wd)
	else
	  Some (Int64.of_int fast_wd)
      in
	if fast_wd = 0 then
	  None
	else
	  let key = (off_exp, dt#get_hist_str) in
	    try
	      let wd = Hashtbl.find bitwidth_cache key in
		if !opt_trace_tables then
		  Printf.eprintf "Reusing cached width %s for %s at [%s]\n%!"
		    (match wd with Some w -> string_of_int (Int64.to_int w)
		       | None -> "[too big]")
		    (V.exp_to_string off_exp) dt#get_hist_str;
		wd
	    with Not_found ->
	      let wd = compute_wd off_exp in
		Hashtbl.replace bitwidth_cache key wd;
		if wd = Some 0L then
		  None
		else
		  wd

    method private decide_offset_wd off_exp = 
      let fast_wd = narrow_bitwidth form_man off_exp in
      let compute_wd off_exp =
	if !opt_offset_limit = 0 then
	  (if !opt_trace_offset_limit then
	     Printf.eprintf "opt_offset_limit = 0\n";
	  Some 0)
	else if fast_wd > !opt_offset_limit then
	  let slow_wd = self#query_bitwidth off_exp (reg_addr()) in
	    assert(slow_wd <= fast_wd);
	    if slow_wd > !opt_offset_limit then
	      (if !opt_trace_offset_limit then
		 Printf.eprintf "Bits too large: %d\n" slow_wd;
	      None)
	    else
	      (if !opt_trace_offset_limit then
		 Printf.eprintf "Bits small enough: %d\n" slow_wd;
	      Some slow_wd)
	else
	  (if !opt_trace_offset_limit then
	     Printf.eprintf "Bits small enough: %d\n" fast_wd;
	  Some fast_wd)
      in
        if fast_wd = 0 then
	  (if !opt_trace_offset_limit then
	     Printf.eprintf "fast_wd = 0\n";
	  Some 0)
	else
	  let key = (off_exp, dt#get_hist_str) in
	    try
	      let wd = Hashtbl.find bitwidth_offset_cache key in
	        if !opt_trace_offset_limit then	
		  (match wd with
		    | Some ubxd_wd -> Printf.eprintf
		        "Loading small enough width: %d\n" ubxd_wd
		    | None -> Printf.eprintf "Loading too large width\n");
	        wd
	    with Not_found ->
	      let wd = compute_wd off_exp in
		Hashtbl.replace bitwidth_offset_cache key wd;
		wd
		    
    method private query_maxval e ty =
      let rec loop min max =
	g_assert(min <= max) 100 "Sym_region_frag_machine.query_maxval";
	if min = max then
	  min
	else
	  let mid = 
	    if min = 0L && max > 0x1000L then
	      Int64.div max 256L (* reduce size faster to start *)
	    else
	      Int64.div (Int64.add min max) 2L
	  in
	  let cond_e = V.BinOp(V.LE, e, V.Constant(V.Int(ty, mid))) in
	  let in_bounds = self#query_valid cond_e in
	    if !opt_trace_tables then
	      Printf.eprintf "(%s) <= %Ld: %s\n" (V.exp_to_string e) mid
		(if in_bounds then "valid" else "invalid");
	    if in_bounds then
	      loop min mid
	    else
	      loop (Int64.succ mid) max
      in
      let wd = narrow_bitwidth form_man e in
      let max_limit = Int64.shift_right_logical (-1L) (64-wd)
      in
      let limit = loop 0L max_limit in
	if !opt_trace_tables then
	  Printf.eprintf "Largest value based on queries is %Ld\n" limit;
	limit

    val maxval_cache = Hashtbl.create 101
    val maxval_offset_cache = Hashtbl.create 101
    val used_addr_cache = Hashtbl.create 101
    val dummy_vars_cache = Hashtbl.create 101
    val mutable dummy_counter = 0

    method private decide_maxval op_name off_exp cloc =
      let compute_maxval off_exp =
	if !opt_table_limit = 0 then
	  None
	else
	  let maxval = self#query_maxval off_exp (reg_addr()) in
	    if maxval > Int64.shift_left 1L !opt_table_limit then
	      (if !opt_trace_tables then
		 Printf.eprintf
		   ("%s with base %08Lx, offset %s of size %Ld "
		    ^^ "is not a table\n")
		   op_name cloc (V.exp_to_string off_exp) maxval;
	       None)
	    else
	      Some maxval
      in
	match off_exp with
	  | V.Constant(V.Int(_, 0L)) -> None
	  | V.Constant(V.Int(_, v)) -> Some v
	  | _ ->
	      let key = (off_exp, dt#get_hist_str) in
		try
		  let limit = Hashtbl.find maxval_cache key in
		    if !opt_trace_tables then
		      Printf.eprintf ("Reusing cached maxval %Ld "
				     ^^ "for %s at [%s]\n")
			(match limit with Some l -> l | None -> -1L)
			(V.exp_to_string off_exp) dt#get_hist_str;
		    limit
		with Not_found ->
		  let limit = compute_maxval off_exp in
		    Hashtbl.replace maxval_cache key limit;
		    limit

    method private decide_offset_maxval off_exp =
      let compute_maxval off_exp =
	if !opt_offset_limit = 0 then
	  Some 0L
	else
	  let maxval = self#query_maxval off_exp (reg_addr()) in
	    if maxval > Int64.shift_left 1L !opt_offset_limit then
	      None
	    else
	      Some maxval
      in
	match off_exp with
	  | V.Constant(V.Int(_, v)) -> Some v
	  | _ ->
	      let key = (off_exp, dt#get_hist_str) in
		try
		  let limit = Hashtbl.find maxval_offset_cache key in
		    limit
		with Not_found ->
		  let limit = compute_maxval off_exp in
		    Hashtbl.replace maxval_offset_cache key limit;
		    limit
		      
    method private table_load cloc region_num off_exp wd ty =
      let stride = stride form_man off_exp in
      let shift = floor_log2 (Int64.of_int stride) in
      let idx_wd = wd - shift in
      let num_ents = 1 lsl idx_wd in
      let idx_exp =
	if stride = (1 lsl shift) then
	  let shift_amt = V.Constant(V.Int(V.REG_8, (Int64.of_int shift))) in
	    V.BinOp(V.RSHIFT, off_exp, shift_amt)
	else
	  let stride_amt = addr_const (Int64.of_int stride) in
	    V.BinOp(V.DIVIDE, off_exp, stride_amt)
      in
      let load_ent addr = match ty with
	| V.REG_8  -> form_man#simplify8
	    ((self#region region_num)#load_byte  addr)
	| V.REG_16 -> form_man#simplify16
	    ((self#region region_num)#load_short addr)
	| V.REG_32 -> form_man#simplify32
	    ((self#region region_num)#load_word  addr)
	| V.REG_64 -> form_man#simplify64
	    ((self#region region_num)#load_long  addr)
	| _ -> failwith "Unexpected type in table_load"
      in
      let table = map_n
	(fun i -> load_ent (Int64.add cloc (Int64.of_int (i * stride))))
	(num_ents - 1)
      in
        if !opt_trace_tables then
	  Printf.eprintf "Load with base %08Lx, size 2**%d, stride %d"
	    cloc idx_wd stride;
        Some (form_man#make_table_lookup table idx_exp idx_wd ty)

    method private concretize_once_and_load addr_e ty =
      let load_sym_ent addr =
	try
	  Hashtbl.find dummy_vars_cache (addr, ty)
	with Not_found ->
	  let var = match ty with
	    | V.REG_8 -> form_man#fresh_symbolic_8
	        ("dummy" ^ string_of_int dummy_counter)
	    | V.REG_16 -> form_man#fresh_symbolic_16
	        ("dummy" ^ string_of_int dummy_counter)
	    | V.REG_32 -> form_man#fresh_symbolic_32
	        ("dummy" ^ string_of_int dummy_counter)
	    | V.REG_64 -> form_man#fresh_symbolic_64
	        ("dummy" ^ string_of_int dummy_counter)
	    | _ -> failwith "Unsupported memory type"
	  in
	    dummy_counter <- dummy_counter + 1;
	    Hashtbl.replace dummy_vars_cache (addr, ty) var;
	    var
      in
      let load_ent addr = match ty with
	| V.REG_8  -> form_man#simplify8
	    ((self#region (Some 0))#load_byte  addr)
	| V.REG_16 -> form_man#simplify16
	    ((self#region (Some 0))#load_short addr)
	| V.REG_32 -> form_man#simplify32
	    ((self#region (Some 0))#load_word  addr)
	| V.REG_64 -> form_man#simplify64
	    ((self#region (Some 0))#load_long  addr)
	| _ -> failwith "Unexpected type in concretize_once_and_load"
      in
      let taut = V.BinOp(V.EQ, addr_e, addr_e) in
      let (is_sat, ce) = self#query_with_path_cond taut false in
        assert(is_sat);
        let addr = form_man#eval_expr_from_ce ce addr_e in
        let cond = V.BinOp(V.EQ, addr_e, (addr_const addr)) in
	let value =
	  if Hashtbl.mem used_addr_cache addr then
	    load_ent addr
	  else
	    load_sym_ent addr
	in
	  if !opt_trace_offset_limit then
	    Printf.eprintf "Concretized load once to 0x%08Lx\n" addr;
	  self#add_to_path_cond cond;
	  Some value

    method private maybe_table_or_concrete_load addr_e ty =
      let e = D.to_symbolic_32 (self#eval_int_exp_simplify addr_e) in
      let (cbases, coffs, eoffs, ambig, syms) = classify_terms e form_man self#handle_weird_addr_expr in
      let cbase = List.fold_left Int64.add 0L cbases in
      let cloc = Int64.add cbase (List.fold_left Int64.add 0L coffs) in
      let off_exp = sum_list (eoffs @ ambig @ syms) in
        match (self#decide_offset_wd off_exp, !opt_trace_end_jump) with
          | (None, Some jump_addr) when jump_addr = self#get_eip ->
	      if cbases = [] && coffs = [] && eoffs = [] && ambig = [] &&
	        syms != [] then
	        Printf.eprintf "Completely symbolic load\n";
	      raise SymbolicJump
	  | (None, _) ->
	      self#concretize_once_and_load addr_e ty
	  | _ ->
        if cbase = 0L then
	  None
	else 
	  match self#decide_wd "Load" off_exp cloc with
	    | None -> None
	    | Some wd -> self#table_load cloc (Some 0) off_exp (Int64.to_int wd) ty
	    
    method private handle_load addr_e ty =
      if !opt_trace_offset_limit then
	Printf.eprintf "Loading from... %s\n" (V.exp_to_string addr_e);
      match self#maybe_table_or_concrete_load addr_e ty with
      | Some v -> (v, ty)
      | None ->
	let location = 
	  self#eval_addr_exp_region addr_e 0x8000 (self#decide_wd "Load") in
	let r' = ref None in
	let addr' = ref 0L in
	let sym_region_table_v = 
	  match location with
	  | TableLocation(r, off_expr, _) ->
	    (match self#decide_wd "Load" off_expr 0L with
	    | None -> None
	    | Some wd ->
	      if !opt_trace_tables then
		Printf.eprintf
		  "SRFM#handle_load table load for sym region with offset expr = %s\n"
		  (V.exp_to_string off_expr);
	      self#table_load 0L r off_expr (Int64.to_int wd) ty)
	  | SingleLocation(r, addr) -> 
	    r' := r; addr' := addr; None
	in 
	let v =
	  match sym_region_table_v with
	  | (Some value) -> value
	  | None ->
	    (match ty with
	    | V.REG_8  -> form_man#simplify8  (self#load_byte_region  !r' !addr')
	    | V.REG_16 -> form_man#simplify16 (self#load_short_region !r' !addr')
	    | V.REG_32 -> form_man#simplify32 (self#load_word_region  !r' !addr')
	    | V.REG_64 -> form_man#simplify64 (self#load_long_region  !r' !addr')
	    | _ -> failwith "Unsupported memory type") 
	in
	(if !opt_trace_loads then
	  (if !opt_trace_eval then
	       Printf.eprintf "    "; (* indent to match other details *)
	   Printf.eprintf "Load from %s "
	     (match !r' with
		| None -> "sink"
		| Some 0 -> "conc. mem"
		| Some r_num -> "region " ^ (string_of_int r_num));
	   Printf.eprintf "%08Lx = %s" !addr' (D.to_string_32 v);
	   (if !opt_use_tags then
	      Printf.eprintf " (%Ld @ %08Lx)" (D.get_tag v) location_id);
	   Printf.eprintf "\n"));
	if !r' = Some 0 && (Int64.abs (fix_s32 !addr')) < 4096L then
	  raise (NullDereference
		 { eip_of_deref = self#get_eip;
		   last_set_to_null =
		     (try
		       Hashtbl.find last_set_null !addr'
		      with Not_found -> Int64.sub Int64.zero Int64.one);
		   addr_derefed = !addr';});
	(v, ty)

    method private push_cond_prefer_true cond_v ident =
      try
	if (D.to_concrete_1 cond_v) = 1 then
	  (true, Some true)
	else
	  (false, Some false)
      with
	  NotConcrete _ ->
	    let e = D.to_symbolic_1 cond_v in
	      (dt#start_new_query_binary;
	       self#note_first_branch;
	       let b = self#extend_pc_pref e true ident true in
	       let choices = dt#check_last_choices in
		 dt#count_query;
		 (b, choices))

    method private target_region_length =
      if !opt_target_region_formulas <> [] then
	List.length !opt_target_region_formulas
      else
	String.length !opt_target_region_string

    method private target_region_byte off =
      if !opt_target_region_formulas <> [] then
	let e = List.nth !opt_target_region_formulas off in
	  ((D.from_symbolic e), (V.exp_to_string e))
      else
	let c = (!opt_target_region_string).[off] in
	  ((D.from_concrete_8 (Char.code c)),
	   (Char.escaped c))

    method private target_store_condition addr from value ty =
      let offset = Int64.to_int (Int64.sub addr from) and
	  limit_pos = Int64.add from (Int64.of_int self#target_region_length)
      in
      let in_range addr size =
	addr >= from && (Int64.add addr (Int64.of_int (size - 1))) < limit_pos
      in
      let byte_cond off v =
	let (c_v, c_str) = self#target_region_byte off in
	  if !opt_trace_target then
	    Printf.eprintf
	      "Store to target string offset %d: %s (vs '%s'):\n"
	      off (D.to_string_8 v) c_str;
	  D.eq8 v c_v
      in
(*       let word_cond off v = *)
(* 	let c0 = (!opt_target_region_string).[off] and *)
(* 	    c1 = (!opt_target_region_string).[off + 1] and *)
(* 	    c2 = (!opt_target_region_string).[off + 2] and *)
(* 	    c3 = (!opt_target_region_string).[off + 3] *)
(* 	in *)
(* 	let s0 = (Char.code c0) lor ((Char.code c1) lsl 8) and *)
(* 	    s2 = (Char.code c2) lor ((Char.code c3) lsl 8) *)
(* 	in *)
(* 	let w = Int64.logor (Int64.of_int s0) *)
(* 	  (Int64.shift_left (Int64.of_int s2) 16) *)
(* 	in *)
(* 	  if !opt_trace_target then *)
(* 	    Printf.eprintf *)
(* 	      "Store to target string offset %d: %s (vs 0x%08Lx): " *)
(* 	      off (D.to_string_32 v) w; *)
(* 	  D.eq32 v (D.from_concrete_32 w) *)
(*       in *)
	(* Ick, there are a lot of cases here, and we're only handling
	   end and not beginning overlaps. In the future, consider
	   rewriting to always treating each byte separately. *)
	match ty with
	  | V.REG_8 when in_range addr 1 ->
	      Some (offset, (byte_cond offset value), 1)
	  | V.REG_16 when in_range addr 2 ->
	      (* Fully in-bounds short store *)
	      let v0 = form_man#simplify8 (D.extract_8_from_16 value 0) and
		  v1 = form_man#simplify8 (D.extract_8_from_16 value 1)
	      in
	      let cond0 = byte_cond offset v0 and
		  cond1 = byte_cond (offset + 1) v1 in
		Some (offset, (D.bitand1 cond0 cond1), 2)
	  | V.REG_16 when in_range addr 1 ->
	      (* Partial end-overlap short store *)
	      let v0 = form_man#simplify8 (D.extract_8_from_16 value 0) in
	      let cond0 = byte_cond offset v0 in
		Some (offset, cond0, 1)
	  | V.REG_32 when in_range addr 4 ->
	      (* Fully in-bounds word store *)
	      (* Some (offset, (word_cond offset value), 4) *)
	      let v0 = form_man#simplify8 (D.extract_8_from_32 value 0) and
		  v1 = form_man#simplify8 (D.extract_8_from_32 value 1) and
		  v2 = form_man#simplify8 (D.extract_8_from_32 value 2) and
		  v3 = form_man#simplify8 (D.extract_8_from_32 value 3) in
	      let cond0 = byte_cond offset v0 and
		  cond1 = byte_cond (offset + 1) v1 and
		  cond2 = byte_cond (offset + 2) v2 and
		  cond3 = byte_cond (offset + 3) v3 in
		Some (offset, (D.bitand1 (D.bitand1 cond0 cond1)
				 (D.bitand1 cond2 cond3)), 4)
	  | V.REG_32 when in_range addr 3 ->
	      (* Word store end-overlap, 3 bytes in bounds *)
	      let v0 = form_man#simplify8 (D.extract_8_from_32 value 0) and
		  v1 = form_man#simplify8 (D.extract_8_from_32 value 1) and
		  v2 = form_man#simplify8 (D.extract_8_from_32 value 2) in
	      let cond0 = byte_cond offset v0 and
		  cond1 = byte_cond (offset + 1) v1 and
		  cond2 = byte_cond (offset + 2) v2 in
		Some (offset, (D.bitand1 cond0 (D.bitand1 cond1 cond2)), 3)
	  | V.REG_32 when in_range addr 2 ->
	      (* Word store end-overlap, 2 bytes in bounds *)
	      let v0 = form_man#simplify8 (D.extract_8_from_32 value 0) and
		  v1 = form_man#simplify8 (D.extract_8_from_32 value 1) in
	      let cond0 = byte_cond offset v0 and
		  cond1 = byte_cond (offset + 1) v1 in
		Some (offset, (D.bitand1 cond0 cond1), 2)
	  | V.REG_32 when in_range addr 1 ->
	      (* Word store end-overlap, 1 byte in bounds *)
	      let v0 = form_man#simplify8 (D.extract_8_from_32 value 0) in
	      let cond0 = byte_cond offset v0 in
		Some (offset, cond0, 1)
	  | _ -> None

    method private target_solve cond_v ident =
      let (b, choices) = self#push_cond_prefer_true cond_v ident in
	if !opt_trace_target then
	  Printf.eprintf "%s, %b\n"
	    (match choices with
	       | Some true -> "known equal"
	       | Some false -> "known mismatch"
	       | None -> "possible") b;
	if not b then
	  (dt#set_heur 0;
	   self#unfinish_fuzz "Target match failure";
	   if not !opt_target_no_prune then
	     raise DisqualifiedPath);
	true

    method private target_solve_single offset cond_v wd =
      if self#target_solve cond_v 0x9300 then
	((if !opt_target_guidance <> 0.0 then
	    let depth = self#input_depth in
	    let score = if depth = 0 then offset else
	      (100000 * (offset + 1) / depth) + offset
	    in
	      if !opt_trace_guidance then
		Printf.eprintf
		  "Achieved score %d with offset %d and depth %d\n"
		  score offset depth;
	      dt#set_heur score);
	 if !opt_finish_on_target_match &&
	   offset = (self#target_region_length) - wd
	 then
	   self#finish_fuzz "store to final target offset")

    method private table_check_full_match all_match cloc maxval =
      if !opt_trace_target then
	Printf.eprintf "Checking for full match: ";
      match
	self#push_cond_prefer_true (D.from_symbolic all_match) 0x9130
      with
	| (_, Some true) ->
	    if !opt_trace_target then
	      Printf.eprintf "Must match.\n";
	    (match (!opt_finish_on_target_match, !opt_target_region_start) with
		 (true, Some addr)
		   when addr = cloc &&
		     self#target_region_length = (Int64.to_int maxval) + 1 ->
		       self#finish_fuzz "target full match"
	       | _ -> ())
	| (_, Some false) ->
	    if !opt_trace_target then
	      Printf.eprintf "Cannot match.\n"
	| (_, None) ->
	    if !opt_trace_target then
	      Printf.eprintf "Can match.\n";
	    if !opt_finish_on_target_match then
	      self#finish_fuzz "target full match"

    method private table_store cloc region_num off_exp e maxval ty value =
      let load_ent addr = match ty with
	| V.REG_8  -> form_man#simplify8
	    ((self#region region_num)#load_byte  addr)
	| V.REG_16 -> form_man#simplify16
	    ((self#region region_num)#load_short addr)
	| V.REG_32 -> form_man#simplify32
	    ((self#region region_num)#load_word  addr)
	| V.REG_64 -> form_man#simplify64
	    ((self#region region_num)#load_long  addr)
	| _ -> failwith "Unexpected type in table_store" 
      in
      let store_ent addr v = match ty with
	| V.REG_8  -> (self#region region_num)#store_byte  addr v
	| V.REG_16 -> (self#region region_num)#store_short addr v
	| V.REG_32 -> (self#region region_num)#store_word  addr v
	| V.REG_64 -> (self#region region_num)#store_long  addr v
	| _ -> failwith "Unexpected store type in table_store"
      in
      let stride = stride form_man off_exp in
      let stride64 = Int64.of_int stride in
      let num_ents64 = Int64.succ (Int64.div maxval stride64) in
      let num_ents = Int64.to_int num_ents64 in
      let target_conds = ref [] in
        for i = 0 to num_ents - 1 do
	  let addr = Int64.add cloc (Int64.of_int (i * stride)) in
	  let old_v = load_ent addr in
	  let cond_e = (V.BinOp(V.EQ, off_exp, 
				addr_const (Int64.of_int (i*stride)))) in
	  let cond_v = D.from_symbolic cond_e in
	  let ite_v = form_man#make_ite cond_v ty value old_v in
	    store_ent addr ite_v;
	    (match (self#started_symbolic, !opt_target_region_start) with
	      | (true, Some from) ->			 
	          (match self#target_store_condition addr from ite_v ty with
		    | Some (offset, hit_cond, wd) ->
		        target_conds := (D.to_symbolic_1 hit_cond)
		          :: !target_conds
		    | None -> ())
	      | _ -> ())
        done;
        if !opt_trace_tables then
	  Printf.eprintf
	    "Store with base %08Lx, size %d, stride %d %s"
	    cloc num_ents stride "has symbolic address\n";
	(if !target_conds <> [] then
	   let any_match = disjoin !target_conds and
	     all_match = conjoin !target_conds in
	   if !opt_trace_target then
	     Printf.eprintf "Checking for any match to target: ";
	   ignore(self#target_solve (D.from_symbolic any_match) 0x9320);
	   self#table_check_full_match all_match cloc maxval);
	true

    method private concretize_once_and_store addr_e ty value =
      let store_ent addr v = match ty with
	| V.REG_8  -> (self#region (Some 0))#store_byte  addr v
	| V.REG_16 -> (self#region (Some 0))#store_short addr v
	| V.REG_32 -> (self#region (Some 0))#store_word  addr v
	| V.REG_64 -> (self#region (Some 0))#store_long  addr v
	| _ -> failwith "Unexpected store type in concretize_once_and_store"
      in
      let taut = V.BinOp(V.EQ, addr_e, addr_e) in
      let (is_sat, ce) = self#query_with_path_cond taut false in
        assert(is_sat);
        let addr = form_man#eval_expr_from_ce ce addr_e in
        let cond = V.BinOp(V.EQ, addr_e, addr_const addr) in
	  if !opt_trace_offset_limit then
	    Printf.eprintf "Concretized store once to 0x%08Lx\n" addr;
          store_ent addr value;
	  Hashtbl.replace used_addr_cache addr true;
	  self#add_to_path_cond cond;
	  true

    method private maybe_table_or_concrete_store addr_e ty value =
      let e = D.to_symbolic_32 (self#eval_int_exp_simplify addr_e) in
      let (cbases, coffs, eoffs, ambig, syms) = classify_terms e form_man self#handle_weird_addr_expr in
      let cbase = List.fold_left Int64.add 0L cbases in
      let cloc = Int64.add cbase (List.fold_left Int64.add 0L coffs) in
      let off_exp = sum_list (eoffs @ ambig @ syms) in
        match self#decide_offset_maxval off_exp with
          | None -> self#concretize_once_and_store addr_e ty value
          | Some _ ->
	if cbase = 0L then
	  false
	else
	  match self#decide_maxval "Store" off_exp cloc with
	    | None -> false
	    | Some maxval -> self#table_store cloc (Some 0) off_exp e maxval ty value

    method jump_hook last_insn last_eip eip =
      spfm#jump_hook last_insn last_eip eip;
      if !opt_check_for_ret_addr_overwrite then
	self#update_ret_addrs last_insn last_eip eip

    method private check_for_ret_addr_store addr_e ty =
      if !opt_check_for_ret_addr_overwrite then
	let size = (V.bits_of_width ty)/8 and
	    ret_addr_size = match !opt_arch with
	      | X86 -> 4
	      | X64 -> 8
	      | ARM -> 4
	in
	let v = self#eval_int_exp_simplify addr_e in
	  try
	    let addr = D.to_concrete_32 v in
	      for offset = 1 - ret_addr_size to size - 1 do
		let addr' = Int64.add addr (Int64.of_int offset) in
		  if Hashtbl.mem ret_addrs addr' then
		    (Printf.eprintf
		       "Store to 0x%08Lx overwrites return address 0x%08Lx\n"
		       addr' addr;
		     self#add_event_detail "tag"
		       (`String ":return-addr-overwrite");
		     self#add_event_detail "subtag"
		       (`String ":concrete-addr");
		     self#add_event_detail "store-addr"
		       (`String (Printf.sprintf "0x%08Lx" addr'));
		     self#add_event_detail "ret-addr-addr"
		       (`String (Printf.sprintf "0x%08Lx" addr));
		     self#add_event_detail "call-stack" self#callstack_json;
		     self#finalize_event;
		     if !opt_finish_on_ret_addr_overwrite then
		       self#finish_fuzz "return address overwrite")
	      done
	  with NotConcrete _ ->
	    let e = D.to_symbolic_32 v in
	      (* We want to signal a problem if there's any overlap
		 between the store of size "size" and the return address
		 of size say 4.  This will happen if the store adddress
		 is the range (loc - size + 1) to (loc + 4 - 1)
		 inclusive. With some algebra we can rewrite this to use
		 only a single unsigned comparison:

		 loc - size + 1 <= a <= loc + 4 - 1
		 -size + 1 <= a - loc <= 4 - 1
		 0 <= a - loc + size - 1 <= 4 + size - 2
		 0 <= a - (loc - (size - 1)) <= 4 + size - 2
	      *)
	    let size_bound = Int64.of_int (ret_addr_size + size - 2) in
	    let bound_c = V.Constant(V.Int(V.REG_32, size_bound)) in
	      Hashtbl.iter
		(fun loc _ ->
		   let first_overlap =
		     Int64.sub loc (Int64.of_int (size - 1))
		   in
		   let start_c = V.Constant(V.Int(V.REG_32, first_overlap)) in
		   let overlap_cond = V.BinOp(V.LE,
					      V.BinOp(V.MINUS, e, start_c),
					      bound_c)
		   in
		     match 
		       self#check_cond overlap_cond 0x0000
		     with
		       | (None|Some true) ->
			   Printf.eprintf
			     "Store to %s might overwrite return addr 0x%Lx.\n"
			     (V.exp_to_string e) loc;
			   self#add_event_detail "tag"
			     (`String ":return-addr-overwrite");
			   self#add_event_detail "subtag"
			     (`String ":symbolic-addr");
			   self#add_event_detail "store-addr-expr"
			     (`String (V.exp_to_string e));
			   self#add_event_detail "ret-addr-addr"
			     (`String (Printf.sprintf "0x%08Lx" loc));
			   self#add_event_detail "call-stack"
			     self#callstack_json;
			   self#finalize_event;
			   if !opt_finish_on_ret_addr_overwrite then
			     self#finish_fuzz "return address overwrite"
		       | Some false ->
			   Printf.eprintf
			     "Store to %s cannot overwite 0x%Lx.\n" 
			     (V.exp_to_string e) loc
		)
		ret_addrs

    method private handle_store addr_e ty rhs_e =
      self#check_for_ret_addr_store addr_e ty;
      if !opt_trace_offset_limit then
	Printf.eprintf "Storing to... %s\n" (V.exp_to_string addr_e);
      let value = self#eval_int_exp_simplify rhs_e in
      if (!opt_no_table_store) ||
	not (self#maybe_table_or_concrete_store addr_e ty value)
      then
	let location = 
	  self#eval_addr_exp_region addr_e 0x9000 (self#decide_maxval "Store") in
	let r = ref None in
	let addr = ref 0L in
	let table_store_status =
	  match location with
	  | TableLocation(r, off_exp, cloc) ->
	    (match self#decide_maxval "Store" off_exp 0L with
	    | None -> false
	    | Some maxval -> 
	      self#table_store cloc r off_exp 
		(D.to_symbolic_32 (self#eval_int_exp_simplify addr_e)) 
		maxval ty value)
	  | SingleLocation(r', addr') -> r := r'; addr := addr'; false
	in
	if !r = Some 0 && (Int64.abs (fix_s32 !addr)) < 4096L then
	  raise (NullDereference
		   { eip_of_deref = self#get_eip;
		     last_set_to_null =
		       (try
			  Hashtbl.find last_set_null !addr
			with Not_found -> Int64.sub Int64.zero Int64.one);
		     addr_derefed = !addr;});
	if !opt_trace_stores then
	  if not (ty = V.REG_8 && !r = None) then
	    (if !opt_trace_eval then
	       Printf.eprintf "    "; (* indent to match other details *)
	     Printf.eprintf "Store to %s "
	       (match !r with
		  | None -> "sink"
		  | Some 0 -> "conc. mem"
		  | Some r_num -> "region " ^ (string_of_int r_num));
	     Printf.eprintf "%08Lx = %s" !addr (D.to_string_32 value);
	     (if !opt_use_tags then
		Printf.eprintf " (%Ld @ %08Lx)" (D.get_tag value) location_id);
	     Printf.eprintf "\n");
	(match (self#started_symbolic, !opt_target_region_start, !r) with
	   | (true, Some from, Some 0) ->
	       (match self#target_store_condition !addr from value ty with
		  | Some (offset, cond_v, wd) ->
		      self#target_solve_single offset cond_v wd
		  | None -> ())
	   | _ -> ());
	if not table_store_status then
	  (match ty with
	  | V.REG_8 -> self#store_byte_region !r !addr value
	  | V.REG_16 -> self#store_short_region !r !addr value
	  | V.REG_32 -> self#store_word_region !r !addr value
	  | V.REG_64 -> self#store_long_region !r !addr value
	  | _ -> failwith "Unsupported type in memory move")
	else ()

    method concretize_misc =
      if !opt_arch = X86 then
	let var = Hashtbl.find reg_to_var R_DFLAG in
	let d = self#get_int_var var in
	  try ignore(D.to_concrete_32 d)
	  with NotConcrete _ ->
	    let e = D.to_symbolic_32 d in
	      if e <> V.Unknown("uninit") then
		self#set_int_var var
		  (D.from_concrete_32 
		     (self#concretize V.REG_32 e 0x6a00))

    method make_sink_region varname size =
      self#add_sink_region
	(D.to_symbolic_32 (form_man#fresh_symbolic_32 varname)) size

    val mutable gdt_base_var = D.uninit
    val mutable ldt_base_var = D.uninit

    method make_x86_segtables_symbolic =
      let reg r v =
	self#set_int_var (Hashtbl.find reg_to_var r) v
      in
	gdt_base_var <- form_man#fresh_region_base "GDT";
	ldt_base_var <- form_man#fresh_region_base "LDT";
	reg R_GDT gdt_base_var;
	reg R_LDT ldt_base_var

    method store_word_special_region which addr v =
      let vexp = match which with
	| R_GDT -> D.to_symbolic_32 gdt_base_var
	| R_LDT -> D.to_symbolic_32 ldt_base_var
	| _ -> failwith "Unknown special region"
      in
      let region = self#region_for vexp in
	self#store_word_region (Some region) addr (D.from_concrete_32 v)

    method reset () =
      let clear gm = gm#clear () in
      spfm#reset ();
      List.iter clear regions;
      call_stack <- []; (* Todo: save on make_snap, restore here *)
      Hashtbl.clear concrete_cache;
      Hashtbl.clear ret_addrs;
      Hashtbl.clear last_set_null
  end
end<|MERGE_RESOLUTION|>--- conflicted
+++ resolved
@@ -100,13 +100,9 @@
 	    V.bits_of_width (Vine_typecheck.infer_type_fast e)
 	| V.BinOp((V.EQ|V.NEQ|V.LT|V.LE|V.SLT|V.SLE), _, _) -> 1
 	| V.BinOp(V.LSHIFT, e1, V.Constant(V.Int(_, v))) ->
-<<<<<<< HEAD
-	    (loop e1) + (Int64.to_int v)
+	    clamp_high ((loop e1) + (Int64.to_int v))
 	| V.BinOp(V.RSHIFT, e1, V.Constant(V.Int(_, v))) ->
 	    max 0 ((loop e1) - (Int64.to_int v))
-=======
-	    clamp_high ((loop e1) + (Int64.to_int v))
->>>>>>> 2827cc29
 	| V.BinOp(_, _, _) ->
 	    V.bits_of_width (Vine_typecheck.infer_type_fast e)
 	| V.Ite(_, te, fe) -> max (loop te) (loop fe)
