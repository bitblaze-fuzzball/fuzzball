(*
  Copyright (C) BitBlaze, 2009-2013, and copyright (C) 2010 Ensighta
  Security Inc.  All rights reserved.
*)

module V = Vine;;

open Exec_domain;;
open Exec_utils;;
open Exec_exceptions;;
open Exec_options;;
open Frag_simplify;;
open Formula_manager;;
open Query_engine;;
open Granular_memory;;
open Fragment_machine;;
open Decision_tree;;
open Sym_path_frag_machine;;
open Exec_assert_minder;;

module SymRegionFragMachineFunctor =
  functor (D : DOMAIN) ->
struct
  module FormMan = FormulaManagerFunctor(D)
  module GM = GranularMemoryFunctor(D)
  module SPFM = SymPathFragMachineFunctor(D)

  type region_location = SingleLocation of int option * int64
			 | TableLocation of int option * V.exp * int64

  let reg_addr () = match !opt_arch with
    | (X86|ARM) -> V.REG_32
    | X64 -> V.REG_64

  let addr_const addr = V.Constant(V.Int(reg_addr(), addr))

  (* Sign extend a typed constant to a 64-bit constant *)
  let fix_s ty v =
    match ty with
      | V.REG_1 -> fix_s1 v
      | V.REG_8 -> fix_s8 v
      | V.REG_16 -> fix_s16 v
      | V.REG_32 -> fix_s32 v
      | V.REG_64 -> v
      | _ -> failwith "Bad type in fix_s"

  let is_high_mask ty v =
    let is_power_of_2_or_zero x =
      Int64.logand x (Int64.pred x) = 0L
    in
      is_power_of_2_or_zero (Int64.succ (Int64.lognot (fix_s ty v)))

  let floor_log2 = Vine_util.int64_floor_log2

  (* Conservatively anayze the smallest number of non-zero
     least-significant bits into which a value will fit. This is a fairly
     quick way to tell if an expression could be an index, or to give a
     bound on the size of a table. *)
  let narrow_bitwidth form_man e =
    let combine wd res = min wd res in
    let clamp_high a =
      let hi = V.bits_of_width (Vine_typecheck.infer_type_fast e) in
      min a hi
    in
    let f loop e =
      match e with
	| V.Constant(V.Int(ty, v)) -> 1 + floor_log2 v
	| V.BinOp(V.BITAND, e1, e2) -> min (loop e1) (loop e2)
	| V.BinOp(V.BITOR, e1, e2) -> max (loop e1) (loop e2)
	| V.BinOp(V.XOR, e1, e2) -> max (loop e1) (loop e2)
	| V.BinOp(V.PLUS, e1, e2) -> clamp_high (1 + (max (loop e1) (loop e2)))
	| V.BinOp(V.TIMES, e1, e2) -> clamp_high ((loop e1) + (loop e2))
	| V.BinOp(V.MOD, e1, e2) -> min (loop e1) (loop e2)
	| V.Cast(V.CAST_UNSIGNED, V.REG_64, e1)
	  -> min 64 (loop e1)
	| V.Cast((V.CAST_UNSIGNED|V.CAST_LOW), V.REG_32, e1)
	  -> min 32 (loop e1)
	| V.Cast((V.CAST_UNSIGNED|V.CAST_LOW), V.REG_16, e1)
	  -> min 16 (loop e1)
	| V.Cast((V.CAST_UNSIGNED|V.CAST_LOW), V.REG_8, e1)
	  -> min 8  (loop e1)
	| V.Cast((V.CAST_UNSIGNED|V.CAST_LOW), V.REG_1, e1)
	  -> min 1  (loop e1)
	| V.Cast(V.CAST_SIGNED, V.REG_32, e1) -> 32
	| V.Cast(V.CAST_SIGNED, V.REG_16, e1) -> 16
	| V.Cast(V.CAST_SIGNED, V.REG_8,  e1) -> 8
	| V.Cast(V.CAST_SIGNED, V.REG_1,  e1) -> 1
        (* High casts could be improved by treating like an RSHIFT *)
	| V.Cast(V.CAST_HIGH, V.REG_32, e1) -> 32
	| V.Cast(V.CAST_HIGH, V.REG_16, e1) -> 16
	| V.Cast(V.CAST_HIGH, V.REG_8,  e1) -> 8
	| V.Cast(V.CAST_HIGH, V.REG_1,  e1) -> 1
	| V.Cast(_, _, _) ->
	    V.bits_of_width (Vine_typecheck.infer_type_fast e)
	| V.Lval(V.Mem(_, _, V.REG_8))  ->  8
	| V.Lval(V.Mem(_, _, V.REG_16)) -> 16
	| V.Lval(V.Mem(_, _, V.REG_32)) -> 32
	| V.Lval(V.Mem(_, _, _))
	| V.Lval(V.Temp(_)) ->
	    V.bits_of_width (Vine_typecheck.infer_type_fast e)
	| V.BinOp((V.EQ|V.NEQ|V.LT|V.LE|V.SLT|V.SLE), _, _) -> 1
	| V.BinOp(V.LSHIFT, e1, V.Constant(V.Int(_, v))) ->
	    clamp_high ((loop e1) + (Int64.to_int v))
	| V.BinOp(V.RSHIFT, e1, V.Constant(V.Int(_, v))) ->
	    max 0 ((loop e1) - (Int64.to_int v))
	| V.BinOp(_, _, _) ->
	    V.bits_of_width (Vine_typecheck.infer_type_fast e)
	| V.Ite(_, te, fe) -> max (loop te) (loop fe)
	| V.UnOp(_)
	| V.Let(_, _, _)
	| V.Name(_)
	| V.FBinOp(_, _, _, _)
	| V.FUnOp(_, _, _)
	| V.FCast(_, _, _, _) ->
	    V.bits_of_width (Vine_typecheck.infer_type_fast e)
	| V.Constant(V.Str(_)) ->
	    failwith "Unhandled string in narrow_bitwidth"
	| V.Unknown(_) ->
	    failwith "Unhandled unknown in narrow_bitwidth"
    in
      FormMan.map_expr_temp form_man e f combine

  (* Similar to narrow_bitwidth, but count negative numbers of small
     absolute value (i.e. with many leading 1s) as narrow as well. I
     can't decide whether this would work better as a single function
     with a flag: some of the cases are similar, but others aren't. *)
  let narrow_bitwidth_signed form_man e =
    let combine wd res = min wd res in
    let clamp_high a =
      let hi = V.bits_of_width (Vine_typecheck.infer_type_fast e) in
      min a hi
    in
    let f loop = function
      | V.Constant(V.Int(ty, v)) ->
	  min (1 + floor_log2 v)
	    (1 + floor_log2 (Int64.neg (fix_s ty v)))
      | V.BinOp(V.BITAND, e1, e2) -> max (loop e1) (loop e2)
      | V.BinOp(V.BITOR, e1, e2) -> max (loop e1) (loop e2)
      | V.BinOp(V.XOR, e1, e2) -> max (loop e1) (loop e2)
      | V.BinOp(V.PLUS, e1, e2) -> clamp_high (1 + (max (loop e1) (loop e2)))
      | V.BinOp(V.TIMES, e1, e2) -> clamp_high ((loop e1) + (loop e2))
      | V.BinOp(V.MOD, e1, e2) -> min (loop e1) (loop e2)
      | V.BinOp(V.SMOD, e1, e2) -> min (loop e1) (loop e2)
      | V.Cast((V.CAST_UNSIGNED|V.CAST_SIGNED), V.REG_64, e1)
	-> min 64 (loop e1)
      | V.Cast((V.CAST_UNSIGNED|V.CAST_LOW|V.CAST_SIGNED), V.REG_32, e1)
	-> min 32 (loop e1)
      | V.Cast((V.CAST_UNSIGNED|V.CAST_LOW|V.CAST_SIGNED), V.REG_16, e1)
	-> min 16 (loop e1)
      | V.Cast((V.CAST_UNSIGNED|V.CAST_LOW|V.CAST_SIGNED), V.REG_8, e1)
	-> min 8  (loop e1)
      | V.Cast((V.CAST_UNSIGNED|V.CAST_LOW|V.CAST_SIGNED), V.REG_1, e1)
	-> min 1  (loop e1)
      | V.Cast(_, V.REG_32, _) -> 32
      | V.Cast(_, V.REG_16, _) -> 16
      | V.Cast(_, V.REG_8, _) -> 8
      | V.Cast(_, V.REG_1, _) -> 1
      | V.Cast(_, _, _) ->
	  V.bits_of_width (Vine_typecheck.infer_type_fast e)
      | V.Lval(V.Mem(_, _, V.REG_8))  ->  8
      | V.Lval(V.Mem(_, _, V.REG_16)) -> 16
      | V.Lval(V.Mem(_, _, V.REG_32)) -> 32
      | V.Lval(V.Mem(_, _, _))
      | V.Lval(V.Temp(_)) ->
	  V.bits_of_width (Vine_typecheck.infer_type_fast e)
      | V.BinOp((V.EQ|V.NEQ|V.LT|V.LE|V.SLT|V.SLE), _, _) -> 1
      | V.BinOp(V.LSHIFT, e1, V.Constant(V.Int(_, v))) ->
	  clamp_high ((loop e1) + (Int64.to_int v))
      | V.BinOp(_, _, _) ->
	  V.bits_of_width (Vine_typecheck.infer_type_fast e)
      | V.Ite(_, te, fe) -> max (loop te) (loop fe)
      | V.UnOp(_)
      | V.Let(_, _, _)
      | V.Name(_)
      | V.FBinOp(_, _, _, _)
      | V.FUnOp(_, _, _)
      | V.FCast(_, _, _, _) ->
	  V.bits_of_width (Vine_typecheck.infer_type_fast e)
      | V.Constant(V.Str(_)) ->
	  failwith "Unhandled string in narrow_bitwidth_signed"
      | V.Unknown(_) ->
	  failwith "Unhandled unknown in narrow_bitwidth_signed"
    in
      FormMan.map_expr_temp form_man e f combine

  let narrow_bitwidth_cutoff () =
    match (!opt_narrow_bitwidth_cutoff, !opt_arch, (reg_addr ())) with
      | ((Some i), _, _) -> i
      | (_, ARM, V.REG_32) -> 15 (* ARM often uses lower memory regions *)
      | (_, _, V.REG_32) -> 23
      | (_, _, V.REG_64) -> 23 (* also experimented with 40,
			          not clear what's best *)
      | (_, _, _) -> 23

  let ctz i =
    let rec loop = function
      | 0L -> 64
      | i when Int64.logand i 1L = 1L -> 0
      | i when Int64.logand i 0xffffffffL = 0L ->
	  32 + loop (Int64.shift_right i 32)
      | i when Int64.logand i 0xffffL = 0L ->
	  16 + loop (Int64.shift_right i 16)
      | i when Int64.logand i 0xffL = 0L -> 8  + loop (Int64.shift_right i  8)
      | i when Int64.logand i  0xfL = 0L -> 4  + loop (Int64.shift_right i  4)
      | i when Int64.logand i    3L = 0L -> 2  + loop (Int64.shift_right i  2)
      | i when Int64.logand i    1L = 0L -> 1  + loop (Int64.shift_right i  1)
      | _ -> failwith "Unexpected else case in ctz"
    in
      loop i

  let bitshift form_man e =
    let combine wd res = min wd res in
    let f loop e =
      match e with
	| V.Constant(V.Int(ty, v)) -> ctz v
	| V.BinOp(V.BITAND, e1, e2) -> max (loop e1) (loop e2)
	| V.BinOp(V.BITOR, e1, e2) -> min (loop e1) (loop e2)
	| V.BinOp(V.LSHIFT, e1, V.Constant(V.Int(_, v))) ->
	    (loop e1) + (Int64.to_int v)
	| V.BinOp(V.TIMES, e1, e2) -> (loop e1) + (loop e2)
	| V.BinOp(V.PLUS, e1, e2) -> min (loop e1) (loop e2)
	| V.Cast(_, V.REG_32, e1) -> min 32 (loop e1)
	| V.Cast(_, V.REG_16, e1) -> min 16 (loop e1)
	| V.Cast(_, V.REG_8, e1)  -> min 8  (loop e1)
	| V.Cast(_, V.REG_1, e1)  -> min 1  (loop e1)
	| V.Ite(_, te, fe) -> min (loop te) (loop fe)
	| _ -> 0
    in
      FormMan.map_expr_temp form_man e f combine

  (* OCaml's standard library has this for big ints but not regular ones *)
  let rec gcd a b =
    match (a, b) with
      | (0, b) -> b
      | (a, 0) -> a
      | (a, b) when a > b -> gcd b (a mod b)
      | _ -> gcd a (b mod a)

  let stride form_man e =
    let combine wd res = res in
    let rec f loop e =
      match e with
	| V.BinOp((V.PLUS|V.MINUS), e1, e2) -> gcd (loop e1) (loop e2)
	| V.BinOp(V.TIMES, e1, e2) -> (loop e1) * (loop e2)
	| V.BinOp(V.LSHIFT, e1, V.Constant(V.Int(_, v)))
	    when v < 0x3fffffffL
	      -> (loop e1) lsl (Int64.to_int v)
	| V.Constant(V.Int(_, k))
	    when k < 0x3fffffffL
	      -> Int64.to_int k
	| e -> 1 lsl (bitshift form_man e)
    in
      FormMan.map_expr_temp form_man e f combine

  let map_n fn n =
    let l = ref [] in
      for i = n downto 0 do
	l := (fn i) :: !l
      done;
      !l

  let split_terms e form_man =
    let rec loop e =
      match e with
	| V.BinOp(V.PLUS, e1, e2) -> (loop e1) @ (loop e2)
	| V.BinOp(V.BITAND, e, V.Constant(V.Int(ty, v)))
	    when is_high_mask ty v ->
	    (* x & 0xfffffff0 = x - (x & 0xf), etc. *)
	    (loop e) @
	      (loop
		 (V.UnOp(V.NEG,
			 V.BinOp(V.BITAND, e,
				 V.UnOp(V.NOT, V.Constant(V.Int(ty, v)))))))
	| V.Lval(V.Temp(var)) ->
	    FormMan.if_expr_temp form_man var
	      (fun e' -> loop e') [e] (fun v -> ())
	| e -> [e]
    in
      loop e

  type term_kind = | ConstantBase of int64
		   | ConstantOffset of int64
		   | ExprOffset of V.exp
		   | AmbiguousExpr of V.exp
		   | Symbol of V.exp

  let rec classify_term form_man if_weird e =
    match e with
      | V.Constant(V.Int(V.REG_32, off))
	  when (Int64.abs (fix_s32 off)) < 0x4000L
	    -> ConstantOffset(off)
      | V.Constant(V.Int(V.REG_64, off))
	  when (Int64.abs off) < 0x4000L
	    -> ConstantOffset(off)
      | V.Constant(V.Int(V.REG_32, off)) when (fix_s32 off) > 0x8000000L
	  -> ConstantBase(off)
      | V.Constant(V.Int(V.REG_32, off))
	  when off >= 0xc0000000L && off < 0xe1000000L (* Linux kernel *)
	  -> ConstantBase(off)
      | V.Constant(V.Int(V.REG_32, off))
	  when off >= 0x80800000L && off < 0x88000000L (* ReactOS kernel *)
	  -> ConstantBase(off)
      | V.Constant(V.Int(V.REG_32, off))
	  when off >= 0x82800000L && off < 0x94000000L (* Windows 7 kernel *)
	  -> ConstantBase(off)
      | V.Constant(V.Int(V.REG_32, off))
	  when off >= 0xf88f0000L && off < 0xf88fffffL
	    (* ReactOS kernel stack *)
	  -> ConstantBase(off)
      | V.Constant(V.Int(V.REG_32, off))
	  when off >= 0x9b200000L && off < 0x9b300000L
	    (* Windows 7 kernel stack *)
	  -> ConstantBase(off)
      | V.Constant(V.Int(V.REG_32, off))
	  when off >= 0xff400000L && off < 0xffc00000L
	    (* Windows 7 kernel something *)
	  -> ConstantBase(off)
      | V.Constant(V.Int(V.REG_32, off))
	  when off >= 0x7ff00000L && off < 0x80000000L
	    (* Windows 7 shared user/kernel something *)
	  -> ConstantBase(off)
      | V.Constant(V.Int(V.REG_32, off))
	  when off >= 0x80000000L && off < 0xffffffffL
	    (* XXX let Windows 7 wander over the whole top half *)
	  -> ConstantBase(off)
      | V.Constant(V.Int((V.REG_32|V.REG_64), off))
	    (* XXX -random-memory can produce any value at all *)
	  -> ConstantBase(off)
      | V.UnOp(V.NEG, _) -> ExprOffset(e)
      | V.BinOp(V.LSHIFT, _, V.Constant(V.Int(V.REG_8, (1L|2L|3L|4L|5L))))
	  -> ExprOffset(e)
      | V.BinOp(V.TIMES, _, _)
	  -> ExprOffset(e)
      | e when (narrow_bitwidth form_man e)
	  < (narrow_bitwidth_cutoff ())
	  -> ExprOffset(e)
      | V.Cast(V.CAST_SIGNED, _, x)
	  when (narrow_bitwidth form_man x) < (narrow_bitwidth_cutoff ())
	    -> ExprOffset(e)
      | e when (narrow_bitwidth_signed form_man e)
	  < (narrow_bitwidth_cutoff ())
	  -> ExprOffset(e)
      | V.BinOp(V.ARSHIFT, _, _)
	  -> ExprOffset(e)
      | V.BinOp(V.RSHIFT, _, _)
	  -> ExprOffset(e)
      | V.BinOp(V.LSHIFT, _, _)
	  -> ExprOffset(e)
      | V.BinOp(V.BITOR, 
		V.BinOp(V.BITAND, V.Cast(V.CAST_SIGNED, _, _), x),
		V.BinOp(V.BITAND, V.UnOp(V.NOT, V.Cast(V.CAST_SIGNED, _, _)),
			y))
      | V.BinOp(V.BITOR, 
		V.BinOp(V.BITAND, x, V.Cast(V.CAST_SIGNED, _, _)),
		V.BinOp(V.BITAND, V.UnOp(V.NOT, V.Cast(V.CAST_SIGNED, _, _)),
			y))
      | V.BinOp(V.BITOR, 
		V.BinOp(V.BITAND, V.Cast(V.CAST_SIGNED, _, _), x),
		V.BinOp(V.BITAND, y,
			V.UnOp(V.NOT, V.Cast(V.CAST_SIGNED, _, _))))
      | V.BinOp(V.BITOR, 
		V.BinOp(V.BITAND, x, V.Cast(V.CAST_SIGNED, _, _)),
		V.BinOp(V.BITAND, y,
			V.UnOp(V.NOT, V.Cast(V.CAST_SIGNED, _, _))))
      | V.Ite(_, x, y)
	->
	  (* ITE expression "_ ? x : y" *)
	  (match ((classify_term form_man if_weird x),
		  (classify_term form_man if_weird y)) with
	     | (ExprOffset(_)|ConstantOffset(_)),
	       (ExprOffset(_)|ConstantOffset(_)) ->
		 ExprOffset(e)
	     | _ -> AmbiguousExpr(e)
	  )
      (* Similar pattern where we don't have the sign extend, but
	 we do have something and its negation *)
      | V.BinOp(V.BITOR,
		V.BinOp(V.BITAND, c1, x),
		V.BinOp(V.BITAND, V.UnOp(V.NOT, c2), y))
	  when c1 = c2
	->
	  (* ITE expression "_ ? x : y" *)
	  (match ((classify_term form_man if_weird x),
		  (classify_term form_man if_weird y)) with
	     | (ExprOffset(_)|ConstantOffset(_)),
	       (ExprOffset(_)|ConstantOffset(_)) ->
		 ExprOffset(e)
	     | _ -> AmbiguousExpr(e)
	  )
      (* Occurs as an optimization of bitwise ITE: *)
      | V.BinOp(V.BITAND, x, V.UnOp(V.NOT, V.Cast(V.CAST_SIGNED, _, _)))
      | V.BinOp(V.BITAND, V.UnOp(V.NOT, V.Cast(V.CAST_SIGNED, _, _)), x)
      | V.BinOp(V.BITAND, x, V.Cast(V.CAST_SIGNED, _, _))
      | V.BinOp(V.BITAND, V.Cast(V.CAST_SIGNED, _, _), x) ->
	  (match (classify_term form_man if_weird x) with
	     | (ExprOffset(_)|ConstantOffset(_)) -> ExprOffset(e)
	     | _ -> AmbiguousExpr(e)
	  )

      (* AND with negation of a small value used for rounding *)
      | V.BinOp(V.BITAND, x, V.Constant(V.Int(V.REG_32, off)))
	  when (fix_u32 off) >= 0xffffff00L
	    ->
	  (classify_term form_man if_weird x)
      | V.BinOp(V.BITAND, x, V.Constant(V.Int(V.REG_64, off)))
	  when off >= 0xffffffffffffff00L
	    ->
	  (classify_term form_man if_weird x)

      (* Addition inside another operation (top-level addition should
	 be handled by split_terms) *)
      | V.BinOp(V.PLUS, e1, e2)
	->
	  (match ((classify_term form_man if_weird e1),
		  (classify_term form_man if_weird e2)) with
	     | (ExprOffset(_)|ConstantOffset(_)),
	       (ExprOffset(_)|ConstantOffset(_)) -> ExprOffset(e)
	     | _,_ -> AmbiguousExpr(e))


(*       | V.BinOp(V.BITAND, _, _) *)
(*       | V.BinOp(V.BITOR, _, _) (* XXX happens in Windows 7, don't know why *) *)
(* 	  -> ExprOffset(e) *)
      | V.Cast(V.CAST_SIGNED, _, _) -> ExprOffset(e)
      | V.Lval(_) -> Symbol(e)
      | e -> if_weird e
	  
  (* When we're not going to try for symbolic regions, just separate
     the concrete terms from everything else; they should be the base *)
  let classify_terms_simple e form_man =
    let constants = ref 0L in
    let rec loop e =
      match e with
	| V.BinOp(V.PLUS, e1, e2) -> (loop e1) @ (loop e2)
	| V.Lval(V.Temp(var)) ->
	    FormMan.if_expr_temp form_man var
	      (fun e' -> loop e') [e] (fun v -> ())
	| V.Constant(V.Int((V.REG_32|V.REG_64), n)) ->
	    constants := Int64.add !constants n;
	    []
	| e -> [e]
    in
    let terms = loop e in
      (!constants, terms)

  let classify_terms e form_man if_weird =
    match (e, !opt_no_sym_regions) with
      | (V.Constant(V.Int(_, k)), _) ->
	  (* Most common case: all concrete is a concrete base *)
	  ([k], [], [], [], [])
      | (e, true) ->
	  let (cbase, terms) = classify_terms_simple e form_man in
	  let cbases = if cbase = 0L then [] else [cbase] in
	    if !opt_trace_sym_addr_details then
	      Printf.eprintf "Extracted base address 0x%0Lx from %s\n"
		cbase (V.exp_to_string e);
	    (cbases, [], terms, [], [])
      | (_, _) ->
	  if !opt_trace_sym_addr_details then
	    Printf.eprintf "Analyzing addr expr %s\n" (V.exp_to_string e);
	  let l = List.map (classify_term form_man if_weird)
	    (split_terms e form_man) in
	  let (cbases, coffs, eoffs, ambig, syms) =
	    (ref [], ref [], ref [], ref [], ref []) in
	    List.iter
	      (function
		 | ConstantBase(o) ->  cbases := o :: !cbases
		 | ConstantOffset(o) -> coffs := o :: !coffs
		 | ExprOffset(e) ->     eoffs := e :: !eoffs
		 | AmbiguousExpr(e) ->  ambig := e :: !ambig
		 | Symbol(v) ->          syms := v :: !syms)
	      l;
	    (!cbases, !coffs, !eoffs, !ambig, !syms)

  let select_one l rand_func =
    let split_list l =
      let a = Array.of_list l in
      let len = Array.length a in 
      let k = len / 2 in
	((Array.to_list (Array.sub a 0 k)),
	 (Array.to_list (Array.sub a k (len - k))))
    in
    let rec loop l =
      match l with
	| [] -> failwith "Empty list in select_one"
	| [a] -> (a, [])
	| [a; b] -> if rand_func () then (a, [b]) else (b, [a])
	| l -> let (h1, h2) = split_list l in
	    if rand_func () then
	      let (e, h1r) = loop h1 in
		(e, h1r @ h2)
	    else
	      let (e, h2r) = loop h2 in
		(e, h1 @ h2r)
    in
      loop l

  let sum_list l = 
    match l with 
      | [] -> addr_const 0L
      | [a] -> a
      | e :: r -> List.fold_left (fun a b -> V.BinOp(V.PLUS, a, b))
	  e r

  class sym_region_frag_machine (dt:decision_tree) = object(self)
    inherit SPFM.sym_path_frag_machine dt as spfm

    val mutable regions = []
    val region_vals = Hashtbl.create 101

    val mutable location_id = 0L

    method set_eip i =
      location_id <- i;
      spfm#set_eip i

    val sink_mem = new GM.granular_sink_memory

    method private region r =
      match r with
	| None -> (sink_mem :> (GM.granular_memory))
	| Some 0 -> (mem :> (GM.granular_memory))
	| Some r_num -> List.nth regions (r_num - 1)

    method private fresh_region =
      let new_idx = 1 + List.length regions in
      let region = (new GM.granular_hash_memory)  and
	  name = "region_" ^ (string_of_int new_idx) in
	regions <- regions @ [region];
	if !opt_zero_memory then
	  spfm#on_missing_zero_m region
	else
	  spfm#on_missing_symbol_m region name;
	new_idx

    method private region_for e =
      try
	Hashtbl.find region_vals e
      with Not_found ->
	let new_region = self#fresh_region in
	  Hashtbl.replace region_vals e new_region;
	  if !opt_trace_regions then
	    Printf.eprintf "Address %s is region %d\n"
	      (V.exp_to_string e) new_region;
	  new_region

    method private is_region_base e =
      Hashtbl.mem region_vals e

    val mutable sink_regions = []

    method private add_sink_region (e:Vine.exp) (size:int64) =
      self#on_missing_symbol_m sink_mem "sink";
      sink_regions <- ((self#region_for e), size) :: sink_regions

    method private choose_conc_offset_uniform ty e ident =
      let byte x = V.Constant(V.Int(V.REG_8, (Int64.of_int x))) in
      let bits = ref 0L in
	self#restore_path_cond
	  (fun () ->
	     if ty = V.REG_1 then
	       (* This special case avoids shifting REG_1s, which appears
		  to be legal in Vine IR but tickles bugs in multiple of
		  our solver backends. *)		  
	       let bit = self#extend_pc_random e false ident in
		 bits := (if bit then 1L else 0L)
	     else
	       for b = (V.bits_of_width ty) - 1 downto 0 do
		 let bit = self#extend_pc_random
		   (V.Cast(V.CAST_LOW, V.REG_1,
			   (V.BinOp(V.ARSHIFT, e,
				    (byte b))))) false (ident + b)
		 in
		   bits := (Int64.logor (Int64.shift_left !bits 1)
			      (if bit then 1L else 0L));
	       done);
	!bits

    method private choose_conc_offset_biased ty e ident =
      let const x = V.Constant(V.Int(ty, x)) in
      let rec try_list l =
	match l with
	  | [] -> self#choose_conc_offset_uniform ty e ident
	  | v :: r ->
	      if self#extend_pc_random (V.BinOp(V.EQ, e, (const v))) false
		(ident + 0x80 + (Int64.to_int v)) then
		  v
	      else
		try_list r
      in
      let bits = ref 0L in
	self#restore_path_cond
	  (fun () ->
	     bits := try_list
	       [0L; 1L; 2L; 4L; 8L; 16L; 32L; 64L; -1L; -2L; -4L; -8L]);
	!bits

    val mutable concrete_cache = Hashtbl.create 101

    method private choose_conc_offset_cached ty e_orig ident =
      let const x = V.Constant(V.Int(ty, x)) in
      let e = form_man#tempify_exp e_orig ty in
      let (bits, verb) = 
	if Hashtbl.mem concrete_cache e then
	  (Hashtbl.find concrete_cache e, "Reused")
	else
	  (let bits = 
	     (* match self#query_unique_value e ty with
	       | Some v -> v
	       | None -> *)
		   match !opt_offset_strategy with
		     | UniformStrat -> self#choose_conc_offset_uniform ty e
			 ident
		     | BiasedSmallStrat -> self#choose_conc_offset_biased ty e
			 ident
	   in
	     Hashtbl.replace concrete_cache e bits;
	     (bits, "Picked")) in
	if !opt_trace_sym_addrs then
	  Printf.eprintf "%s concrete value 0x%Lx for %s\n"
	    verb bits (V.exp_to_string e);
	self#add_to_path_cond (V.BinOp(V.EQ, e, (const bits)));
	bits

    method private concretize_inner ty e ident =
      match e with 
	| V.Cast((V.CAST_UNSIGNED|V.CAST_SIGNED) as ckind, cty, e2) ->
	    if cty <> ty then
	      Printf.eprintf "Cast type is not %s in concretize_inner of %s\n"
		(V.type_to_string ty) (V.exp_to_string e);
	    g_assert(cty = ty) 100 "Sym_region_frag_machine.concretize_inner";
	    let ty2 = Vine_typecheck.infer_type None e2 in
	    let bits = self#choose_conc_offset_cached ty2 e2 ident in
	    let expand =
	      match (ckind, ty2) with
		| (V.CAST_UNSIGNED, V.REG_32) -> fix_u32
		| (V.CAST_UNSIGNED, V.REG_16) -> fix_u16
		| (V.CAST_UNSIGNED, V.REG_8)  -> fix_u8
		| (V.CAST_UNSIGNED, V.REG_1)  -> fix_u1
		| (V.CAST_SIGNED,   V.REG_32) -> fix_s32
		| (V.CAST_SIGNED,   V.REG_16) -> fix_s16
		| (V.CAST_SIGNED,   V.REG_8)  -> fix_s8
		| (V.CAST_SIGNED,   V.REG_1)  -> fix_s1
		| _ -> failwith "unhandled cast kind in concretize_inner"
	    in
	      expand bits
	| _ -> self#choose_conc_offset_cached ty e ident

    method private concretize ty e ident =
      if !opt_concrete_path then
	form_man#eval_expr e
      else
	(dt#start_new_query;
	 self#note_first_branch;
	 let v = self#concretize_inner ty e ident in
	   dt#count_query;
	   v)

    val mutable sink_read_count = 0L

    val mutable call_stack = []
    val ret_addrs = Hashtbl.create 101

    (* TODO: avoid code duplication with FM.trace_callstack *)
    method private update_ret_addrs last_insn last_eip eip =
      let pop_callstack esp =
	while match call_stack with
	  | (old_esp, _, _, _) :: _ when old_esp < esp -> true
	  | _ -> false
	do
	      match call_stack with
		| (ret_addr_addr, _, _, _) :: _ ->
		    Hashtbl.remove ret_addrs ret_addr_addr;
		    call_stack <- List.tl call_stack
		| _ -> failwith "Can't happen, loop invariant"
	done
      in
      let get_retaddr esp =
	match !opt_arch with
	  | X86 -> self#load_word_conc esp
	  | X64 -> self#load_long_conc esp
	  | ARM -> self#get_word_var R14
      in
      let kind =
	match !opt_arch with
	  | X86 | X64 ->
	      let s = last_insn ^ "        " in
		if (String.sub s 0 4) = "call" &&
		  (Int64.sub eip last_eip) <> 5L then
		  "call"
		else if (String.sub s 0 3) = "ret" then
		  "return"
		else if (String.sub s 0 8) = "repz ret" then
		  "return"
		else if (String.sub s 0 3) = "jmp" then
		  "unconditional jump"
		else if (String.sub s 0 1) = "j" then
		  "conditional jump"
		else
		  "not a jump"
	  | ARM ->
	      (* TODO: add similar parsing for ARM mnemonics *)
	      "not a jump"
      in
	match kind with
	  | "call" ->
	      let esp = self#get_esp in
	      let ret_addr_addr = match !opt_arch with
		| X86 -> esp
		| X64 -> esp
		| ARM -> failwith "Return address tracking not implemented for ARM"
	      in
	      let ret_addr = get_retaddr esp
	      in
		call_stack <- (esp, last_eip, eip, ret_addr) :: call_stack;
		Hashtbl.replace ret_addrs ret_addr_addr ret_addr;
	  | "return" ->
	      let esp = self#get_esp in
		pop_callstack esp;
	  | _ -> ()

    method private callstack_json =
      let json_addr i64 = `String (Printf.sprintf "0x%08Lx" i64)
      in
	`List (List.map
		 (fun (esp, last_eip, eip, ret_addr) ->
		    `Assoc
		      ["esp", json_addr esp;
		       "last_eip", json_addr last_eip;
		       "eip", json_addr eip;
		       "ret_addr", json_addr ret_addr]
		 ) call_stack)

    method set_pointer_management pm =
      spfm#set_pointer_management pm;
      pm#set_reporter
	(fun l ->
	   List.iter (fun (a, b) -> self#add_event_detail a b) l;
	   self#add_event_detail "call-stack" self#callstack_json;
	   self#finalize_event
	)

    val check_cond_cache = Hashtbl.create 101

    method private check_cond cond_e ident =
      let tristate_str = function
	| None -> "?"
	| Some true -> "T"
	| Some false -> "F"
      in
      let try_cond e =
	if !opt_trace_decisions then
	  Printf.eprintf "Checking %s:\n" (V.exp_to_string e);
	let (is_sat, _) = self#query_with_path_cond e true in
	  is_sat
      in
	if !opt_concrete_path then
	  let b = (form_man#eval_expr cond_e) <> 0L in
	    if !opt_trace_conditions then 
              Printf.eprintf "Computed concrete value %b\n" b;
	    Some b
	else
	  let key = (cond_e, dt#get_hist_str) in
	    try
	      let choices = Hashtbl.find check_cond_cache key in
		if !opt_trace_decisions then
		  Printf.eprintf "Reusing cached condition result %s for %s\n"
		    (tristate_str choices) (V.exp_to_string cond_e);
		choices
	    with Not_found ->
	      let can_be_true = try_cond cond_e and
		  can_be_false = try_cond (V.UnOp(V.NOT, cond_e)) in
	      let choices = match (can_be_true, can_be_false) with
		| (true, false) -> Some true
		| (false, true) -> Some false
		| (true, true) -> None
		| (false, false) ->
		    failwith "Double unsat in check_cond"
	      in
		Hashtbl.replace check_cond_cache key choices;
		choices

    method private handle_weird_addr_expr e =
      if !opt_stop_on_weird_sym_addr || !opt_finish_on_weird_sym_addr then
	(self#add_event_detail "tag" (`String ":weird-sym-addr");
	 self#add_event_detail "addr-expr"
	   (`String (V.exp_to_string e));
	 self#add_event_detail "call-stack" self#callstack_json;
	 self#finalize_event;
	 if !opt_finish_on_weird_sym_addr then
	   (self#finish_fuzz "weird symbolic-controlled address";
	    ExprOffset(e))
	 else
	   raise WeirdSymbolicAddress)
      else if !opt_fail_offset_heuristic then
	failwith ("Strange term "^(V.exp_to_string e)^" in address")
      else
	ExprOffset(e)

    method private region_expr e ident decide_fn =
      if !opt_check_for_null then
	(match
	   self#check_cond (V.BinOp(V.EQ, e, addr_const 0L))
	     (0x3100 + self#get_stmt_num)
	 with
	   | Some false -> Printf.eprintf "Cannot be null.\n"
	   | (Some true|None) as maybe ->
	       (match maybe with
		  | Some true -> 
		      Printf.eprintf "Can be null.\n";
		  | (None|_) ->
		      Printf.eprintf "Can be null or non-null\n";
		      infl_man#maybe_measure_influence_deref e);
	       self#add_event_detail "tag" (`String ":null-deref");
	       self#add_event_detail "subtag" (`String ":symbolic-can-be-0");
	       self#add_event_detail "can-be-null-expr"
		 (`String (V.exp_to_string e));
	       self#add_event_detail "call-stack" self#callstack_json;
	       self#finalize_event;
	       if !opt_finish_on_null_deref then
		 self#finish_fuzz "symbolic dereference can be null"
	);
      (* This start_new_query is needed because the selection of a
	 base address with random_case_split and the concretization of
	 offsets may create decision tree nodes. It should match with a
	 call to dt#count_query at every return from this method. *)
      dt#start_new_query;
      self#note_first_branch;
      let (cbases, coffs, eoffs, ambig, syms) =
	classify_terms e form_man self#handle_weird_addr_expr
      in
      let eoffs = List.map simplify_fp eoffs in
	if !opt_trace_sym_addr_details then
	  (Printf.eprintf "Concrete base terms: %s\n"
	     (String.concat " "
		(List.map (Printf.sprintf "0x%08Lx") cbases));
	   Printf.eprintf "Concrete offset terms: %s\n"
	     (String.concat " "
		(List.map (Printf.sprintf "0x%08Lx") coffs));
	   Printf.eprintf "Offset expression terms: %s\n"
	     (String.concat " "
		(List.map V.exp_to_string eoffs));
	   Printf.eprintf "Ambiguous expression terms: %s\n"
	     (String.concat " "
		(List.map V.exp_to_string ambig));
	   Printf.eprintf "Ambiguous symbol terms: %s\n"
	     (String.concat " "
		(List.map V.exp_to_string syms)));
	let cbase = List.fold_left Int64.add 0L cbases in
	let (base, base_e, off_syms) = match (cbase, syms, ambig) with
	  | (0L, [], []) -> raise
	    (NullDereference
	       { eip_of_deref = self#get_eip;
		 last_set_to_null = Int64.sub Int64.zero Int64.one;
		 addr_derefed =  Int64.sub Int64.zero Int64.one; })
	  (* The following two cases are applicable when applying
	     table treatment for symbolic regions *)
	  | (0L, [], [e]) -> (Some(self#region_for e), Some e, [])
	  | (0L, [v], _) -> (Some(self#region_for v), Some v, ambig)
	  | (0L, [], el) -> (Some 0, None, el)
	  | (0L, vl, _) ->
	      let (bvar, rest_vars) =
		(* We used to have logic here that checked whether one
		   of the symbols was known to have already been used as
		   a region base, and if so selected it. But the set of
		   region base variables expands during a run, so this
		   lead to decision tree inconsistencies. If we wanted
		   this heuristic, we need to do something more
		   complicated like always choose from among the same
		   set, but with preferences based on seen regions. For
		   now, omit that logic and always choose randomly from
		   among all the possibilties.  *)
		let split_count = ref (-1) in
		  select_one vl
		    (fun () ->
		       split_count := !split_count + 1;
		       self#random_case_split !opt_trace_decisions
			 (!split_count + 0x100 + ident))
	      in
		if !opt_trace_sym_addrs then
		  Printf.eprintf "Choosing %s as the base address\n"
		    (V.exp_to_string bvar);
		(Some(self#region_for bvar), Some bvar, rest_vars @ ambig)
	  | (off, vl, _) ->
	      (Some 0, None, vl @ ambig)
	in
	let cloc = Int64.add cbase (List.fold_left Int64.add 0L coffs) in
	(* return a SingleLocation(region, offset)
	   or a TableLocation(region, off_expr, cloc) *)
	match base with
	| Some r
	    when List.exists (fun (r', _) -> r = r') sink_regions ->
	  let (r', size) =
	    List.find (fun (r', _) -> r = r') sink_regions in
	  Printf.eprintf "Ignoring access to sink region\n";
	  (let sat_dir = ref false in
	   self#restore_path_cond
	     (fun () ->
	       sat_dir := self#extend_pc_random
		 (V.BinOp(V.LT, e, addr_const size))
		 false (ident + 0x600));
	   if !sat_dir = true then
	     Printf.eprintf "Can be in bounds.\n"
	   else
	     Printf.eprintf "Can be out of bounds.\n");
	  sink_read_count <- Int64.add sink_read_count 0x10L;
	  dt#count_query;
	  SingleLocation(None, sink_read_count)
	| _ ->
	  let off_expr = (sum_list (eoffs @ off_syms)) in
	  match decide_fn off_expr 0L with
	  | Some wd ->
	      let base_str = match (base, base_e) with
		| (Some r, Some e) ->
		    Printf.sprintf "sym region %d with base = %s" r
		      (V.exp_to_string e)
		| _ -> "concrete base"
	      in
		if !opt_trace_tables then
		  Printf.eprintf
		    "Table treatment for %s and offset expr = %s\n"
		    base_str (V.exp_to_string off_expr);
		dt#count_query;
		TableLocation(base, off_expr, cloc)
	  | None -> 
	    let coff = List.fold_left Int64.add 0L coffs in
	    let offset = Int64.add (Int64.add cbase coff)
	      (match (eoffs, off_syms) with
	      | ([], []) -> 0L
	      | (el, vel) -> 
		(self#concretize_inner (reg_addr())
		   (simplify_fp (sum_list (el @ vel))))
		  (ident + 0x200)) in
	    dt#count_query;
	    SingleLocation(base, (fix_u32 offset))

    method private eval_addr_exp_region_conc_path e ident =
      let term_is_known_base = function
	| V.Lval(V.Temp(var)) -> form_man#known_region_base var
	| _ -> false
      in
      let terms = split_terms e form_man in
      let (known_bases, rest) =
	List.partition term_is_known_base terms in
	match known_bases with
	  | [] ->
	      let a = form_man#eval_expr e in
		if !opt_trace_sym_addrs then
		  Printf.eprintf "Computed concrete value 0x%08Lx\n" a;
		if !opt_solve_path_conditions then
		  (let cond = V.BinOp(V.EQ, e, addr_const a)
		   in
		   let sat = self#extend_pc_known cond false ident true in
		     g_assert(sat) 100 "Sym_region_frag_machine.eval_addr_exp_region_conc_path");
		(Some 0, a)
	  | [V.Lval(V.Temp(var)) as vexp] ->
	      let sum = sum_list rest in
	      let a = form_man#eval_expr sum in
	      let a_const = addr_const a in
		if !opt_trace_sym_addrs then
		  Printf.eprintf
		    "Computed concrete offset %s + 0x%08Lx\n" 
		    (V.var_to_string var) a;
		if !opt_solve_path_conditions && 
		  (sum <> a_const)
		then
		  (let cond = V.BinOp(V.EQ, sum, a_const) in
		   let sat = self#extend_pc_known cond false
		     (ident + 0x400) true
		   in
		     g_assert(sat) 100 "Sym_region_frag_machine.eval_addr_exp_region_conc_path");
		(Some(self#region_for vexp), a)
	  | [_] -> failwith "known_base invariant failure"
	  | _ -> failwith "multiple bases"

    method private eval_addr_exp_region exp ident decide_fn =
      let (to_concrete, to_symbolic) = match !opt_arch with
	| (X86|ARM) -> (D.to_concrete_32, D.to_symbolic_32)
	| X64       -> (D.to_concrete_64, D.to_symbolic_64)
      in
      let v = self#eval_int_exp_simplify exp in
	try
	  SingleLocation(Some 0, to_concrete v)
	with NotConcrete _ ->
	  let e = to_symbolic v in
	  let eip = self#get_eip in
	    if !opt_trace_sym_addrs then
	      Printf.eprintf "Symbolic address %s @ (0x%Lx)\n"
		(V.exp_to_string e) eip;
	    if !opt_concrete_path then
	      let (r, addr) = self#eval_addr_exp_region_conc_path e ident in
	      SingleLocation(r, addr)
	    else
	      self#region_expr e ident decide_fn
		  
    (* Because we override handle_{load,store}, this should only be
       called for jumps. *)
    method eval_addr_exp exp =
<<<<<<< HEAD
      let v = self#eval_int_exp_simplify exp in
      let (to_concrete, to_symbolic) = match !opt_arch with
	| (X86|ARM) -> (D.to_concrete_32, D.to_symbolic_32)
	| X64       -> (D.to_concrete_64, D.to_symbolic_64)
      in
	try
	  to_concrete v
	with NotConcrete _ ->
	  let e = to_symbolic v in
	  let eip = self#get_eip in
	    if !opt_trace_sym_addrs then
	      Printf.eprintf "Symbolic jump address %s @ (0x%Lx)\n"
		(V.exp_to_string e) eip;
	    List.iter
	      (fun target ->
		 match
		   let targ_c = V.Constant(V.Int(V.REG_32, target)) in
		     self#check_cond (V.BinOp(V.EQ, e, targ_c)) 0xa000
		 with
		   | (None|Some true) ->
		       Printf.eprintf "Symbolic jump can be 0x%Lx.\n" target;
		       self#add_event_detail "tag"
			 (`String ":controlled-jump");
		       self#add_event_detail "subtag" 
			 (`String ":symbolic-can-be-chosen");
		       self#add_event_detail "can-be-chosen-expr"
			 (`String (V.exp_to_string e));
		       self#add_event_detail "chosen-value"
			 (`String (Printf.sprintf "0x%Lx" target));
		       self#add_event_detail "call-stack" self#callstack_json;
		       self#finalize_event;
		       if !opt_finish_on_controlled_jump then
			 self#finish_fuzz "controlled jump"
		   | Some false ->
		       Printf.eprintf "Symbolic jump cannot be 0x%Lx.\n" target)
	      !opt_check_for_jump_to;
	    let (r, addr) = 
	      if !opt_concrete_path then
		self#eval_addr_exp_region_conc_path e 0xa000
	      else
		match self#region_expr e 0xa000 (fun _ _ -> None) with
		  | SingleLocation(r, addr) -> (r, addr)
		  | TableLocation(_,_,_) ->
		      failwith "no table support for jumps, panic!"
	    in
	      match r with
		| Some 0 -> addr
		| Some r_num ->
		    if !opt_trace_stopping then
		      (Printf.eprintf
			 "Unsupported jump into symbolic region %d\n" r_num;
                       if !opt_trace_end_jump = (Some self#get_eip) then
                         let e = to_symbolic (self#eval_int_exp_simplify exp) in
                         let (cbases, coffs, eoffs, ambig, syms) =
                           classify_terms e form_man self#handle_weird_addr_expr in
	                   if cbases = [] && coffs = [] && eoffs = [] &&
                             ambig = [] && syms != [] then
                             Printf.eprintf "Completely symbolic load\n");
		    raise SymbolicJump
		| None ->
		    if !opt_trace_stopping then
		      Printf.eprintf "Unsupported jump into sink region\n";
		    raise SymbolicJump
=======
      match (self#eval_addr_exp_region exp 0xa000 (fun _ _ -> None)) with
      | SingleLocation(r, addr) ->
	(match r with
	  | Some 0 -> addr
	  | Some r_num ->
	      if !opt_trace_stopping then
		(Printf.printf "Unsupported jump into symbolic region %d\n"
		   r_num;
                 if !opt_trace_end_jump = (Some self#get_eip) then
                   let e = D.to_symbolic_32 (self#eval_int_exp_simplify exp) in
                   let (cbases, coffs, eoffs, ambig, syms) =
                     classify_terms e form_man in
	             if cbases = [] && coffs = [] && eoffs = [] &&
                       ambig = [] && syms <> [] then
                       Printf.printf "Completely symbolic load\n");
	      raise SymbolicJump
	  | None ->
	      if !opt_trace_stopping then
		Printf.printf "Unsupported jump into sink region\n";
	      raise SymbolicJump)
      | TableLocation(r, off_expr, cloc) -> 
	failwith "no table support for jumps, panic!"
>>>>>>> bcd596f3

    method private register_num reg =
      match reg with
	| R_RAX | R_EAX | R0 -> 0
	| R_RBX | R_EBX | R1 -> 1
	| R_RCX | R_ECX | R2 -> 2
	| R_RDX | R_EDX | R3 -> 3
	| R_RSI | R_ESI | R4 -> 4
	| R_RDI | R_EDI | R5 -> 5
	| R_RBP | R_EBP | R6 -> 6
	| R_RSP | R_ESP | R7 -> 7
	| R_R8  | R8  ->  8
	| R_R9  | R9  ->  9
	| R_R10 | R10 -> 10
	| R_R11 | R11 -> 11
	| R_R12 | R12 -> 12
	| R_R13 | R13 -> 13
	| R_R14 | R14 -> 14
	| R_R15 | R15 -> 15
	| _ -> 15

    method get_word_var_concretize reg do_influence name : int64 =
      let v = self#get_int_var (Hashtbl.find reg_to_var reg) in
      try (D.to_concrete_32 v)
      with NotConcrete _ ->
	let e = D.to_symbolic_32 v in
	  if do_influence then 
	    (Printf.eprintf "Measuring symbolic %s influence..." name;
	     infl_man#measure_point_influence name e);
	  self#concretize V.REG_32 e (0x5000 + 0x100 * (self#register_num reg))

    method get_long_var_concretize reg do_influence name : int64 =
      let v = self#get_int_var (Hashtbl.find reg_to_var reg) in
      try (D.to_concrete_64 v)
      with NotConcrete _ ->
	let e = D.to_symbolic_64 v in
	  if do_influence then
	    (Printf.eprintf "Measuring symbolic %s influence..." name;
	     infl_man#measure_point_influence name e);
	  self#concretize V.REG_64 e (0x5000 + 0x100 * (self#register_num reg))

    method load_long_concretize addr do_influence name =
      let v = self#load_long addr in
      try (D.to_concrete_64 v)
      with NotConcrete _ ->
	let e = D.to_symbolic_64 v in
	  if do_influence then
	    (Printf.eprintf "Measuring symbolic %s influence..." name;
	     infl_man#measure_point_influence name e);
	  self#concretize V.REG_64 e 0x6800

    method load_word_concretize addr do_influence name =
      let v = self#load_word addr in
      try (D.to_concrete_32 v)
      with NotConcrete _ ->
	let e = D.to_symbolic_32 v in
	  if do_influence then 
	    (Printf.eprintf "Measuring symbolic %s influence..." name;
	     infl_man#measure_point_influence name e);
	  self#concretize V.REG_32 e 0x6400

    method load_short_concretize addr do_influence name =
      let v = self#load_short addr in
      try (D.to_concrete_16 v)
      with NotConcrete _ ->
	let e = D.to_symbolic_16 v in
	  if do_influence then 
	    (Printf.eprintf "Measuring symbolic %s influence..." name;
	     infl_man#measure_point_influence name e);
	  Int64.to_int (self#concretize V.REG_16 e 0x6200)

    method load_byte_concretize addr do_influence name =
      let v = self#load_byte addr in
      try (D.to_concrete_8 v)
      with NotConcrete _ ->
	let e = D.to_symbolic_8 v in
	  if do_influence then 
	    (Printf.eprintf "Measuring symbolic %s influence..." name;
	     infl_man#measure_point_influence name e);
	  Int64.to_int (self#concretize V.REG_8 e 0x6100)

    method private maybe_concretize_binop op v1 v2 ty1 ty2 =
      let conc t v =
	match t with
	  | V.REG_1 ->
	      (try ignore(D.to_concrete_1 v); v
	       with NotConcrete _ ->
		 (D.from_concrete_1
		    (Int64.to_int
		       (self#concretize t (D.to_symbolic_1 v) 0x6b00))))
	  | V.REG_8 ->
	      (try ignore(D.to_concrete_8 v); v
	       with NotConcrete _ ->
		 (D.from_concrete_8
		    (Int64.to_int
		       (self#concretize t (D.to_symbolic_8 v) 0x6b00))))
	  | V.REG_16 ->
	      (try ignore(D.to_concrete_16 v); v
	       with NotConcrete _ ->
		 (D.from_concrete_16
		    (Int64.to_int
		       (self#concretize t (D.to_symbolic_16 v) 0x6b00))))
	  | V.REG_32 ->
	      (try ignore(D.to_concrete_32 v); v
	       with NotConcrete _ ->
		 (D.from_concrete_32
		    (self#concretize t (D.to_symbolic_32 v) 0x6b00)))
	  | V.REG_64 ->
	      (try ignore(D.to_concrete_64 v); v
	       with NotConcrete _ ->
		 (D.from_concrete_64
		    (self#concretize t (D.to_symbolic_64 v) 0x6b00)))
	  | _ -> failwith "Bad type in maybe_concretize_binop"
      in
	match op with
	  | V.DIVIDE | V.SDIVIDE | V.MOD | V.SMOD 
		when !opt_concretize_divisors
	      -> (v1, (conc ty2 v2))
	  | _ -> (v1, v2)

    val mutable extra_store_hooks = []
    val mutable last_set_null = Hashtbl.create 100

    method add_extra_store_hook f = 
	extra_store_hooks <- f :: extra_store_hooks
	
    method run_store_hooks s_addr size =
	let apply_store_hook fn =
	(fn s_addr size) in
	List.iter apply_store_hook extra_store_hooks	
	
    method private store_byte_region  r addr b =
      (self#region r)#store_byte  addr b;
      self#run_store_hooks addr 8

    method private store_short_region r addr s =
      (self#region r)#store_short addr s;
      self#run_store_hooks addr 16

    method private store_word_region  r addr w =
      (self#region r)#store_word  addr w;
      if !opt_check_for_null then
	(* if we're checking for nulls, I want to know when it was (potentially)
	   introduced.  This code checks to see if the stored word might be null *)
	begin
	  let might_be_zero = 
	    try (D.to_concrete_32 w) = Int64.zero
	    with NotConcrete e ->
	      match self#check_cond
		(V.BinOp(V.EQ, e, V.Constant(V.Int(V.REG_32, 0L)))) 0x0000 with
		| Some false -> false 
		| Some true
		| None -> true in
	  if might_be_zero then
	    (* if it is null, we keep track of it for later use. *)
	    Hashtbl.replace last_set_null addr self#get_eip
	end;
      self#run_store_hooks addr 32

    method private store_long_region  r addr l =
      (self#region r)#store_long  addr l;
      self#run_store_hooks addr 64

    method private load_byte_region  r addr = (self#region r)#load_byte  addr
    method private load_short_region r addr = (self#region r)#load_short addr
    method private load_word_region  r addr = (self#region r)#load_word  addr
    method private load_long_region  r addr = (self#region r)#load_long  addr

    method private query_valid e =
      let is_sat_r = ref false in
	self#restore_path_cond
	  (fun _ -> let (is_sat, _) =
	     self#query_with_path_cond (V.UnOp(V.NOT, e)) false in
	     is_sat_r := is_sat);
	not !is_sat_r

    method private query_bitwidth e ty =
      let rec loop min max =
	g_assert(min <= max)  100 "Sym_region_frag_machine.query_bitwidth";
	if min = max then
	  min
	else
	  let mid = (min + max) / 2 in
	  let mask = if mid = 0 then 0L 
	    else (Int64.shift_right_logical (-1L) (64-mid)) in
	  let cond_e = V.BinOp(V.LE, e, V.Constant(V.Int(ty, mask))) in
	  let in_bounds = self#query_valid cond_e in
	    if !opt_trace_tables then
	      Printf.eprintf "(%s) <= 2**%d: %s\n" (V.exp_to_string e) mid
		(if in_bounds then "valid" else "invalid");
	    if in_bounds then
	      loop min mid
	    else
	      loop (mid + 1) max
      in
      let max_wd = V.bits_of_width ty in
      let wd = loop 0 max_wd in
	if !opt_trace_tables then
	  Printf.eprintf "Bit width based on queries is %d\n" wd;
	wd

    val bitwidth_cache = Hashtbl.create 101
    val bitwidth_offset_cache = Hashtbl.create 101

    method private decide_wd op_name off_exp cloc = 
      let fast_wd = narrow_bitwidth form_man off_exp in
      let compute_wd off_exp =
	if !opt_table_limit = 0 then
	  None
	else if fast_wd > !opt_table_limit then
	  let slow_wd = self#query_bitwidth off_exp (reg_addr()) in
	    g_assert(slow_wd <= fast_wd) 100 "Sym_region_frag_machine.decide_wd";
	    if slow_wd > !opt_table_limit then
	      (if !opt_trace_tables then
		 Printf.eprintf
		   ("%s with base %08Lx, offset %s of size 2**%d "
		    ^^ "is not a table\n")
		   op_name cloc (V.exp_to_string off_exp) slow_wd;
	       None)
	    else
	      Some (Int64.of_int slow_wd)
	else
	  Some (Int64.of_int fast_wd)
      in
	if fast_wd = 0 then
	  None
	else
	  let key = (off_exp, dt#get_hist_str) in
	    try
	      let wd = Hashtbl.find bitwidth_cache key in
		if !opt_trace_tables then
		  Printf.eprintf "Reusing cached width %s for %s at [%s]\n%!"
		    (match wd with Some w -> string_of_int (Int64.to_int w)
		       | None -> "[too big]")
		    (V.exp_to_string off_exp) dt#get_hist_str;
		wd
	    with Not_found ->
	      let wd = compute_wd off_exp in
		Hashtbl.replace bitwidth_cache key wd;
		if wd = Some 0L then
		  None
		else
		  wd

    method private decide_offset_wd off_exp = 
      let fast_wd = narrow_bitwidth form_man off_exp in
      let compute_wd off_exp =
	if !opt_offset_limit = 0 then
	  (if !opt_trace_offset_limit then
	     Printf.eprintf "opt_offset_limit = 0\n";
	  Some 0)
	else if fast_wd > !opt_offset_limit then
	  let slow_wd = self#query_bitwidth off_exp (reg_addr()) in
	    assert(slow_wd <= fast_wd);
	    if slow_wd > !opt_offset_limit then
	      (if !opt_trace_offset_limit then
		 Printf.eprintf "Bits too large: %d\n" slow_wd;
	      None)
	    else
	      (if !opt_trace_offset_limit then
		 Printf.eprintf "Bits small enough: %d\n" slow_wd;
	      Some slow_wd)
	else
	  (if !opt_trace_offset_limit then
	     Printf.eprintf "Bits small enough: %d\n" fast_wd;
	  Some fast_wd)
      in
        if fast_wd = 0 then
	  (if !opt_trace_offset_limit then
	     Printf.eprintf "fast_wd = 0\n";
	  Some 0)
	else
	  let key = (off_exp, dt#get_hist_str) in
	    try
	      let wd = Hashtbl.find bitwidth_offset_cache key in
	        if !opt_trace_offset_limit then	
		  (match wd with
		    | Some ubxd_wd -> Printf.eprintf
		        "Loading small enough width: %d\n" ubxd_wd
		    | None -> Printf.eprintf "Loading too large width\n");
	        wd
	    with Not_found ->
	      let wd = compute_wd off_exp in
		Hashtbl.replace bitwidth_offset_cache key wd;
		wd
		    
    method private query_maxval e ty =
      let rec loop min max =
	g_assert(min <= max) 100 "Sym_region_frag_machine.query_maxval";
	if min = max then
	  min
	else
	  let mid = 
	    if min = 0L && max > 0x1000L then
	      Int64.div max 256L (* reduce size faster to start *)
	    else
	      Int64.div (Int64.add min max) 2L
	  in
	  let cond_e = V.BinOp(V.LE, e, V.Constant(V.Int(ty, mid))) in
	  let in_bounds = self#query_valid cond_e in
	    if !opt_trace_tables then
	      Printf.eprintf "(%s) <= %Ld: %s\n" (V.exp_to_string e) mid
		(if in_bounds then "valid" else "invalid");
	    if in_bounds then
	      loop min mid
	    else
	      loop (Int64.succ mid) max
      in
      let wd = narrow_bitwidth form_man e in
      let max_limit = Int64.shift_right_logical (-1L) (64-wd)
      in
      let limit = loop 0L max_limit in
	if !opt_trace_tables then
	  Printf.eprintf "Largest value based on queries is %Ld\n" limit;
	limit

    val maxval_cache = Hashtbl.create 101
    val maxval_offset_cache = Hashtbl.create 101
    val used_addr_cache = Hashtbl.create 101
    val dummy_vars_cache = Hashtbl.create 101
    val mutable dummy_counter = 0

    method private decide_maxval op_name off_exp cloc =
      let compute_maxval off_exp =
	if !opt_table_limit = 0 then
	  None
	else
	  let maxval = self#query_maxval off_exp (reg_addr()) in
	    if maxval > Int64.shift_left 1L !opt_table_limit then
	      (if !opt_trace_tables then
		 Printf.eprintf
		   ("%s with base %08Lx, offset %s of size %Ld "
		    ^^ "is not a table\n")
		   op_name cloc (V.exp_to_string off_exp) maxval;
	       None)
	    else
	      Some maxval
      in
	match off_exp with
	  | V.Constant(V.Int(_, 0L)) -> None
	  | V.Constant(V.Int(_, v)) -> Some v
	  | _ ->
	      let key = (off_exp, dt#get_hist_str) in
		try
		  let limit = Hashtbl.find maxval_cache key in
		    if !opt_trace_tables then
		      Printf.eprintf ("Reusing cached maxval %Ld "
				     ^^ "for %s at [%s]\n")
			(match limit with Some l -> l | None -> -1L)
			(V.exp_to_string off_exp) dt#get_hist_str;
		    limit
		with Not_found ->
		  let limit = compute_maxval off_exp in
		    Hashtbl.replace maxval_cache key limit;
		    limit

    method private decide_offset_maxval off_exp =
      let compute_maxval off_exp =
	if !opt_offset_limit = 0 then
	  Some 0L
	else
	  let maxval = self#query_maxval off_exp (reg_addr()) in
	    if maxval > Int64.shift_left 1L !opt_offset_limit then
	      None
	    else
	      Some maxval
      in
	match off_exp with
	  | V.Constant(V.Int(_, v)) -> Some v
	  | _ ->
	      let key = (off_exp, dt#get_hist_str) in
		try
		  let limit = Hashtbl.find maxval_offset_cache key in
		    limit
		with Not_found ->
		  let limit = compute_maxval off_exp in
		    Hashtbl.replace maxval_offset_cache key limit;
		    limit
		      
    method private table_load cloc region_num off_exp wd ty =
      let stride = stride form_man off_exp in
      let shift = floor_log2 (Int64.of_int stride) in
      let idx_wd = wd - shift in
      let num_ents = 1 lsl idx_wd in
      let idx_exp =
	if stride = (1 lsl shift) then
	  let shift_amt = V.Constant(V.Int(V.REG_8, (Int64.of_int shift))) in
	    V.BinOp(V.RSHIFT, off_exp, shift_amt)
	else
	  let stride_amt = addr_const (Int64.of_int stride) in
	    V.BinOp(V.DIVIDE, off_exp, stride_amt)
      in
      let load_ent addr = match ty with
	| V.REG_8  -> form_man#simplify8
	    ((self#region region_num)#load_byte  addr)
	| V.REG_16 -> form_man#simplify16
	    ((self#region region_num)#load_short addr)
	| V.REG_32 -> form_man#simplify32
	    ((self#region region_num)#load_word  addr)
	| V.REG_64 -> form_man#simplify64
	    ((self#region region_num)#load_long  addr)
	| _ -> failwith "Unexpected type in table_load"
      in
      let table = map_n
	(fun i -> load_ent (Int64.add cloc (Int64.of_int (i * stride))))
	(num_ents - 1)
      in
        if !opt_trace_tables then
	  Printf.eprintf "Load with base %08Lx, size 2**%d, stride %d"
	    cloc idx_wd stride;
        Some (form_man#make_table_lookup table idx_exp idx_wd ty)

    method private concretize_once_and_load addr_e ty =
      let load_sym_ent addr =
	try
	  Hashtbl.find dummy_vars_cache (addr, ty)
	with Not_found ->
	  let var = match ty with
	    | V.REG_8 -> form_man#fresh_symbolic_8
	        ("dummy" ^ string_of_int dummy_counter)
	    | V.REG_16 -> form_man#fresh_symbolic_16
	        ("dummy" ^ string_of_int dummy_counter)
	    | V.REG_32 -> form_man#fresh_symbolic_32
	        ("dummy" ^ string_of_int dummy_counter)
	    | V.REG_64 -> form_man#fresh_symbolic_64
	        ("dummy" ^ string_of_int dummy_counter)
	    | _ -> failwith "Unsupported memory type"
	  in
	    dummy_counter <- dummy_counter + 1;
	    Hashtbl.replace dummy_vars_cache (addr, ty) var;
	    var
      in
      let load_ent addr = match ty with
	| V.REG_8  -> form_man#simplify8
	    ((self#region (Some 0))#load_byte  addr)
	| V.REG_16 -> form_man#simplify16
	    ((self#region (Some 0))#load_short addr)
	| V.REG_32 -> form_man#simplify32
	    ((self#region (Some 0))#load_word  addr)
	| V.REG_64 -> form_man#simplify64
	    ((self#region (Some 0))#load_long  addr)
	| _ -> failwith "Unexpected type in concretize_once_and_load"
      in
      let taut = V.BinOp(V.EQ, addr_e, addr_e) in
      let (is_sat, ce) = self#query_with_path_cond taut false in
        assert(is_sat);
        let addr = form_man#eval_expr_from_ce ce addr_e in
        let cond = V.BinOp(V.EQ, addr_e, (addr_const addr)) in
	let value =
	  if Hashtbl.mem used_addr_cache addr then
	    load_ent addr
	  else
	    load_sym_ent addr
	in
	  if !opt_trace_offset_limit then
	    Printf.eprintf "Concretized load once to 0x%08Lx\n" addr;
	  self#add_to_path_cond cond;
	  Some value

    method private maybe_table_or_concrete_load addr_e ty =
      let e = D.to_symbolic_32 (self#eval_int_exp_simplify addr_e) in
      let (cbases, coffs, eoffs, ambig, syms) = classify_terms e form_man self#handle_weird_addr_expr in
      let cbase = List.fold_left Int64.add 0L cbases in
      let cloc = Int64.add cbase (List.fold_left Int64.add 0L coffs) in
      let off_exp = sum_list (eoffs @ ambig @ syms) in
        match (self#decide_offset_wd off_exp, !opt_trace_end_jump) with
          | (None, Some jump_addr) when jump_addr = self#get_eip ->
	      if cbases = [] && coffs = [] && eoffs = [] && ambig = [] &&
<<<<<<< HEAD
	        syms != [] then
	        Printf.eprintf "Completely symbolic load\n";
=======
	        syms <> [] then
	        Printf.printf "Completely symbolic load\n";
>>>>>>> bcd596f3
	      raise SymbolicJump
	  | (None, _) ->
	      self#concretize_once_and_load addr_e ty
	  | _ ->
        if cbase = 0L then
	  None
	else 
	  match self#decide_wd "Load" off_exp cloc with
	    | None -> None
	    | Some wd -> self#table_load cloc (Some 0) off_exp (Int64.to_int wd) ty
	    
    method private handle_load addr_e ty =
      if !opt_trace_offset_limit then
	Printf.eprintf "Loading from... %s\n" (V.exp_to_string addr_e);
      match self#maybe_table_or_concrete_load addr_e ty with
      | Some v -> (v, ty)
      | None ->
	let location = 
	  self#eval_addr_exp_region addr_e 0x8000 (self#decide_wd "Load") in
	let r' = ref None in
	let addr' = ref 0L in
	let sym_region_table_v = 
	  match location with
	  | TableLocation(r, off_expr, _) ->
	    (match self#decide_wd "Load" off_expr 0L with
	    | None -> None
	    | Some wd ->
	      if !opt_trace_tables then
		Printf.eprintf
		  "SRFM#handle_load table load for sym region with offset expr = %s\n"
		  (V.exp_to_string off_expr);
	      self#table_load 0L r off_expr (Int64.to_int wd) ty)
	  | SingleLocation(r, addr) -> 
	    r' := r; addr' := addr; None
	in 
	let v =
	  match sym_region_table_v with
	  | (Some value) -> value
	  | None ->
	    (match ty with
	    | V.REG_8  -> form_man#simplify8  (self#load_byte_region  !r' !addr')
	    | V.REG_16 -> form_man#simplify16 (self#load_short_region !r' !addr')
	    | V.REG_32 -> form_man#simplify32 (self#load_word_region  !r' !addr')
	    | V.REG_64 -> form_man#simplify64 (self#load_long_region  !r' !addr')
	    | _ -> failwith "Unsupported memory type") 
	in
	(if !opt_trace_loads then
	  (if !opt_trace_eval then
	       Printf.eprintf "    "; (* indent to match other details *)
	   Printf.eprintf "Load from %s "
	     (match !r' with
		| None -> "sink"
		| Some 0 -> "conc. mem"
		| Some r_num -> "region " ^ (string_of_int r_num));
	   Printf.eprintf "%08Lx = %s" !addr' (D.to_string_32 v);
	   (if !opt_use_tags then
	      Printf.eprintf " (%Ld @ %08Lx)" (D.get_tag v) location_id);
	   Printf.eprintf "\n"));
	if !r' = Some 0 && (Int64.abs (fix_s32 !addr')) < 4096L then
	  raise (NullDereference
		 { eip_of_deref = self#get_eip;
		   last_set_to_null =
		     (try
		       Hashtbl.find last_set_null !addr'
		      with Not_found -> Int64.sub Int64.zero Int64.one);
		   addr_derefed = !addr';});
	(v, ty)

    method private push_cond_prefer_true cond_v ident =
      try
	if (D.to_concrete_1 cond_v) = 1 then
	  (true, Some true)
	else
	  (false, Some false)
      with
	  NotConcrete _ ->
	    let e = D.to_symbolic_1 cond_v in
	      (dt#start_new_query_binary;
	       self#note_first_branch;
	       let b = self#extend_pc_pref e true ident true in
	       let choices = dt#check_last_choices in
		 dt#count_query;
		 (b, choices))

    method private target_region_length =
      if !opt_target_region_formulas <> [] then
	List.length !opt_target_region_formulas
      else
	String.length !opt_target_region_string

    method private target_region_byte off =
      if !opt_target_region_formulas <> [] then
	let e = List.nth !opt_target_region_formulas off in
	  ((D.from_symbolic e), (V.exp_to_string e))
      else
	let c = (!opt_target_region_string).[off] in
	  ((D.from_concrete_8 (Char.code c)),
	   (Char.escaped c))

    method private target_store_condition addr from value ty =
      let offset = Int64.to_int (Int64.sub addr from) and
	  limit_pos = Int64.add from (Int64.of_int self#target_region_length)
      in
      let in_range addr size =
	addr >= from && (Int64.add addr (Int64.of_int (size - 1))) < limit_pos
      in
      let byte_cond off v =
	let (c_v, c_str) = self#target_region_byte off in
	  if !opt_trace_target then
	    Printf.eprintf
	      "Store to target string offset %d: %s (vs '%s'):\n"
	      off (D.to_string_8 v) c_str;
	  D.eq8 v c_v
      in
(*       let word_cond off v = *)
(* 	let c0 = (!opt_target_region_string).[off] and *)
(* 	    c1 = (!opt_target_region_string).[off + 1] and *)
(* 	    c2 = (!opt_target_region_string).[off + 2] and *)
(* 	    c3 = (!opt_target_region_string).[off + 3] *)
(* 	in *)
(* 	let s0 = (Char.code c0) lor ((Char.code c1) lsl 8) and *)
(* 	    s2 = (Char.code c2) lor ((Char.code c3) lsl 8) *)
(* 	in *)
(* 	let w = Int64.logor (Int64.of_int s0) *)
(* 	  (Int64.shift_left (Int64.of_int s2) 16) *)
(* 	in *)
(* 	  if !opt_trace_target then *)
(* 	    Printf.eprintf *)
(* 	      "Store to target string offset %d: %s (vs 0x%08Lx): " *)
(* 	      off (D.to_string_32 v) w; *)
(* 	  D.eq32 v (D.from_concrete_32 w) *)
(*       in *)
	(* Ick, there are a lot of cases here, and we're only handling
	   end and not beginning overlaps. In the future, consider
	   rewriting to always treating each byte separately. *)
	match ty with
	  | V.REG_8 when in_range addr 1 ->
	      Some (offset, (byte_cond offset value), 1)
	  | V.REG_16 when in_range addr 2 ->
	      (* Fully in-bounds short store *)
	      let v0 = form_man#simplify8 (D.extract_8_from_16 value 0) and
		  v1 = form_man#simplify8 (D.extract_8_from_16 value 1)
	      in
	      let cond0 = byte_cond offset v0 and
		  cond1 = byte_cond (offset + 1) v1 in
		Some (offset, (D.bitand1 cond0 cond1), 2)
	  | V.REG_16 when in_range addr 1 ->
	      (* Partial end-overlap short store *)
	      let v0 = form_man#simplify8 (D.extract_8_from_16 value 0) in
	      let cond0 = byte_cond offset v0 in
		Some (offset, cond0, 1)
	  | V.REG_32 when in_range addr 4 ->
	      (* Fully in-bounds word store *)
	      (* Some (offset, (word_cond offset value), 4) *)
	      let v0 = form_man#simplify8 (D.extract_8_from_32 value 0) and
		  v1 = form_man#simplify8 (D.extract_8_from_32 value 1) and
		  v2 = form_man#simplify8 (D.extract_8_from_32 value 2) and
		  v3 = form_man#simplify8 (D.extract_8_from_32 value 3) in
	      let cond0 = byte_cond offset v0 and
		  cond1 = byte_cond (offset + 1) v1 and
		  cond2 = byte_cond (offset + 2) v2 and
		  cond3 = byte_cond (offset + 3) v3 in
		Some (offset, (D.bitand1 (D.bitand1 cond0 cond1)
				 (D.bitand1 cond2 cond3)), 4)
	  | V.REG_32 when in_range addr 3 ->
	      (* Word store end-overlap, 3 bytes in bounds *)
	      let v0 = form_man#simplify8 (D.extract_8_from_32 value 0) and
		  v1 = form_man#simplify8 (D.extract_8_from_32 value 1) and
		  v2 = form_man#simplify8 (D.extract_8_from_32 value 2) in
	      let cond0 = byte_cond offset v0 and
		  cond1 = byte_cond (offset + 1) v1 and
		  cond2 = byte_cond (offset + 2) v2 in
		Some (offset, (D.bitand1 cond0 (D.bitand1 cond1 cond2)), 3)
	  | V.REG_32 when in_range addr 2 ->
	      (* Word store end-overlap, 2 bytes in bounds *)
	      let v0 = form_man#simplify8 (D.extract_8_from_32 value 0) and
		  v1 = form_man#simplify8 (D.extract_8_from_32 value 1) in
	      let cond0 = byte_cond offset v0 and
		  cond1 = byte_cond (offset + 1) v1 in
		Some (offset, (D.bitand1 cond0 cond1), 2)
	  | V.REG_32 when in_range addr 1 ->
	      (* Word store end-overlap, 1 byte in bounds *)
	      let v0 = form_man#simplify8 (D.extract_8_from_32 value 0) in
	      let cond0 = byte_cond offset v0 in
		Some (offset, cond0, 1)
	  | _ -> None

    method private target_solve cond_v ident =
      let (b, choices) = self#push_cond_prefer_true cond_v ident in
	if !opt_trace_target then
	  Printf.eprintf "%s, %b\n"
	    (match choices with
	       | Some true -> "known equal"
	       | Some false -> "known mismatch"
	       | None -> "possible") b;
	if not b then
	  (dt#set_heur 0;
	   self#unfinish_fuzz "Target match failure";
	   if not !opt_target_no_prune then
	     raise DisqualifiedPath);
	true

    method private target_solve_single offset cond_v wd =
      if self#target_solve cond_v 0x9300 then
	((if !opt_target_guidance <> 0.0 then
	    let depth = self#input_depth in
	    let score = if depth = 0 then offset else
	      (100000 * (offset + 1) / depth) + offset
	    in
	      if !opt_trace_guidance then
		Printf.eprintf
		  "Achieved score %d with offset %d and depth %d\n"
		  score offset depth;
	      dt#set_heur score);
	 if !opt_finish_on_target_match &&
	   offset = (self#target_region_length) - wd
	 then
	   self#finish_fuzz "store to final target offset")

    method private table_check_full_match all_match cloc maxval =
      if !opt_trace_target then
	Printf.eprintf "Checking for full match: ";
      match
	self#push_cond_prefer_true (D.from_symbolic all_match) 0x9130
      with
	| (_, Some true) ->
	    if !opt_trace_target then
	      Printf.eprintf "Must match.\n";
	    (match (!opt_finish_on_target_match, !opt_target_region_start) with
		 (true, Some addr)
		   when addr = cloc &&
		     self#target_region_length = (Int64.to_int maxval) + 1 ->
		       self#finish_fuzz "target full match"
	       | _ -> ())
	| (_, Some false) ->
	    if !opt_trace_target then
	      Printf.eprintf "Cannot match.\n"
	| (_, None) ->
	    if !opt_trace_target then
	      Printf.eprintf "Can match.\n";
	    if !opt_finish_on_target_match then
	      self#finish_fuzz "target full match"

    method private table_store cloc region_num off_exp e maxval ty value =
      let load_ent addr = match ty with
	| V.REG_8  -> form_man#simplify8
	    ((self#region region_num)#load_byte  addr)
	| V.REG_16 -> form_man#simplify16
	    ((self#region region_num)#load_short addr)
	| V.REG_32 -> form_man#simplify32
	    ((self#region region_num)#load_word  addr)
	| V.REG_64 -> form_man#simplify64
	    ((self#region region_num)#load_long  addr)
	| _ -> failwith "Unexpected type in table_store" 
      in
      let store_ent addr v = match ty with
	| V.REG_8  -> (self#region region_num)#store_byte  addr v
	| V.REG_16 -> (self#region region_num)#store_short addr v
	| V.REG_32 -> (self#region region_num)#store_word  addr v
	| V.REG_64 -> (self#region region_num)#store_long  addr v
	| _ -> failwith "Unexpected store type in table_store"
      in
      let stride = stride form_man off_exp in
      let stride64 = Int64.of_int stride in
      let num_ents64 = Int64.succ (Int64.div maxval stride64) in
      let num_ents = Int64.to_int num_ents64 in
      let target_conds = ref [] in
        for i = 0 to num_ents - 1 do
	  let addr = Int64.add cloc (Int64.of_int (i * stride)) in
	  let old_v = load_ent addr in
	  let cond_e = (V.BinOp(V.EQ, off_exp, 
				addr_const (Int64.of_int (i*stride)))) in
	  let cond_v = D.from_symbolic cond_e in
	  let ite_v = form_man#make_ite cond_v ty value old_v in
	    store_ent addr ite_v;
	    (match (self#started_symbolic, !opt_target_region_start) with
	      | (true, Some from) ->			 
	          (match self#target_store_condition addr from ite_v ty with
		    | Some (offset, hit_cond, wd) ->
		        target_conds := (D.to_symbolic_1 hit_cond)
		          :: !target_conds
		    | None -> ())
	      | _ -> ())
        done;
        if !opt_trace_tables then
	  Printf.eprintf
	    "Store with base %08Lx, size %d, stride %d %s"
	    cloc num_ents stride "has symbolic address\n";
	(if !target_conds <> [] then
	   let any_match = disjoin !target_conds and
	     all_match = conjoin !target_conds in
	   if !opt_trace_target then
	     Printf.eprintf "Checking for any match to target: ";
	   ignore(self#target_solve (D.from_symbolic any_match) 0x9320);
	   self#table_check_full_match all_match cloc maxval);
	true

    method private concretize_once_and_store addr_e ty value =
      let store_ent addr v = match ty with
	| V.REG_8  -> (self#region (Some 0))#store_byte  addr v
	| V.REG_16 -> (self#region (Some 0))#store_short addr v
	| V.REG_32 -> (self#region (Some 0))#store_word  addr v
	| V.REG_64 -> (self#region (Some 0))#store_long  addr v
	| _ -> failwith "Unexpected store type in concretize_once_and_store"
      in
      let taut = V.BinOp(V.EQ, addr_e, addr_e) in
      let (is_sat, ce) = self#query_with_path_cond taut false in
        assert(is_sat);
        let addr = form_man#eval_expr_from_ce ce addr_e in
        let cond = V.BinOp(V.EQ, addr_e, addr_const addr) in
	  if !opt_trace_offset_limit then
	    Printf.eprintf "Concretized store once to 0x%08Lx\n" addr;
          store_ent addr value;
	  Hashtbl.replace used_addr_cache addr true;
	  self#add_to_path_cond cond;
	  true

    method private maybe_table_or_concrete_store addr_e ty value =
      let e = D.to_symbolic_32 (self#eval_int_exp_simplify addr_e) in
      let (cbases, coffs, eoffs, ambig, syms) = classify_terms e form_man self#handle_weird_addr_expr in
      let cbase = List.fold_left Int64.add 0L cbases in
      let cloc = Int64.add cbase (List.fold_left Int64.add 0L coffs) in
      let off_exp = sum_list (eoffs @ ambig @ syms) in
        match self#decide_offset_maxval off_exp with
          | None -> self#concretize_once_and_store addr_e ty value
          | Some _ ->
	if cbase = 0L then
	  false
	else
	  match self#decide_maxval "Store" off_exp cloc with
	    | None -> false
	    | Some maxval -> self#table_store cloc (Some 0) off_exp e maxval ty value

    method jump_hook last_insn last_eip eip =
      spfm#jump_hook last_insn last_eip eip;
      if !opt_check_for_ret_addr_overwrite then
	self#update_ret_addrs last_insn last_eip eip

    method private check_for_ret_addr_store addr_e ty =
      if !opt_check_for_ret_addr_overwrite then
	let size = (V.bits_of_width ty)/8 and
	    ret_addr_size = match !opt_arch with
	      | X86 -> 4
	      | X64 -> 8
	      | ARM -> 4
	in
	let v = self#eval_int_exp_simplify addr_e in
	  try
	    let addr = D.to_concrete_32 v in
	      for offset = 1 - ret_addr_size to size - 1 do
		let addr' = Int64.add addr (Int64.of_int offset) in
		  if Hashtbl.mem ret_addrs addr' then
		    (Printf.eprintf
		       "Store to 0x%08Lx overwrites return address 0x%08Lx\n"
		       addr' addr;
		     self#add_event_detail "tag"
		       (`String ":return-addr-overwrite");
		     self#add_event_detail "subtag"
		       (`String ":concrete-addr");
		     self#add_event_detail "store-addr"
		       (`String (Printf.sprintf "0x%08Lx" addr'));
		     self#add_event_detail "ret-addr-addr"
		       (`String (Printf.sprintf "0x%08Lx" addr));
		     self#add_event_detail "call-stack" self#callstack_json;
		     self#finalize_event;
		     if !opt_finish_on_ret_addr_overwrite then
		       self#finish_fuzz "return address overwrite")
	      done
	  with NotConcrete _ ->
	    let e = D.to_symbolic_32 v in
	      (* We want to signal a problem if there's any overlap
		 between the store of size "size" and the return address
		 of size say 4.  This will happen if the store adddress
		 is the range (loc - size + 1) to (loc + 4 - 1)
		 inclusive. With some algebra we can rewrite this to use
		 only a single unsigned comparison:

		 loc - size + 1 <= a <= loc + 4 - 1
		 -size + 1 <= a - loc <= 4 - 1
		 0 <= a - loc + size - 1 <= 4 + size - 2
		 0 <= a - (loc - (size - 1)) <= 4 + size - 2
	      *)
	    let size_bound = Int64.of_int (ret_addr_size + size - 2) in
	    let bound_c = V.Constant(V.Int(V.REG_32, size_bound)) in
	      Hashtbl.iter
		(fun loc _ ->
		   let first_overlap =
		     Int64.sub loc (Int64.of_int (size - 1))
		   in
		   let start_c = V.Constant(V.Int(V.REG_32, first_overlap)) in
		   let overlap_cond = V.BinOp(V.LE,
					      V.BinOp(V.MINUS, e, start_c),
					      bound_c)
		   in
		     match 
		       self#check_cond overlap_cond 0x0000
		     with
		       | (None|Some true) ->
			   Printf.eprintf
			     "Store to %s might overwrite return addr 0x%Lx.\n"
			     (V.exp_to_string e) loc;
			   self#add_event_detail "tag"
			     (`String ":return-addr-overwrite");
			   self#add_event_detail "subtag"
			     (`String ":symbolic-addr");
			   self#add_event_detail "store-addr-expr"
			     (`String (V.exp_to_string e));
			   self#add_event_detail "ret-addr-addr"
			     (`String (Printf.sprintf "0x%08Lx" loc));
			   self#add_event_detail "call-stack"
			     self#callstack_json;
			   self#finalize_event;
			   if !opt_finish_on_ret_addr_overwrite then
			     self#finish_fuzz "return address overwrite"
		       | Some false ->
			   Printf.eprintf
			     "Store to %s cannot overwite 0x%Lx.\n" 
			     (V.exp_to_string e) loc
		)
		ret_addrs

    method private handle_store addr_e ty rhs_e =
      self#check_for_ret_addr_store addr_e ty;
      if !opt_trace_offset_limit then
	Printf.eprintf "Storing to... %s\n" (V.exp_to_string addr_e);
      let value = self#eval_int_exp_simplify rhs_e in
      if (!opt_no_table_store) ||
	not (self#maybe_table_or_concrete_store addr_e ty value)
      then
	let location = 
	  self#eval_addr_exp_region addr_e 0x9000 (self#decide_maxval "Store") in
	let r = ref None in
	let addr = ref 0L in
	let table_store_status =
	  match location with
	  | TableLocation(r, off_exp, cloc) ->
	    (match self#decide_maxval "Store" off_exp 0L with
	    | None -> false
	    | Some maxval -> 
	      self#table_store cloc r off_exp 
		(D.to_symbolic_32 (self#eval_int_exp_simplify addr_e)) 
		maxval ty value)
	  | SingleLocation(r', addr') -> r := r'; addr := addr'; false
	in
	if !r = Some 0 && (Int64.abs (fix_s32 !addr)) < 4096L then
	  raise (NullDereference
		   { eip_of_deref = self#get_eip;
		     last_set_to_null =
		       (try
			  Hashtbl.find last_set_null !addr
			with Not_found -> Int64.sub Int64.zero Int64.one);
		     addr_derefed = !addr;});
	if !opt_trace_stores then
	  if not (ty = V.REG_8 && !r = None) then
	    (if !opt_trace_eval then
	       Printf.eprintf "    "; (* indent to match other details *)
	     Printf.eprintf "Store to %s "
	       (match !r with
		  | None -> "sink"
		  | Some 0 -> "conc. mem"
		  | Some r_num -> "region " ^ (string_of_int r_num));
	     Printf.eprintf "%08Lx = %s" !addr (D.to_string_32 value);
	     (if !opt_use_tags then
		Printf.eprintf " (%Ld @ %08Lx)" (D.get_tag value) location_id);
	     Printf.eprintf "\n");
	(match (self#started_symbolic, !opt_target_region_start, !r) with
	   | (true, Some from, Some 0) ->
	       (match self#target_store_condition !addr from value ty with
		  | Some (offset, cond_v, wd) ->
		      self#target_solve_single offset cond_v wd
		  | None -> ())
	   | _ -> ());
	if not table_store_status then
	  (match ty with
	  | V.REG_8 -> self#store_byte_region !r !addr value
	  | V.REG_16 -> self#store_short_region !r !addr value
	  | V.REG_32 -> self#store_word_region !r !addr value
	  | V.REG_64 -> self#store_long_region !r !addr value
	  | _ -> failwith "Unsupported type in memory move")
	else ()

    method concretize_misc =
      if !opt_arch = X86 then
	let var = Hashtbl.find reg_to_var R_DFLAG in
	let d = self#get_int_var var in
	  try ignore(D.to_concrete_32 d)
	  with NotConcrete _ ->
	    let e = D.to_symbolic_32 d in
	      if e <> V.Unknown("uninit") then
		self#set_int_var var
		  (D.from_concrete_32 
		     (self#concretize V.REG_32 e 0x6a00))

    method make_sink_region varname size =
      self#add_sink_region
	(D.to_symbolic_32 (form_man#fresh_symbolic_32 varname)) size

    val mutable gdt_base_var = D.uninit
    val mutable ldt_base_var = D.uninit

    method make_x86_segtables_symbolic =
      let reg r v =
	self#set_int_var (Hashtbl.find reg_to_var r) v
      in
	gdt_base_var <- form_man#fresh_region_base "GDT";
	ldt_base_var <- form_man#fresh_region_base "LDT";
	reg R_GDT gdt_base_var;
	reg R_LDT ldt_base_var

    method store_word_special_region which addr v =
      let vexp = match which with
	| R_GDT -> D.to_symbolic_32 gdt_base_var
	| R_LDT -> D.to_symbolic_32 ldt_base_var
	| _ -> failwith "Unknown special region"
      in
      let region = self#region_for vexp in
	self#store_word_region (Some region) addr (D.from_concrete_32 v)

    method reset () =
      let clear gm = gm#clear () in
      spfm#reset ();
      List.iter clear regions;
      call_stack <- []; (* Todo: save on make_snap, restore here *)
      Hashtbl.clear concrete_cache;
      Hashtbl.clear ret_addrs;
      Hashtbl.clear last_set_null
  end
end<|MERGE_RESOLUTION|>--- conflicted
+++ resolved
@@ -996,7 +996,6 @@
     (* Because we override handle_{load,store}, this should only be
        called for jumps. *)
     method eval_addr_exp exp =
-<<<<<<< HEAD
       let v = self#eval_int_exp_simplify exp in
       let (to_concrete, to_symbolic) = match !opt_arch with
 	| (X86|ARM) -> (D.to_concrete_32, D.to_symbolic_32)
@@ -1053,37 +1052,13 @@
                          let (cbases, coffs, eoffs, ambig, syms) =
                            classify_terms e form_man self#handle_weird_addr_expr in
 	                   if cbases = [] && coffs = [] && eoffs = [] &&
-                             ambig = [] && syms != [] then
+                             ambig = [] && syms <> [] then
                              Printf.eprintf "Completely symbolic load\n");
 		    raise SymbolicJump
 		| None ->
 		    if !opt_trace_stopping then
 		      Printf.eprintf "Unsupported jump into sink region\n";
 		    raise SymbolicJump
-=======
-      match (self#eval_addr_exp_region exp 0xa000 (fun _ _ -> None)) with
-      | SingleLocation(r, addr) ->
-	(match r with
-	  | Some 0 -> addr
-	  | Some r_num ->
-	      if !opt_trace_stopping then
-		(Printf.printf "Unsupported jump into symbolic region %d\n"
-		   r_num;
-                 if !opt_trace_end_jump = (Some self#get_eip) then
-                   let e = D.to_symbolic_32 (self#eval_int_exp_simplify exp) in
-                   let (cbases, coffs, eoffs, ambig, syms) =
-                     classify_terms e form_man in
-	             if cbases = [] && coffs = [] && eoffs = [] &&
-                       ambig = [] && syms <> [] then
-                       Printf.printf "Completely symbolic load\n");
-	      raise SymbolicJump
-	  | None ->
-	      if !opt_trace_stopping then
-		Printf.printf "Unsupported jump into sink region\n";
-	      raise SymbolicJump)
-      | TableLocation(r, off_expr, cloc) -> 
-	failwith "no table support for jumps, panic!"
->>>>>>> bcd596f3
 
     method private register_num reg =
       match reg with
@@ -1552,13 +1527,8 @@
         match (self#decide_offset_wd off_exp, !opt_trace_end_jump) with
           | (None, Some jump_addr) when jump_addr = self#get_eip ->
 	      if cbases = [] && coffs = [] && eoffs = [] && ambig = [] &&
-<<<<<<< HEAD
-	        syms != [] then
+	        syms <> [] then
 	        Printf.eprintf "Completely symbolic load\n";
-=======
-	        syms <> [] then
-	        Printf.printf "Completely symbolic load\n";
->>>>>>> bcd596f3
 	      raise SymbolicJump
 	  | (None, _) ->
 	      self#concretize_once_and_load addr_e ty
