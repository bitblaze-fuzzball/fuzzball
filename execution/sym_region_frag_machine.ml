(*
  Copyright (C) BitBlaze, 2009-2013, and copyright (C) 2010 Ensighta
  Security Inc.  All rights reserved.
*)

module V = Vine;;

open Exec_domain;;
open Exec_utils;;
open Exec_exceptions;;
open Exec_options;;
open Frag_simplify;;
open Formula_manager;;
open Query_engine;;
open Granular_memory;;
open Fragment_machine;;
open Decision_tree;;
open Sym_path_frag_machine;;
open Exec_assert_minder;;

module SymRegionFragMachineFunctor =
  functor (D : DOMAIN) ->
struct
  module FormMan = FormulaManagerFunctor(D)
  module GM = GranularMemoryFunctor(D)
  module SPFM = SymPathFragMachineFunctor(D)
<<<<<<< HEAD
    
=======

  (* Sign extend a typed constant to a 64-bit constant *)
  let fix_s ty v =
    match ty with
      | V.REG_1 -> fix_s1 v
      | V.REG_8 -> fix_s8 v
      | V.REG_16 -> fix_s16 v
      | V.REG_32 -> fix_s32 v
      | V.REG_64 -> v
      | _ -> failwith "Bad type in fix_s"

>>>>>>> d46bcb6b
  let is_high_mask ty v =
    let is_power_of_2_or_zero x =
      Int64.logand x (Int64.pred x) = 0L
    in
      is_power_of_2_or_zero (Int64.succ (Int64.lognot (fix_s ty v)))

  let floor_log2 i =
    let rec loop = function
      | 0L -> -1
      | 1L -> 0
      | 2L|3L -> 1
      | 4L|5L|6L|7L -> 2
      | i when i < 16L -> 2 + loop(Int64.shift_right_logical i 2)
      | i when i < 256L -> 4 + loop(Int64.shift_right_logical i 4)
      | i when i < 65536L -> 8 + loop(Int64.shift_right_logical i 8)
      | i when i < 0x100000000L -> 16 + loop(Int64.shift_right_logical i 16)
      | _ -> 32 + loop(Int64.shift_right_logical i 32)
    in
      loop i

  (* Conservatively anayze the smallest number of non-zero
     least-significant bits into which a value will fit. This is a fairly
     quick way to tell if an expression could be an index, or to give a
     bound on the size of a table. *)
  let narrow_bitwidth form_man e =
    let combine wd res = min wd res in
    let f loop e =
      match e with
	| V.Constant(V.Int(ty, v)) -> 1 + floor_log2 v
	| V.BinOp(V.BITAND, e1, e2) -> min (loop e1) (loop e2)
	| V.BinOp(V.BITOR, e1, e2) -> max (loop e1) (loop e2)
	| V.BinOp(V.XOR, e1, e2) -> max (loop e1) (loop e2)
	| V.BinOp(V.PLUS, e1, e2) -> 1 + (max (loop e1) (loop e2))
	| V.BinOp(V.TIMES, e1, e2) -> (loop e1) + (loop e2)
	| V.BinOp(V.MOD, e1, e2) -> min (loop e1) (loop e2)
	| V.Cast((V.CAST_UNSIGNED|V.CAST_LOW), V.REG_32, e1)
	  -> min 32 (loop e1)
	| V.Cast((V.CAST_UNSIGNED|V.CAST_LOW), V.REG_16, e1)
	  -> min 16 (loop e1)
	| V.Cast((V.CAST_UNSIGNED|V.CAST_LOW), V.REG_8, e1)
	  -> min 8  (loop e1)
	| V.Cast((V.CAST_UNSIGNED|V.CAST_LOW), V.REG_1, e1)
	  -> min 1  (loop e1)
	| V.Cast(V.CAST_SIGNED, V.REG_32, e1) -> 32
	| V.Cast(V.CAST_SIGNED, V.REG_16, e1) -> 16
	| V.Cast(V.CAST_SIGNED, V.REG_8,  e1) -> 8
	| V.Cast(V.CAST_SIGNED, V.REG_1,  e1) -> 1
        (* High casts could be improved by treating like an RSHIFT *)
	| V.Cast(V.CAST_HIGH, V.REG_32, e1) -> 32
	| V.Cast(V.CAST_HIGH, V.REG_16, e1) -> 16
	| V.Cast(V.CAST_HIGH, V.REG_8,  e1) -> 8
	| V.Cast(V.CAST_HIGH, V.REG_1,  e1) -> 1
	| V.Cast(_, _, _) ->
	    V.bits_of_width (Vine_typecheck.infer_type_fast e)
	| V.Lval(V.Mem(_, _, V.REG_8))  ->  8
	| V.Lval(V.Mem(_, _, V.REG_16)) -> 16
	| V.Lval(V.Mem(_, _, V.REG_32)) -> 32
	| V.Lval(V.Mem(_, _, _))
	| V.Lval(V.Temp(_)) ->
	    V.bits_of_width (Vine_typecheck.infer_type_fast e)
	| V.BinOp((V.EQ|V.NEQ|V.LT|V.LE|V.SLT|V.SLE), _, _) -> 1
	| V.BinOp(V.LSHIFT, e1, V.Constant(V.Int(_, v))) ->
	    (loop e1) + (Int64.to_int v)
	| V.BinOp(V.RSHIFT, e1, V.Constant(V.Int(_, v))) ->
	    max 0 ((loop e1) - (Int64.to_int v))
	| V.BinOp(_, _, _) ->
	    V.bits_of_width (Vine_typecheck.infer_type_fast e)
	| V.Ite(_, te, fe) -> max (loop te) (loop fe)
	| V.UnOp(_)
	| V.Let(_, _, _)
	| V.Name(_)
	| V.FBinOp(_, _, _, _)
	| V.FUnOp(_, _, _)
	| V.FCast(_, _, _, _) ->
	    V.bits_of_width (Vine_typecheck.infer_type_fast e)
	| V.Constant(V.Str(_)) ->
	    failwith "Unhandled string in narrow_bitwidth"
	| V.Unknown(_) ->
	    failwith "Unhandled unknown in narrow_bitwidth"
    in
      FormMan.map_expr_temp form_man e f combine

  (* Similar to narrow_bitwidth, but count negative numbers of small
     absolute value (i.e. with many leading 1s) as narrow as well. I
     can't decide whether this would work better as a single function
     with a flag: some of the cases are similar, but others aren't. *)
  let narrow_bitwidth_signed form_man e =
    let combine wd res = min wd res in
    let f loop = function
      | V.Constant(V.Int(ty, v)) ->
	  min (1 + floor_log2 v)
	    (1 + floor_log2 (Int64.neg (fix_s ty v)))
      | V.BinOp(V.BITAND, e1, e2) -> max (loop e1) (loop e2)
      | V.BinOp(V.BITOR, e1, e2) -> max (loop e1) (loop e2)
      | V.BinOp(V.XOR, e1, e2) -> max (loop e1) (loop e2)
      | V.BinOp(V.PLUS, e1, e2) -> 1 + (max (loop e1) (loop e2))
      | V.BinOp(V.TIMES, e1, e2) -> (loop e1) + (loop e2)
      | V.BinOp(V.MOD, e1, e2) -> min (loop e1) (loop e2)
      | V.BinOp(V.SMOD, e1, e2) -> min (loop e1) (loop e2)
      | V.Cast((V.CAST_UNSIGNED|V.CAST_LOW|V.CAST_SIGNED), V.REG_32, e1)
	-> min 32 (loop e1)
      | V.Cast((V.CAST_UNSIGNED|V.CAST_LOW|V.CAST_SIGNED), V.REG_16, e1)
	-> min 16 (loop e1)
      | V.Cast((V.CAST_UNSIGNED|V.CAST_LOW|V.CAST_SIGNED), V.REG_8, e1)
	-> min 8  (loop e1)
      | V.Cast((V.CAST_UNSIGNED|V.CAST_LOW|V.CAST_SIGNED), V.REG_1, e1)
	-> min 1  (loop e1)
      | V.Cast(_, V.REG_32, _) -> 32
      | V.Cast(_, V.REG_16, _) -> 16
      | V.Cast(_, V.REG_8, _) -> 8
      | V.Cast(_, V.REG_1, _) -> 1
      | V.Cast(_, _, _) ->
	  V.bits_of_width (Vine_typecheck.infer_type_fast e)
      | V.Lval(V.Mem(_, _, V.REG_8))  ->  8
      | V.Lval(V.Mem(_, _, V.REG_16)) -> 16
      | V.Lval(V.Mem(_, _, V.REG_32)) -> 32
      | V.Lval(V.Mem(_, _, _))
      | V.Lval(V.Temp(_)) ->
	  V.bits_of_width (Vine_typecheck.infer_type_fast e)
      | V.BinOp((V.EQ|V.NEQ|V.LT|V.LE|V.SLT|V.SLE), _, _) -> 1
      | V.BinOp(V.LSHIFT, e1, V.Constant(V.Int(_, v))) ->
	  (loop e1) + (Int64.to_int v)
      | V.BinOp(_, _, _) ->
	  V.bits_of_width (Vine_typecheck.infer_type_fast e)
      | V.Ite(_, te, fe) -> max (loop te) (loop fe)
      | V.UnOp(_)
      | V.Let(_, _, _)
      | V.Name(_)
      | V.FBinOp(_, _, _, _)
      | V.FUnOp(_, _, _)
      | V.FCast(_, _, _, _) ->
	  V.bits_of_width (Vine_typecheck.infer_type_fast e)
      | V.Constant(V.Str(_)) ->
	  failwith "Unhandled string in narrow_bitwidth_signed"
      | V.Unknown(_) ->
	  failwith "Unhandled unknown in narrow_bitwidth_signed"
    in
      FormMan.map_expr_temp form_man e f combine

  let ctz i =
    let rec loop = function
      | 0L -> 64
      | i when Int64.logand i 1L = 1L -> 0
      | i when Int64.logand i 0xffffffffL = 0L ->
	  32 + loop (Int64.shift_right i 32)
      | i when Int64.logand i 0xffffL = 0L ->
	  16 + loop (Int64.shift_right i 16)
      | i when Int64.logand i 0xffL = 0L -> 8  + loop (Int64.shift_right i  8)
      | i when Int64.logand i  0xfL = 0L -> 4  + loop (Int64.shift_right i  4)
      | i when Int64.logand i    3L = 0L -> 2  + loop (Int64.shift_right i  2)
      | i when Int64.logand i    1L = 0L -> 1  + loop (Int64.shift_right i  1)
      | _ -> failwith "Unexpected else case in ctz"
    in
      loop i

  let bitshift form_man e =
    let combine wd res = min wd res in
    let f loop e =
      match e with
	| V.Constant(V.Int(ty, v)) -> ctz v
	| V.BinOp(V.BITAND, e1, e2) -> max (loop e1) (loop e2)
	| V.BinOp(V.BITOR, e1, e2) -> min (loop e1) (loop e2)
	| V.BinOp(V.LSHIFT, e1, V.Constant(V.Int(_, v))) ->
	    (loop e1) + (Int64.to_int v)
	| V.BinOp(V.TIMES, e1, e2) -> (loop e1) + (loop e2)
	| V.BinOp(V.PLUS, e1, e2) -> min (loop e1) (loop e2)
	| V.Cast(_, V.REG_32, e1) -> min 32 (loop e1)
	| V.Cast(_, V.REG_16, e1) -> min 16 (loop e1)
	| V.Cast(_, V.REG_8, e1)  -> min 8  (loop e1)
	| V.Cast(_, V.REG_1, e1)  -> min 1  (loop e1)
	| V.Ite(_, te, fe) -> min (loop te) (loop fe)
	| _ -> 0
    in
      FormMan.map_expr_temp form_man e f combine

  (* OCaml's standard library has this for big ints but not regular ones *)
  let rec gcd a b =
    match (a, b) with
      | (0, b) -> b
      | (a, 0) -> a
      | (a, b) when a > b -> gcd b (a mod b)
      | _ -> gcd a (b mod a)

  let stride form_man e =
    let combine wd res = res in
    let rec f loop e =
      match e with
	| V.BinOp((V.PLUS|V.MINUS), e1, e2) -> gcd (loop e1) (loop e2)
	| V.BinOp(V.TIMES, e1, e2) -> (loop e1) * (loop e2)
	| V.BinOp(V.LSHIFT, e1, V.Constant(V.Int(_, v)))
	    when v < 0x3fffffffL
	      -> (loop e1) lsl (Int64.to_int v)
	| V.Constant(V.Int(_, k))
	    when k < 0x3fffffffL
	      -> Int64.to_int k
	| e -> 1 lsl (bitshift form_man e)
    in
      FormMan.map_expr_temp form_man e f combine

  let map_n fn n =
    let l = ref [] in
      for i = n downto 0 do
	l := (fn i) :: !l
      done;
      !l

  let split_terms e form_man =
    let rec loop e =
      match e with
	| V.BinOp(V.PLUS, e1, e2) -> (loop e1) @ (loop e2)
	| V.BinOp(V.BITAND, e, V.Constant(V.Int(ty, v)))
	    when is_high_mask ty v ->
	    (* x & 0xfffffff0 = x - (x & 0xf), etc. *)
	    (loop e) @
	      (loop
		 (V.UnOp(V.NEG,
			 V.BinOp(V.BITAND, e,
				 V.UnOp(V.NOT, V.Constant(V.Int(ty, v)))))))
	| V.Lval(V.Temp(var)) ->
	    FormMan.if_expr_temp form_man var
	      (fun e' -> loop e') [e] (fun v -> ())
	| e -> [e]
    in
      loop e

  type term_kind = | ConstantBase of int64
		   | ConstantOffset of int64
		   | ExprOffset of V.exp
		   | AmbiguousExpr of V.exp
		   | Symbol of V.exp

  let rec classify_term form_man if_weird e =
    match e with
      | V.Constant(V.Int(V.REG_32, off))
	  when (Int64.abs (fix_s32 off)) < 0x4000L
	    -> ConstantOffset(off)
      | V.Constant(V.Int(V.REG_64, off))
	  when (Int64.abs off) < 0x4000L
	    -> ConstantOffset(off)
      | V.Constant(V.Int(V.REG_32, off)) when (fix_s32 off) > 0x8000000L
	  -> ConstantBase(off)
      | V.Constant(V.Int(V.REG_32, off))
	  when off >= 0xc0000000L && off < 0xe1000000L (* Linux kernel *)
	  -> ConstantBase(off)
      | V.Constant(V.Int(V.REG_32, off))
	  when off >= 0x80800000L && off < 0x88000000L (* ReactOS kernel *)
	  -> ConstantBase(off)
      | V.Constant(V.Int(V.REG_32, off))
	  when off >= 0x82800000L && off < 0x94000000L (* Windows 7 kernel *)
	  -> ConstantBase(off)
      | V.Constant(V.Int(V.REG_32, off))
	  when off >= 0xf88f0000L && off < 0xf88fffffL
	    (* ReactOS kernel stack *)
	  -> ConstantBase(off)
      | V.Constant(V.Int(V.REG_32, off))
	  when off >= 0x9b200000L && off < 0x9b300000L
	    (* Windows 7 kernel stack *)
	  -> ConstantBase(off)
      | V.Constant(V.Int(V.REG_32, off))
	  when off >= 0xff400000L && off < 0xffc00000L
	    (* Windows 7 kernel something *)
	  -> ConstantBase(off)
      | V.Constant(V.Int(V.REG_32, off))
	  when off >= 0x7ff00000L && off < 0x80000000L
	    (* Windows 7 shared user/kernel something *)
	  -> ConstantBase(off)
      | V.Constant(V.Int(V.REG_32, off))
	  when off >= 0x80000000L && off < 0xffffffffL
	    (* XXX let Windows 7 wander over the whole top half *)
	  -> ConstantBase(off)
      | V.Constant(V.Int((V.REG_32|V.REG_64), off))
	    (* XXX -random-memory can produce any value at all *)
	  -> ConstantBase(off)
      | V.UnOp(V.NEG, _) -> ExprOffset(e)
      | V.BinOp(V.LSHIFT, _, V.Constant(V.Int(V.REG_8, (1L|2L|3L|4L|5L))))
	  -> ExprOffset(e)
      | V.BinOp(V.TIMES, _, _)
	  -> ExprOffset(e)
      | e when (narrow_bitwidth form_man e) < 23
	  -> ExprOffset(e)
<<<<<<< HEAD
      | V.Cast(V.CAST_SIGNED, _, x)
	  when (narrow_bitwidth form_man x) < 23
	    -> ExprOffset(e)
=======
      | e when (narrow_bitwidth_signed form_man e) < 23
	  -> ExprOffset(e)
>>>>>>> d46bcb6b
      | V.BinOp(V.ARSHIFT, _, _)
	  -> ExprOffset(e)
      | V.BinOp(V.RSHIFT, _, _)
	  -> ExprOffset(e)
      | V.BinOp(V.LSHIFT, _, _)
	  -> ExprOffset(e)
      | V.BinOp(V.BITOR, 
		V.BinOp(V.BITAND, V.Cast(V.CAST_SIGNED, _, _), x),
		V.BinOp(V.BITAND, V.UnOp(V.NOT, V.Cast(V.CAST_SIGNED, _, _)),
			y))
      | V.BinOp(V.BITOR, 
		V.BinOp(V.BITAND, x, V.Cast(V.CAST_SIGNED, _, _)),
		V.BinOp(V.BITAND, V.UnOp(V.NOT, V.Cast(V.CAST_SIGNED, _, _)),
			y))
      | V.BinOp(V.BITOR, 
		V.BinOp(V.BITAND, V.Cast(V.CAST_SIGNED, _, _), x),
		V.BinOp(V.BITAND, y,
			V.UnOp(V.NOT, V.Cast(V.CAST_SIGNED, _, _))))
      | V.BinOp(V.BITOR, 
		V.BinOp(V.BITAND, x, V.Cast(V.CAST_SIGNED, _, _)),
		V.BinOp(V.BITAND, y,
			V.UnOp(V.NOT, V.Cast(V.CAST_SIGNED, _, _))))
      | V.Ite(_, x, y)
	->
	  (* ITE expression "_ ? x : y" *)
	  (match ((classify_term form_man if_weird x),
		  (classify_term form_man if_weird y)) with
	     | (ExprOffset(_)|ConstantOffset(_)),
	       (ExprOffset(_)|ConstantOffset(_)) ->
		 ExprOffset(e)
	     | _ -> AmbiguousExpr(e)
	  )
      (* Similar pattern where we don't have the sign extend, but
	 we do have something and its negation *)
      | V.BinOp(V.BITOR,
		V.BinOp(V.BITAND, c1, x),
		V.BinOp(V.BITAND, V.UnOp(V.NOT, c2), y))
	  when c1 = c2
	->
	  (* ITE expression "_ ? x : y" *)
	  (match ((classify_term form_man if_weird x),
		  (classify_term form_man if_weird y)) with
	     | (ExprOffset(_)|ConstantOffset(_)),
	       (ExprOffset(_)|ConstantOffset(_)) ->
		 ExprOffset(e)
	     | _ -> AmbiguousExpr(e)
	  )
      (* Occurs as an optimization of bitwise ITE: *)
      | V.BinOp(V.BITAND, x, V.UnOp(V.NOT, V.Cast(V.CAST_SIGNED, _, _)))
      | V.BinOp(V.BITAND, V.UnOp(V.NOT, V.Cast(V.CAST_SIGNED, _, _)), x)
      | V.BinOp(V.BITAND, x, V.Cast(V.CAST_SIGNED, _, _))
      | V.BinOp(V.BITAND, V.Cast(V.CAST_SIGNED, _, _), x) ->
	  (match (classify_term form_man if_weird x) with
	     | (ExprOffset(_)|ConstantOffset(_)) -> ExprOffset(e)
	     | _ -> AmbiguousExpr(e)
	  )

      (* AND with negation of a small value used for rounding *)
      | V.BinOp(V.BITAND, x, V.Constant(V.Int(V.REG_32, off)))
	  when (fix_u32 off) >= 0xffffff00L
	    ->
	  (classify_term form_man if_weird x)
      (* Addition inside another operation (top-level addition should
	 be handled by split_terms) *)
      | V.BinOp(V.PLUS, e1, e2)
	->
	  (match ((classify_term form_man if_weird e1),
		  (classify_term form_man if_weird e2)) with
	     | (ExprOffset(_)|ConstantOffset(_)),
	       (ExprOffset(_)|ConstantOffset(_)) -> ExprOffset(e)
	     | _,_ -> AmbiguousExpr(e))


(*       | V.BinOp(V.BITAND, _, _) *)
(*       | V.BinOp(V.BITOR, _, _) (* XXX happens in Windows 7, don't know why *) *)
(* 	  -> ExprOffset(e) *)
      | V.Cast(V.CAST_SIGNED, _, _) -> ExprOffset(e)
      | V.Lval(_) -> Symbol(e)
      | e -> if_weird e
	  
  let classify_terms e form_man if_weird =
    let l = List.map (classify_term form_man if_weird)
      (split_terms e form_man)
    in
    let (cbases, coffs, eoffs, ambig, syms) =
      (ref [], ref [], ref [], ref [], ref []) in
      List.iter
	(function
	   | ConstantBase(o) ->  cbases := o :: !cbases
	   | ConstantOffset(o) -> coffs := o :: !coffs
	   | ExprOffset(e) ->     eoffs := e :: !eoffs
	   | AmbiguousExpr(e) ->  ambig := e :: !ambig
	   | Symbol(v) ->          syms := v :: !syms)
	l;
      (!cbases, !coffs, !eoffs, !ambig, !syms)

  let select_one l rand_func =
    let split_list l =
      let a = Array.of_list l in
      let len = Array.length a in 
      let k = len / 2 in
	((Array.to_list (Array.sub a 0 k)),
	 (Array.to_list (Array.sub a k (len - k))))
    in
    let rec loop l =
      match l with
	| [] -> failwith "Empty list in select_one"
	| [a] -> (a, [])
	| [a; b] -> if rand_func () then (a, [b]) else (b, [a])
	| l -> let (h1, h2) = split_list l in
	    if rand_func () then
	      let (e, h1r) = loop h1 in
		(e, h1r @ h2)
	    else
	      let (e, h2r) = loop h2 in
		(e, h1 @ h2r)
    in
      loop l

  let sum_list l = 
    match l with 
      | [] -> V.Constant(V.Int(V.REG_32, 0L))
      | [a] -> a
      | e :: r -> List.fold_left (fun a b -> V.BinOp(V.PLUS, a, b))
	  e r

  class sym_region_frag_machine (dt:decision_tree) = object(self)
    inherit SPFM.sym_path_frag_machine dt as spfm

    val mutable regions = []
    val region_vals = Hashtbl.create 101

    val mutable location_id = 0L

    method set_eip i =
      location_id <- i;
      spfm#set_eip i

    val sink_mem = new GM.granular_sink_memory

    method private region r =
      match r with
	| None -> (sink_mem :> (GM.granular_memory))
	| Some 0 -> (mem :> (GM.granular_memory))
	| Some r_num -> List.nth regions (r_num - 1)

    method private fresh_region =
      let new_idx = 1 + List.length regions in
      let region = (new GM.granular_hash_memory)  and
	  name = "region_" ^ (string_of_int new_idx) in
	regions <- regions @ [region];
	if !opt_zero_memory then
	  spfm#on_missing_zero_m region
	else
	  spfm#on_missing_symbol_m region name;
	new_idx

    method private region_for e =
      try
	Hashtbl.find region_vals e
      with Not_found ->
	let new_region = self#fresh_region in
	  Hashtbl.replace region_vals e new_region;
	  if !opt_trace_regions then
	    Printf.eprintf "Address %s is region %d\n"
	      (V.exp_to_string e) new_region;
	  new_region

    method private is_region_base e =
      Hashtbl.mem region_vals e

    val mutable sink_regions = []

    method private add_sink_region (e:Vine.exp) (size:int64) =
      self#on_missing_symbol_m sink_mem "sink";
      sink_regions <- ((self#region_for e), size) :: sink_regions

    method private choose_conc_offset_uniform ty e =
      let byte x = V.Constant(V.Int(V.REG_8, (Int64.of_int x))) in
      let bits = ref 0L in
	self#restore_path_cond
	  (fun () ->
	     if ty = V.REG_1 then
	       (* This special case avoids shifting REG_1s, which appears
		  to be legal in Vine IR but tickles bugs in multiple of
		  our solver backends. *)		  
	       let bit = self#extend_pc_random e false in
		 bits := (if bit then 1L else 0L)
	     else
	       for b = (V.bits_of_width ty) - 1 downto 0 do
		 let bit = self#extend_pc_random
		   (V.Cast(V.CAST_LOW, V.REG_1,
			   (V.BinOp(V.ARSHIFT, e,
				    (byte b))))) false
		 in
		   bits := (Int64.logor (Int64.shift_left !bits 1)
			      (if bit then 1L else 0L));
	       done);
	!bits

    method private choose_conc_offset_biased ty e =
      let const x = V.Constant(V.Int(ty, x)) in
      let rec try_list l =
	match l with
	  | [] -> self#choose_conc_offset_uniform ty e
	  | v :: r ->
	      if self#extend_pc_random (V.BinOp(V.EQ, e, (const v))) false then
		v
	      else
		try_list r
      in
      let bits = ref 0L in
	self#restore_path_cond
	  (fun () ->
	     bits := try_list
	       [0L; 1L; 2L; 4L; 8L; 16L; 32L; 64L; -1L; -2L; -4L; -8L]);
	!bits

    val mutable concrete_cache = Hashtbl.create 101

    method private choose_conc_offset_cached ty e =
      let const x = V.Constant(V.Int(ty, x)) in
      let (bits, verb) = 
	if Hashtbl.mem concrete_cache e then
	  (Hashtbl.find concrete_cache e, "Reused")
	else
	  (let bits = 
	     (* match self#query_unique_value e ty with
	       | Some v -> v
	       | None -> *)
		   match !opt_offset_strategy with
		     | UniformStrat -> self#choose_conc_offset_uniform ty e
		     | BiasedSmallStrat -> self#choose_conc_offset_biased ty e
	   in
	     Hashtbl.replace concrete_cache e bits;
	     (bits, "Picked")) in
	if !opt_trace_sym_addrs then
	  Printf.eprintf "%s concrete value 0x%Lx for %s\n"
	    verb bits (V.exp_to_string e);
	self#add_to_path_cond (V.BinOp(V.EQ, e, (const bits)));
	bits

    method private concretize_inner ty e =
      match e with 
	| V.Cast((V.CAST_UNSIGNED|V.CAST_SIGNED) as ckind, cty, e2) ->
	    g_assert(cty = ty) 100 "Sym_region_frag_machine.concretize_inner";
	    let ty2 = Vine_typecheck.infer_type None e2 in
	    let bits = self#choose_conc_offset_cached ty2 e2 in
	    let expand =
	      match (ckind, ty2) with
		| (V.CAST_UNSIGNED, V.REG_32) -> fix_u32
		| (V.CAST_UNSIGNED, V.REG_16) -> fix_u16
		| (V.CAST_UNSIGNED, V.REG_8)  -> fix_u8
		| (V.CAST_UNSIGNED, V.REG_1)  -> fix_u1
		| (V.CAST_SIGNED,   V.REG_32) -> fix_s32
		| (V.CAST_SIGNED,   V.REG_16) -> fix_s16
		| (V.CAST_SIGNED,   V.REG_8)  -> fix_s8
		| (V.CAST_SIGNED,   V.REG_1)  -> fix_s1
		| _ -> failwith "unhandled cast kind in concretize_inner"
	    in
	      expand bits
	| _ -> self#choose_conc_offset_cached ty e

    method private concretize ty e =
      if !opt_concrete_path then
	form_man#eval_expr e
      else
	(dt#start_new_query;
	 self#note_first_branch;
	 let v = self#concretize_inner ty e in
	   dt#count_query;
	   v)

    val mutable sink_read_count = 0L

    val mutable call_stack = []
    val ret_addrs = Hashtbl.create 101

    (* TODO: avoid code duplication with FM.trace_callstack *)
    method private update_ret_addrs last_insn last_eip eip =
      let pop_callstack esp =
	while match call_stack with
	  | (old_esp, _, _, _) :: _ when old_esp < esp -> true
	  | _ -> false
	do
	      match call_stack with
		| (ret_addr_addr, _, _, _) :: _ ->
		    Hashtbl.remove ret_addrs ret_addr_addr;
		    call_stack <- List.tl call_stack
		| _ -> failwith "Can't happen, loop invariant"
	done
      in
      let get_retaddr esp =
	match !opt_arch with
	  | X86 -> self#load_word_conc esp
	  | X64 -> self#load_long_conc esp
	  | ARM -> self#get_word_var R14
      in
      let kind =
	match !opt_arch with
	  | X86 | X64 ->
	      let s = last_insn ^ "        " in
		if (String.sub s 0 4) = "call" &&
		  (Int64.sub eip last_eip) <> 5L then
		  "call"
		else if (String.sub s 0 3) = "ret" then
		  "return"
		else if (String.sub s 0 8) = "repz ret" then
		  "return"
		else if (String.sub s 0 3) = "jmp" then
		  "unconditional jump"
		else if (String.sub s 0 1) = "j" then
		  "conditional jump"
		else
		  "not a jump"
	  | ARM ->
	      (* TODO: add similar parsing for ARM mnemonics *)
	      "not a jump"
      in
	match kind with
	  | "call" ->
	      let esp = self#get_esp in
	      let ret_addr_addr = match !opt_arch with
		| X86 -> esp
		| X64 -> esp
		| ARM -> failwith "Return address tracking not implemented for ARM"
	      in
	      let ret_addr = get_retaddr esp
	      in
		call_stack <- (esp, last_eip, eip, ret_addr) :: call_stack;
		Hashtbl.replace ret_addrs ret_addr_addr ret_addr;
	  | "return" ->
	      let esp = self#get_esp in
		pop_callstack esp;
	  | _ -> ()

    method private callstack_json =
      let json_addr i64 = `String (Printf.sprintf "0x%08Lx" i64)
      in
	`List (List.map
		 (fun (esp, last_eip, eip, ret_addr) ->
		    `Assoc
		      ["esp", json_addr esp;
		       "last_eip", json_addr last_eip;
		       "eip", json_addr eip;
		       "ret_addr", json_addr ret_addr]
		 ) call_stack)

    method set_pointer_management pm =
      spfm#set_pointer_management pm;
      pm#set_reporter
	(fun l ->
	   List.iter (fun (a, b) -> self#add_event_detail a b) l;
	   self#add_event_detail "call-stack" self#callstack_json;
	   self#finalize_event
	)

    val check_cond_cache = Hashtbl.create 101

    method private check_cond cond_e =
      let tristate_str = function
	| None -> "?"
	| Some true -> "T"
	| Some false -> "F"
      in
      let try_cond e =
	if !opt_trace_decisions then
	  Printf.eprintf "Checking %s:\n" (V.exp_to_string e);
	let (is_sat, _) = self#query_with_path_cond e true in
	  is_sat
      in
	if !opt_concrete_path then
	  let b = (form_man#eval_expr cond_e) <> 0L in
	    if !opt_trace_conditions then 
              Printf.eprintf "Computed concrete value %b\n" b;
	    Some b
	else
	  let key = (cond_e, dt#get_hist_str) in
	    try
	      let choices = Hashtbl.find check_cond_cache key in
		if !opt_trace_decisions then
		  Printf.eprintf "Reusing cached condition result %s for %s\n"
		    (tristate_str choices) (V.exp_to_string cond_e);
		choices
	    with Not_found ->
	      let can_be_true = try_cond cond_e and
		  can_be_false = try_cond (V.UnOp(V.NOT, cond_e)) in
	      let choices = match (can_be_true, can_be_false) with
		| (true, false) -> Some true
		| (false, true) -> Some false
		| (true, true) -> None
		| (false, false) ->
		    failwith "Double unsat in check_cond"
	      in
		Hashtbl.replace check_cond_cache key choices;
		choices

    method private handle_weird_addr_expr e =
      if !opt_stop_on_weird_sym_addr || !opt_finish_on_weird_sym_addr then
	(self#add_event_detail "tag" (`String ":weird-sym-addr");
	 self#add_event_detail "addr-expr"
	   (`String (V.exp_to_string e));
	 self#add_event_detail "call-stack" self#callstack_json;
	 self#finalize_event;
	 if !opt_finish_on_weird_sym_addr then
	   (self#finish_fuzz "weird symbolic-controlled address";
	    ExprOffset(e))
	 else
	   raise WeirdSymbolicAddress)
      else if !opt_fail_offset_heuristic then
	failwith ("Strange term "^(V.exp_to_string e)^" in address")
      else
	ExprOffset(e)

    method private region_expr e =
      if !opt_check_for_null then
	(match
	   self#check_cond (V.BinOp(V.EQ, e, V.Constant(V.Int(V.REG_32, 0L))))
	 with
	   | Some false -> Printf.eprintf "Cannot be null.\n"
	   | (Some true|None) as maybe ->
	       (match maybe with
		  | Some true -> 
		      Printf.eprintf "Can be null.\n";
		  | (None|_) ->
		      Printf.eprintf "Can be null or non-null\n";
		      infl_man#maybe_measure_influence_deref e);
	       self#add_event_detail "tag" (`String ":null-deref");
	       self#add_event_detail "subtag" (`String ":symbolic-can-be-0");
	       self#add_event_detail "can-be-null-expr"
		 (`String (V.exp_to_string e));
	       self#add_event_detail "call-stack" self#callstack_json;
	       self#finalize_event;
	       if !opt_finish_on_null_deref then
		 self#finish_fuzz "symbolic dereference can be null"
	);
      dt#start_new_query;
      self#note_first_branch;
      let (cbases, coffs, eoffs, ambig, syms) =
	classify_terms e form_man self#handle_weird_addr_expr
      in
	if !opt_trace_sym_addr_details then
	  (Printf.eprintf "Concrete base terms: %s\n"
	     (String.concat " "
		(List.map (Printf.sprintf "0x%08Lx") cbases));
	   Printf.eprintf "Concrete offset terms: %s\n"
	     (String.concat " "
		(List.map (Printf.sprintf "0x%08Lx") coffs));
	   Printf.eprintf "Offset expression terms: %s\n"
	     (String.concat " "
		(List.map V.exp_to_string eoffs));
	   Printf.eprintf "Ambiguous expression terms: %s\n"
	     (String.concat " "
		(List.map V.exp_to_string ambig));
	   Printf.eprintf "Ambiguous symbol terms: %s\n"
	     (String.concat " "
		(List.map V.exp_to_string syms)));
	let cbase = List.fold_left Int64.add 0L cbases in
	let (base, off_syms) = match (cbase, syms, ambig) with
	  | (0L, [], []) -> raise
	    (NullDereference
	       { eip_of_deref = self#get_eip;
		 last_set_to_null = Int64.sub Int64.zero Int64.one;
		 addr_derefed =  Int64.sub Int64.zero Int64.one; })
	  | (0L, [], el) -> (Some 0, el)
	  | (0L, [v], _) -> (Some(self#region_for v), ambig)
	  | (0L, vl, _) ->
	      let (bvar, rest_vars) =
		let (known_regions, not_known) =
		  List.partition (fun e -> self#is_region_base e) vl
		in
		  match known_regions with
		    | [v] -> (v, not_known)
		    | _ -> 
			select_one vl
			  (fun () -> self#random_case_split
			     !opt_trace_decisions)
	      in
		if !opt_trace_sym_addrs then
		  Printf.eprintf "Choosing %s as the base address\n"
		    (V.exp_to_string bvar);
		(Some(self#region_for bvar), rest_vars @ ambig)
	  | (off, vl, _) ->
	      (Some 0, vl @ ambig)
	in
	let (region, offset) =
	  (match base with
	     | Some r
		 when List.exists (fun (r', _) -> r = r') sink_regions ->
		 let (r', size) =
		   List.find (fun (r', _) -> r = r') sink_regions in
		   Printf.eprintf "Ignoring access to sink region\n";
		   (let sat_dir = ref false in
		      self#restore_path_cond
			(fun () ->
			   sat_dir := self#extend_pc_random
			     (V.BinOp(V.LT, e,
				      V.Constant(V.Int(V.REG_32, size))))
			     false);
		      if !sat_dir = true then
			Printf.eprintf "Can be in bounds.\n"
		      else
			Printf.eprintf "Can be out of bounds.\n");
		   sink_read_count <- Int64.add sink_read_count 0x10L;
		   (None, sink_read_count)
	     | _ ->
		 let coff = List.fold_left Int64.add 0L coffs in
		 let offset = Int64.add (Int64.add cbase coff)
		   (match (eoffs, off_syms) with
		      | ([], []) -> 0L
		      | (el, vel) -> 
			  (self#concretize_inner V.REG_32
			     (sum_list (el @ vel)))) in
		   (base, (fix_u32 offset)))
	in
	  dt#count_query;
	  (region, offset)

    method private eval_addr_exp_region_conc_path e =
      let term_is_known_base = function
	| V.Lval(V.Temp(var)) -> form_man#known_region_base var
	| _ -> false
      in
      let terms = split_terms e form_man in
      let (known_bases, rest) =
	List.partition term_is_known_base terms in
	match known_bases with
	  | [] ->
	      let a = form_man#eval_expr e in
		if !opt_trace_sym_addrs then
		  Printf.eprintf "Computed concrete value 0x%08Lx\n" a;
		if !opt_solve_path_conditions then
		  (let cond = V.BinOp(V.EQ, e,
				      V.Constant(V.Int(V.REG_32, a)))
		   in
		   let sat = self#extend_pc_known cond false true in
		     g_assert(sat) 100 "Sym_region_frag_machine.eval_addr_exp_region_conc_path");
		(Some 0, a)
	  | [V.Lval(V.Temp(var)) as vexp] ->
	      let sum = sum_list rest in
	      let a = form_man#eval_expr sum in
	      let a_const = V.Constant(V.Int(V.REG_32, a)) in
		if !opt_trace_sym_addrs then
		  Printf.eprintf
		    "Computed concrete offset %s + 0x%08Lx\n" 
		    (V.var_to_string var) a;
		if !opt_solve_path_conditions && 
		  (sum <> a_const)
		then
		  (let cond = V.BinOp(V.EQ, sum, a_const) in
		   let sat = self#extend_pc_known cond false true in
		     g_assert(sat) 100 "Sym_region_frag_machine.eval_addr_exp_region_conc_path");
		(Some(self#region_for vexp), a)
	  | [_] -> failwith "known_base invariant failure"
	  | _ -> failwith "multiple bases"

    method eval_addr_exp_region exp =
      let (to_concrete, to_symbolic) = match !opt_arch with
	| (X86|ARM) -> (D.to_concrete_32, D.to_symbolic_32)
	| X64       -> (D.to_concrete_64, D.to_symbolic_64)
      in
      let v = self#eval_int_exp_simplify exp in
	try
	  (Some 0, to_concrete v)
	with NotConcrete _ ->
	  let e = to_symbolic v in
	  let eip = self#get_eip in
	    if !opt_trace_sym_addrs then
	      Printf.eprintf "Symbolic address %s @ (0x%Lx)\n"
		(V.exp_to_string e) eip;
	    if !opt_concrete_path then
	      self#eval_addr_exp_region_conc_path e
	    else
	      self#region_expr e
		  
    (* Because we override handle_{load,store}, this should only be
       called for jumps. *)
    method eval_addr_exp exp =
      let v = self#eval_int_exp_simplify exp in
	try
	  D.to_concrete_32 v
	with NotConcrete _ ->
	  let e = D.to_symbolic_32 v in
	  let eip = self#get_eip in
	    if !opt_trace_sym_addrs then
	      Printf.eprintf "Symbolic jump address %s @ (0x%Lx)\n"
		(V.exp_to_string e) eip;
	    List.iter
	      (fun target ->
		 match
		   let targ_c = V.Constant(V.Int(V.REG_32, target)) in
		     self#check_cond (V.BinOp(V.EQ, e, targ_c))
		 with
		   | (None|Some true) ->
		       Printf.eprintf "Symbolic jump can be 0x%Lx.\n" target;
		       self#add_event_detail "tag"
			 (`String ":controlled-jump");
		       self#add_event_detail "subtag" 
			 (`String ":symbolic-can-be-chosen");
		       self#add_event_detail "can-be-chosen-expr"
			 (`String (V.exp_to_string e));
		       self#add_event_detail "chosen-value"
			 (`String (Printf.sprintf "0x%Lx" target));
		       self#add_event_detail "call-stack" self#callstack_json;
		       self#finalize_event;
		       if !opt_finish_on_controlled_jump then
			 self#finish_fuzz "controlled jump"
		   | Some false ->
		       Printf.eprintf "Symbolic jump cannot be 0x%Lx.\n" target)
	      !opt_check_for_jump_to;
	    let (r, addr) = 
	      if !opt_concrete_path then
		self#eval_addr_exp_region_conc_path e
	      else
		self#region_expr e
	    in
	      match r with
		| Some 0 -> addr
		| Some r_num ->
		    if !opt_trace_stopping then
		      (Printf.eprintf
			 "Unsupported jump into symbolic region %d\n" r_num;
                       if !opt_trace_end_jump = (Some self#get_eip) then
                         let e = D.to_symbolic_32 (self#eval_int_exp_simplify exp) in
                         let (cbases, coffs, eoffs, ambig, syms) =
                           classify_terms e form_man self#handle_weird_addr_expr in
	                   if cbases = [] && coffs = [] && eoffs = [] &&
                             ambig = [] && syms != [] then
                             Printf.eprintf "Completely symbolic load\n");
		    raise SymbolicJump
		| None ->
		    if !opt_trace_stopping then
		      Printf.eprintf "Unsupported jump into sink region\n";
		    raise SymbolicJump

    method get_word_var_concretize reg do_influence name : int64 =
      let v = self#get_int_var (Hashtbl.find reg_to_var reg) in
      try (D.to_concrete_32 v)
      with NotConcrete _ ->
	let e = D.to_symbolic_32 v in
	  if do_influence then 
	    (Printf.eprintf "Measuring symbolic %s influence..." name;
	     infl_man#measure_point_influence name e);
	  self#concretize V.REG_32 e

    method get_long_var_concretize reg do_influence name : int64 =
      let v = self#get_int_var (Hashtbl.find reg_to_var reg) in
      try (D.to_concrete_64 v)
      with NotConcrete _ ->
	let e = D.to_symbolic_64 v in
	  if do_influence then
	    (Printf.printf "Measuring symbolic %s influence..." name;
	     infl_man#measure_point_influence name e);
	  self#concretize V.REG_64 e

    method load_word_concretize addr do_influence name =
      let v = self#load_word addr in
      try (D.to_concrete_32 v)
      with NotConcrete _ ->
	let e = D.to_symbolic_32 v in
	  if do_influence then 
	    (Printf.eprintf "Measuring symbolic %s influence..." name;
	     infl_man#measure_point_influence name e);
	  self#concretize V.REG_32 e

    method load_short_concretize addr do_influence name =
      let v = self#load_short addr in
      try (D.to_concrete_16 v)
      with NotConcrete _ ->
	let e = D.to_symbolic_16 v in
	  if do_influence then 
	    (Printf.eprintf "Measuring symbolic %s influence..." name;
	     infl_man#measure_point_influence name e);
	  Int64.to_int (self#concretize V.REG_16 e)

    method load_byte_concretize addr do_influence name =
      let v = self#load_byte addr in
      try (D.to_concrete_8 v)
      with NotConcrete _ ->
	let e = D.to_symbolic_8 v in
	  if do_influence then 
	    (Printf.eprintf "Measuring symbolic %s influence..." name;
	     infl_man#measure_point_influence name e);
	  Int64.to_int (self#concretize V.REG_8 e)

    method private maybe_concretize_binop op v1 v2 ty1 ty2 =
      let conc t v =
	match t with
	  | V.REG_1 ->
	      (try ignore(D.to_concrete_1 v); v
	       with NotConcrete _ ->
		 (D.from_concrete_1
		    (Int64.to_int
		       (self#concretize t (D.to_symbolic_1 v)))))
	  | V.REG_8 ->
	      (try ignore(D.to_concrete_8 v); v
	       with NotConcrete _ ->
		 (D.from_concrete_8
		    (Int64.to_int
		       (self#concretize t (D.to_symbolic_8 v)))))
	  | V.REG_16 ->
	      (try ignore(D.to_concrete_16 v); v
	       with NotConcrete _ ->
		 (D.from_concrete_16
		    (Int64.to_int
		       (self#concretize t (D.to_symbolic_16 v)))))
	  | V.REG_32 ->
	      (try ignore(D.to_concrete_32 v); v
	       with NotConcrete _ ->
		 (D.from_concrete_32
		    (self#concretize t (D.to_symbolic_32 v))))
	  | V.REG_64 ->
	      (try ignore(D.to_concrete_64 v); v
	       with NotConcrete _ ->
		 (D.from_concrete_64
		    (self#concretize t (D.to_symbolic_64 v))))
	  | _ -> failwith "Bad type in maybe_concretize_binop"
      in
	match op with
	  | V.DIVIDE | V.SDIVIDE | V.MOD | V.SMOD 
		when !opt_concretize_divisors
	      -> (v1, (conc ty2 v2))
	  | _ -> (v1, v2)

    val mutable extra_store_hooks = []
    val mutable last_set_null = Hashtbl.create 100

    method add_extra_store_hook f = 
	extra_store_hooks <- f :: extra_store_hooks
	
    method run_store_hooks s_addr size =
	let apply_store_hook fn =
	(fn s_addr size) in
	List.iter apply_store_hook extra_store_hooks	
	
    method private store_byte_region  r addr b =
      (self#region r)#store_byte  addr b;
      self#run_store_hooks addr 8

    method private store_short_region r addr s =
      (self#region r)#store_short addr s;
      self#run_store_hooks addr 16

    method private store_word_region  r addr w =
      (self#region r)#store_word  addr w;
      if !opt_check_for_null then
	(* if we're checking for nulls, I want to know when it was (potentially)
	   introduced.  This code checks to see if the stored word might be null *)
	begin
	  let might_be_zero = 
	    try (D.to_concrete_32 w) = Int64.zero
	    with NotConcrete e ->
	      match self#check_cond
		(V.BinOp(V.EQ, e, V.Constant(V.Int(V.REG_32, 0L)))) with
		| Some false -> false 
		| Some true
		| None -> true in
	  if might_be_zero then
	    (* if it is null, we keep track of it for later use. *)
	    Hashtbl.replace last_set_null addr self#get_eip
	end;
      self#run_store_hooks addr 32

    method private store_long_region  r addr l =
      (self#region r)#store_long  addr l;
      self#run_store_hooks addr 64

    method private load_byte_region  r addr = (self#region r)#load_byte  addr
    method private load_short_region r addr = (self#region r)#load_short addr
    method private load_word_region  r addr = (self#region r)#load_word  addr
    method private load_long_region  r addr = (self#region r)#load_long  addr

    method private query_valid e =
      let (is_sat, _) = 
	self#query_with_path_cond (V.UnOp(V.NOT, e)) false
      in
	not is_sat

    method private query_bitwidth e ty =
      let rec loop min max =
	g_assert(min <= max)  100 "Sym_region_frag_machine.query_bitwidth";
	if min = max then
	  min
	else
	  let mid = (min + max) / 2 in
	  let mask = Int64.shift_right_logical (-1L) (64-mid) in
	  let cond_e = V.BinOp(V.LE, e, V.Constant(V.Int(ty, mask))) in
	  let in_bounds = self#query_valid cond_e in
	    if !opt_trace_tables then
	      Printf.eprintf "(%s) < 2**%d: %s\n" (V.exp_to_string e) mid
		(if in_bounds then "valid" else "invalid");
	    if in_bounds then
	      loop min mid
	    else
	      loop (mid + 1) max
      in
      let max_wd = V.bits_of_width ty in
      let wd = loop 0 max_wd in
	if !opt_trace_tables then
	  Printf.eprintf "Bit width based on queries is %d\n" wd;
	wd

    val bitwidth_cache = Hashtbl.create 101
    val bitwidth_offset_cache = Hashtbl.create 101

    method private decide_wd op_name off_exp cloc = 
      let fast_wd = narrow_bitwidth form_man off_exp in
      let compute_wd off_exp =
	if !opt_table_limit = 0 then
	  None
	else if fast_wd > !opt_table_limit then
	  let slow_wd = self#query_bitwidth off_exp V.REG_32 in
	    g_assert(slow_wd <= fast_wd) 100 "Sym_region_frag_machine.decide_wd";
	    if slow_wd > !opt_table_limit then
	      (if !opt_trace_tables then
		 Printf.eprintf
		   ("%s with base %08Lx, offset %s of size 2**%d "
		    ^^ "is not a table\n")
		   op_name cloc (V.exp_to_string off_exp) slow_wd;
	       None)
	    else
	      Some slow_wd
	else
	  Some fast_wd
      in
	if fast_wd = 0 then
	  None
	else
	  let key = (off_exp, dt#get_hist_str) in
	    try
	      let wd = Hashtbl.find bitwidth_cache key in
		if !opt_trace_tables then
		  Printf.eprintf "Reusing cached width %d for %s at [%s]\n%!"
		    (match wd with Some w -> w | None -> -1)
		    (V.exp_to_string off_exp) dt#get_hist_str;
		wd
	    with Not_found ->
	      let wd = compute_wd off_exp in
		Hashtbl.replace bitwidth_cache key wd;
		if wd = Some 0 then
		  None
		else
		  wd

    method private decide_offset_wd off_exp = 
      let fast_wd = narrow_bitwidth form_man off_exp in
      let compute_wd off_exp =
	if !opt_offset_limit = 0 then
	  (if !opt_trace_offset_limit then
	     Printf.eprintf "opt_offset_limit = 0\n";
	  Some 0)
	else if fast_wd > !opt_offset_limit then
	  let slow_wd = self#query_bitwidth off_exp V.REG_32 in
	    assert(slow_wd <= fast_wd);
	    if slow_wd > !opt_offset_limit then
	      (if !opt_trace_offset_limit then
		 Printf.eprintf "Bits too large: %d\n" slow_wd;
	      None)
	    else
	      (if !opt_trace_offset_limit then
		 Printf.eprintf "Bits small enough: %d\n" slow_wd;
	      Some slow_wd)
	else
	  (if !opt_trace_offset_limit then
	     Printf.eprintf "Bits small enough: %d\n" fast_wd;
	  Some fast_wd)
      in
        if fast_wd = 0 then
	  (if !opt_trace_offset_limit then
	     Printf.eprintf "fast_wd = 0\n";
	  Some 0)
	else
	  let key = (off_exp, dt#get_hist_str) in
	    try
	      let wd = Hashtbl.find bitwidth_offset_cache key in
	        if !opt_trace_offset_limit then	
		  (match wd with
		    | Some ubxd_wd -> Printf.eprintf
		        "Loading small enough width: %d\n" ubxd_wd
		    | None -> Printf.eprintf "Loading too large width\n");
	        wd
	    with Not_found ->
	      let wd = compute_wd off_exp in
		Hashtbl.replace bitwidth_offset_cache key wd;
		wd
		    
    method private query_maxval e ty =
      let rec loop min max =
	g_assert(min <= max) 100 "Sym_region_frag_machine.query_maxval";
	if min = max then
	  min
	else
	  let mid = 
	    if min = 0L && max > 0x1000L then
	      Int64.div max 256L (* reduce size faster to start *)
	    else
	      Int64.div (Int64.add min max) 2L
	  in
	  let cond_e = V.BinOp(V.LE, e, V.Constant(V.Int(ty, mid))) in
	  let in_bounds = self#query_valid cond_e in
	    if !opt_trace_tables then
	      Printf.eprintf "(%s) < %Ld: %s\n" (V.exp_to_string e) mid
		(if in_bounds then "valid" else "invalid");
	    if in_bounds then
	      loop min mid
	    else
	      loop (Int64.succ mid) max
      in
      let wd = narrow_bitwidth form_man e in
      let max_limit = Int64.shift_right_logical (-1L) (64-wd)
      in
      let limit = loop 0L max_limit in
	if !opt_trace_tables then
	  Printf.eprintf "Largest value based on queries is %Ld\n" limit;
	limit

    val maxval_cache = Hashtbl.create 101
    val maxval_offset_cache = Hashtbl.create 101
    val used_addr_cache = Hashtbl.create 101
    val dummy_vars_cache = Hashtbl.create 101
    val mutable dummy_counter = 0

    method private decide_maxval op_name off_exp cloc =
      let compute_maxval off_exp =
	if !opt_table_limit = 0 then
	  None
	else
	  let maxval = self#query_maxval off_exp V.REG_32 in
	    if maxval > Int64.shift_left 1L !opt_table_limit then
	      (if !opt_trace_tables then
		 Printf.eprintf
		   ("%s with base %08Lx, offset %s of size %Ld "
		    ^^ "is not a table\n")
		   op_name cloc (V.exp_to_string off_exp) maxval;
	       None)
	    else
	      Some maxval
      in
	match off_exp with
	  | V.Constant(V.Int(_, 0L)) -> None
	  | V.Constant(V.Int(_, v)) -> Some v
	  | _ ->
	      let key = (off_exp, dt#get_hist_str) in
		try
		  let limit = Hashtbl.find maxval_cache key in
		    if !opt_trace_tables then
		      Printf.eprintf ("Reusing cached maxval %Ld "
				     ^^ "for %s at [%s]\n")
			(match limit with Some l -> l | None -> -1L)
			(V.exp_to_string off_exp) dt#get_hist_str;
		    limit
		with Not_found ->
		  let limit = compute_maxval off_exp in
		    Hashtbl.replace maxval_cache key limit;
		    limit

    method private decide_offset_maxval off_exp =
      let compute_maxval off_exp =
	if !opt_offset_limit = 0 then
	  Some 0L
	else
	  let maxval = self#query_maxval off_exp V.REG_32 in
	    if maxval > Int64.shift_left 1L !opt_offset_limit then
	      None
	    else
	      Some maxval
      in
	match off_exp with
	  | V.Constant(V.Int(_, v)) -> Some v
	  | _ ->
	      let key = (off_exp, dt#get_hist_str) in
		try
		  let limit = Hashtbl.find maxval_offset_cache key in
		    limit
		with Not_found ->
		  let limit = compute_maxval off_exp in
		    Hashtbl.replace maxval_offset_cache key limit;
		    limit
		      
    method private table_load cloc off_exp wd ty =
      let stride = stride form_man off_exp in
      let shift = floor_log2 (Int64.of_int stride) in
      let idx_wd = wd - shift in
      let num_ents = 1 lsl idx_wd in
      let idx_exp =
	if stride = (1 lsl shift) then
	  let shift_amt = V.Constant(V.Int(V.REG_8, (Int64.of_int shift))) in
	    V.BinOp(V.RSHIFT, off_exp, shift_amt)
	else
	  let stride_amt = V.Constant(V.Int(V.REG_32, (Int64.of_int stride))) in
	    V.BinOp(V.DIVIDE, off_exp, stride_amt)
      in
      let load_ent addr = match ty with
	| V.REG_8  -> form_man#simplify8
	    ((self#region (Some 0))#load_byte  addr)
	| V.REG_16 -> form_man#simplify16
	    ((self#region (Some 0))#load_short addr)
	| V.REG_32 -> form_man#simplify32
	    ((self#region (Some 0))#load_word  addr)
	| V.REG_64 -> form_man#simplify64
	    ((self#region (Some 0))#load_long  addr)
	| _ -> failwith "Unexpected type in table_load"
      in
      let table = map_n
	(fun i -> load_ent (Int64.add cloc (Int64.of_int (i * stride))))
	(num_ents - 1)
      in
        if !opt_trace_tables then
	  Printf.eprintf "Load with base %08Lx, size 2**%d, stride %d"
	    cloc idx_wd stride;
        Some (form_man#make_table_lookup table idx_exp idx_wd ty)

    method private concretize_once_and_load addr_e ty =
      let load_sym_ent addr =
	try
	  Hashtbl.find dummy_vars_cache (addr, ty)
	with Not_found ->
	  let var = match ty with
	    | V.REG_8 -> form_man#fresh_symbolic_8
	        ("dummy" ^ string_of_int dummy_counter)
	    | V.REG_16 -> form_man#fresh_symbolic_16
	        ("dummy" ^ string_of_int dummy_counter)
	    | V.REG_32 -> form_man#fresh_symbolic_32
	        ("dummy" ^ string_of_int dummy_counter)
	    | V.REG_64 -> form_man#fresh_symbolic_64
	        ("dummy" ^ string_of_int dummy_counter)
	    | _ -> failwith "Unsupported memory type"
	  in
	    dummy_counter <- dummy_counter + 1;
	    Hashtbl.replace dummy_vars_cache (addr, ty) var;
	    var
      in
      let load_ent addr = match ty with
	| V.REG_8  -> form_man#simplify8
	    ((self#region (Some 0))#load_byte  addr)
	| V.REG_16 -> form_man#simplify16
	    ((self#region (Some 0))#load_short addr)
	| V.REG_32 -> form_man#simplify32
	    ((self#region (Some 0))#load_word  addr)
	| V.REG_64 -> form_man#simplify64
	    ((self#region (Some 0))#load_long  addr)
	| _ -> failwith "Unexpected type in concretize_once_and_load"
      in
      let taut = V.BinOp(V.EQ, addr_e, addr_e) in
      let (is_sat, ce) = self#query_with_path_cond taut false in
        assert(is_sat);
        let addr = form_man#eval_expr_from_ce ce addr_e in
        let cond = V.BinOp(V.EQ, addr_e, V.Constant(V.Int(V.REG_32, addr))) in
	let value =
	  if Hashtbl.mem used_addr_cache addr then
	    load_ent addr
	  else
	    load_sym_ent addr
	in
	  if !opt_trace_offset_limit then
	    Printf.eprintf "Concretized load once to 0x%08Lx\n" addr;
	  self#add_to_path_cond cond;
	  Some value

    method private maybe_table_or_concrete_load addr_e ty =
      let e = D.to_symbolic_32 (self#eval_int_exp_simplify addr_e) in
      let (cbases, coffs, eoffs, ambig, syms) = classify_terms e form_man self#handle_weird_addr_expr in
      let cbase = List.fold_left Int64.add 0L cbases in
      let cloc = Int64.add cbase (List.fold_left Int64.add 0L coffs) in
      let off_exp = sum_list (eoffs @ ambig @ syms) in
        match (self#decide_offset_wd off_exp, !opt_trace_end_jump) with
          | (None, Some jump_addr) when jump_addr = self#get_eip ->
	      if cbases = [] && coffs = [] && eoffs = [] && ambig = [] &&
	        syms != [] then
	        Printf.eprintf "Completely symbolic load\n";
	      raise SymbolicJump
	  | (None, _) ->
	      self#concretize_once_and_load addr_e ty
	  | _ ->
        if cbase = 0L then
	  None
	else 
	  match self#decide_wd "Load" off_exp cloc with
	    | None -> None
	    | Some wd -> self#table_load cloc off_exp wd ty
	    
    method private handle_load addr_e ty =
      if !opt_trace_offset_limit then
	Printf.eprintf "Loading from... %s\n" (V.exp_to_string addr_e);
      match self#maybe_table_or_concrete_load addr_e ty with
        | Some v -> (v, ty)
        | None ->
      let (r, addr) = self#eval_addr_exp_region addr_e in
      let v =
	(match ty with
	   | V.REG_8  -> form_man#simplify8  (self#load_byte_region  r addr)
	   | V.REG_16 -> form_man#simplify16 (self#load_short_region r addr)
	   | V.REG_32 -> form_man#simplify32 (self#load_word_region  r addr)
	   | V.REG_64 -> form_man#simplify64 (self#load_long_region  r addr)
	   | _ -> failwith "Unsupported memory type") in
	(if !opt_trace_loads then
<<<<<<< HEAD
	  (Printf.eprintf "Load from %s "
=======
	  (if !opt_trace_eval then
	       Printf.printf "    "; (* indent to match other details *)
	   Printf.printf "Load from %s "
>>>>>>> d46bcb6b
	     (match r with
		| None -> "sink"
		| Some 0 -> "conc. mem"
		| Some r_num -> "region " ^ (string_of_int r_num));
	   Printf.eprintf "%08Lx = %s" addr (D.to_string_32 v);
	   (if !opt_use_tags then
	      Printf.eprintf " (%Ld @ %08Lx)" (D.get_tag v) location_id);
	   Printf.eprintf "\n"));
      if r = Some 0 && (Int64.abs (fix_s32 addr)) < 4096L then
	raise (NullDereference
		 { eip_of_deref = self#get_eip;
		   last_set_to_null =
		     (try
		       Hashtbl.find last_set_null addr
		      with Not_found -> Int64.sub Int64.zero Int64.one);
		   addr_derefed = addr;});
	(v, ty)

    method private push_cond_prefer_true cond_v = 
      try
	if (D.to_concrete_1 cond_v) = 1 then
	  (true, Some true)
	else
	  (false, Some false)
      with
	  NotConcrete _ ->
	    let e = D.to_symbolic_1 cond_v in
	      (dt#start_new_query_binary;
	       self#note_first_branch;
	       let b = self#extend_pc_pref e true true in
	       let choices = dt#check_last_choices in
		 dt#count_query;
		 (b, choices))

    method private target_region_length =
      if !opt_target_region_formulas <> [] then
	List.length !opt_target_region_formulas
      else
	String.length !opt_target_region_string

    method private target_region_byte off =
      if !opt_target_region_formulas <> [] then
	let e = List.nth !opt_target_region_formulas off in
	  ((D.from_symbolic e), (V.exp_to_string e))
      else
	let c = (!opt_target_region_string).[off] in
	  ((D.from_concrete_8 (Char.code c)),
	   (Char.escaped c))

    method private target_store_condition addr from value ty =
      let offset = Int64.to_int (Int64.sub addr from) and
	  limit_pos = Int64.add from (Int64.of_int self#target_region_length)
      in
      let in_range addr size =
	addr >= from && (Int64.add addr (Int64.of_int (size - 1))) < limit_pos
      in
      let byte_cond off v =
	let (c_v, c_str) = self#target_region_byte off in
	  if !opt_trace_target then
	    Printf.eprintf
	      "Store to target string offset %d: %s (vs '%s'):\n"
	      off (D.to_string_8 v) c_str;
	  D.eq8 v c_v
      in
(*       let word_cond off v = *)
(* 	let c0 = (!opt_target_region_string).[off] and *)
(* 	    c1 = (!opt_target_region_string).[off + 1] and *)
(* 	    c2 = (!opt_target_region_string).[off + 2] and *)
(* 	    c3 = (!opt_target_region_string).[off + 3] *)
(* 	in *)
(* 	let s0 = (Char.code c0) lor ((Char.code c1) lsl 8) and *)
(* 	    s2 = (Char.code c2) lor ((Char.code c3) lsl 8) *)
(* 	in *)
(* 	let w = Int64.logor (Int64.of_int s0) *)
(* 	  (Int64.shift_left (Int64.of_int s2) 16) *)
(* 	in *)
(* 	  if !opt_trace_target then *)
(* 	    Printf.eprintf *)
(* 	      "Store to target string offset %d: %s (vs 0x%08Lx): " *)
(* 	      off (D.to_string_32 v) w; *)
(* 	  D.eq32 v (D.from_concrete_32 w) *)
(*       in *)
	(* Ick, there are a lot of cases here, and we're only handling
	   end and not beginning overlaps. In the future, consider
	   rewriting to always treating each byte separately. *)
	match ty with
	  | V.REG_8 when in_range addr 1 ->
	      Some (offset, (byte_cond offset value), 1)
	  | V.REG_16 when in_range addr 2 ->
	      (* Fully in-bounds short store *)
	      let v0 = form_man#simplify8 (D.extract_8_from_16 value 0) and
		  v1 = form_man#simplify8 (D.extract_8_from_16 value 1)
	      in
	      let cond0 = byte_cond offset v0 and
		  cond1 = byte_cond (offset + 1) v1 in
		Some (offset, (D.bitand1 cond0 cond1), 2)
	  | V.REG_16 when in_range addr 1 ->
	      (* Partial end-overlap short store *)
	      let v0 = form_man#simplify8 (D.extract_8_from_16 value 0) in
	      let cond0 = byte_cond offset v0 in
		Some (offset, cond0, 1)
	  | V.REG_32 when in_range addr 4 ->
	      (* Fully in-bounds word store *)
	      (* Some (offset, (word_cond offset value), 4) *)
	      let v0 = form_man#simplify8 (D.extract_8_from_32 value 0) and
		  v1 = form_man#simplify8 (D.extract_8_from_32 value 1) and
		  v2 = form_man#simplify8 (D.extract_8_from_32 value 2) and
		  v3 = form_man#simplify8 (D.extract_8_from_32 value 3) in
	      let cond0 = byte_cond offset v0 and
		  cond1 = byte_cond (offset + 1) v1 and
		  cond2 = byte_cond (offset + 2) v2 and
		  cond3 = byte_cond (offset + 3) v3 in
		Some (offset, (D.bitand1 (D.bitand1 cond0 cond1)
				 (D.bitand1 cond2 cond3)), 4)
	  | V.REG_32 when in_range addr 3 ->
	      (* Word store end-overlap, 3 bytes in bounds *)
	      let v0 = form_man#simplify8 (D.extract_8_from_32 value 0) and
		  v1 = form_man#simplify8 (D.extract_8_from_32 value 1) and
		  v2 = form_man#simplify8 (D.extract_8_from_32 value 2) in
	      let cond0 = byte_cond offset v0 and
		  cond1 = byte_cond (offset + 1) v1 and
		  cond2 = byte_cond (offset + 2) v2 in
		Some (offset, (D.bitand1 cond0 (D.bitand1 cond1 cond2)), 3)
	  | V.REG_32 when in_range addr 2 ->
	      (* Word store end-overlap, 2 bytes in bounds *)
	      let v0 = form_man#simplify8 (D.extract_8_from_32 value 0) and
		  v1 = form_man#simplify8 (D.extract_8_from_32 value 1) in
	      let cond0 = byte_cond offset v0 and
		  cond1 = byte_cond (offset + 1) v1 in
		Some (offset, (D.bitand1 cond0 cond1), 2)
	  | V.REG_32 when in_range addr 1 ->
	      (* Word store end-overlap, 1 byte in bounds *)
	      let v0 = form_man#simplify8 (D.extract_8_from_32 value 0) in
	      let cond0 = byte_cond offset v0 in
		Some (offset, cond0, 1)
	  | _ -> None

    method private target_solve cond_v =
      let (b, choices) = self#push_cond_prefer_true cond_v in
	if !opt_trace_target then
	  Printf.eprintf "%s, %b\n"
	    (match choices with
	       | Some true -> "known equal"
	       | Some false -> "known mismatch"
	       | None -> "possible") b;
	if not b then
	  (dt#set_heur 0;
	   self#unfinish_fuzz "Target match failure";
	   if not !opt_target_no_prune then
	     raise DisqualifiedPath);
	true

    method private target_solve_single offset cond_v wd =
      if self#target_solve cond_v then
	((if !opt_target_guidance <> 0.0 then
	    let depth = self#input_depth in
	    let score = if depth = 0 then offset else
	      (100000 * (offset + 1) / depth) + offset
	    in
	      if !opt_trace_guidance then
		Printf.eprintf
		  "Achieved score %d with offset %d and depth %d\n"
		  score offset depth;
	      dt#set_heur score);
	 if !opt_finish_on_target_match &&
	   offset = (self#target_region_length) - wd
	 then
	   self#finish_fuzz "store to final target offset")

    method private table_check_full_match all_match cloc maxval =
      if !opt_trace_target then
	Printf.eprintf "Checking for full match: ";
      match
	self#push_cond_prefer_true (D.from_symbolic all_match)
      with
	| (_, Some true) ->
	    if !opt_trace_target then
	      Printf.eprintf "Must match.\n";
	    (match (!opt_finish_on_target_match, !opt_target_region_start) with
		 (true, Some addr)
		   when addr = cloc &&
		     self#target_region_length = (Int64.to_int maxval) + 1 ->
		       self#finish_fuzz "target full match"
	       | _ -> ())
	| (_, Some false) ->
	    if !opt_trace_target then
	      Printf.eprintf "Cannot match.\n"
	| (_, None) ->
	    if !opt_trace_target then
	      Printf.eprintf "Can match.\n";
	    if !opt_finish_on_target_match then
	      self#finish_fuzz "target full match"

    method private table_store cloc off_exp e maxval ty value =
      let load_ent addr = match ty with
	| V.REG_8  -> form_man#simplify8
	    ((self#region (Some 0))#load_byte  addr)
	| V.REG_16 -> form_man#simplify16
	    ((self#region (Some 0))#load_short addr)
	| V.REG_32 -> form_man#simplify32
	    ((self#region (Some 0))#load_word  addr)
	| V.REG_64 -> form_man#simplify64
	    ((self#region (Some 0))#load_long  addr)
	| _ -> failwith "Unexpected type in table_store" 
      in
      let store_ent addr v = match ty with
	| V.REG_8  -> (self#region (Some 0))#store_byte  addr v
	| V.REG_16 -> (self#region (Some 0))#store_short addr v
	| V.REG_32 -> (self#region (Some 0))#store_word  addr v
	| V.REG_64 -> (self#region (Some 0))#store_long  addr v
	| _ -> failwith "Unexpected store type in table_store"
      in
      let stride = stride form_man off_exp in
      let stride64 = Int64.of_int stride in
      let num_ents64 = Int64.div (Int64.succ maxval) stride64 in
      let num_ents = Int64.to_int num_ents64 in
      let target_conds = ref [] in
        for i = 0 to num_ents - 1 do
	  let addr = Int64.add cloc (Int64.of_int (i * stride)) in
	  let old_v = load_ent addr in
	  let cond_e = (V.BinOp(V.EQ, e, V.Constant(V.Int(V.REG_32, addr)))) in
	  let cond_v = D.from_symbolic cond_e in
	  let ite_v = form_man#make_ite cond_v ty value old_v in
	    store_ent addr ite_v;
	    (match (self#started_symbolic, !opt_target_region_start) with
	      | (true, Some from) ->			 
	          (match self#target_store_condition addr from ite_v ty with
		    | Some (offset, hit_cond, wd) ->
		        target_conds := (D.to_symbolic_1 hit_cond)
		          :: !target_conds
		    | None -> ())
	      | _ -> ())
        done;
        if !opt_trace_tables then
	  Printf.eprintf
	    "Store with base %08Lx, size %d, stride %d %s"
	    cloc num_ents stride "has symbolic address\n";
	(if !target_conds <> [] then
	   let any_match = disjoin !target_conds and
	     all_match = conjoin !target_conds in
	   if !opt_trace_target then
	     Printf.eprintf "Checking for any match to target: ";
	   ignore(self#target_solve (D.from_symbolic any_match));
	   self#table_check_full_match all_match cloc maxval);
	true

    method private concretize_once_and_store addr_e ty value =
      let store_ent addr v = match ty with
	| V.REG_8  -> (self#region (Some 0))#store_byte  addr v
	| V.REG_16 -> (self#region (Some 0))#store_short addr v
	| V.REG_32 -> (self#region (Some 0))#store_word  addr v
	| V.REG_64 -> (self#region (Some 0))#store_long  addr v
	| _ -> failwith "Unexpected store type in concretize_once_and_store"
      in
      let taut = V.BinOp(V.EQ, addr_e, addr_e) in
      let (is_sat, ce) = self#query_with_path_cond taut false in
        assert(is_sat);
        let addr = form_man#eval_expr_from_ce ce addr_e in
        let cond = V.BinOp(V.EQ, addr_e, V.Constant(V.Int(V.REG_32, addr))) in
	  if !opt_trace_offset_limit then
	    Printf.eprintf "Concretized store once to 0x%08Lx\n" addr;
          store_ent addr value;
	  Hashtbl.replace used_addr_cache addr true;
	  self#add_to_path_cond cond;
	  true

    method private maybe_table_or_concrete_store addr_e ty value =
      let e = D.to_symbolic_32 (self#eval_int_exp_simplify addr_e) in
      let (cbases, coffs, eoffs, ambig, syms) = classify_terms e form_man self#handle_weird_addr_expr in
      let cbase = List.fold_left Int64.add 0L cbases in
      let cloc = Int64.add cbase (List.fold_left Int64.add 0L coffs) in
      let off_exp = sum_list (eoffs @ ambig @ syms) in
        match self#decide_offset_maxval off_exp with
          | None -> self#concretize_once_and_store addr_e ty value
          | Some _ ->
	if cbase = 0L then
	  false
	else
	  match self#decide_maxval "Store" off_exp cloc with
	    | None -> false
	    | Some maxval -> self#table_store cloc off_exp e maxval ty value

    method jump_hook last_insn last_eip eip =
      spfm#jump_hook last_insn last_eip eip;
      if !opt_check_for_ret_addr_overwrite then
	self#update_ret_addrs last_insn last_eip eip

    method private check_for_ret_addr_store addr_e ty =
      if !opt_check_for_ret_addr_overwrite then
	let size = (V.bits_of_width ty)/8 and
	    ret_addr_size = match !opt_arch with
	      | X86 -> 4
	      | X64 -> 8
	      | ARM -> 4
	in
	let v = self#eval_int_exp_simplify addr_e in
	  try
	    let addr = D.to_concrete_32 v in
	      for offset = 1 - ret_addr_size to size - 1 do
		let addr' = Int64.add addr (Int64.of_int offset) in
		  if Hashtbl.mem ret_addrs addr' then
		    (Printf.eprintf
		       "Store to 0x%08Lx overwrites return address 0x%08Lx\n"
		       addr' addr;
		     self#add_event_detail "tag"
		       (`String ":return-addr-overwrite");
		     self#add_event_detail "subtag"
		       (`String ":concrete-addr");
		     self#add_event_detail "store-addr"
		       (`String (Printf.sprintf "0x%08Lx" addr'));
		     self#add_event_detail "ret-addr-addr"
		       (`String (Printf.sprintf "0x%08Lx" addr));
		     self#add_event_detail "call-stack" self#callstack_json;
		     self#finalize_event;
		     if !opt_finish_on_ret_addr_overwrite then
		       self#finish_fuzz "return address overwrite")
	      done
	  with NotConcrete _ ->
	    let e = D.to_symbolic_32 v in
	      (* We want to signal a problem if there's any overlap
		 between the store of size "size" and the return address
		 of size say 4.  This will happen if the store adddress
		 is the range (loc - size + 1) to (loc + 4 - 1)
		 inclusive. With some algebra we can rewrite this to use
		 only a single unsigned comparison:

		 loc - size + 1 <= a <= loc + 4 - 1
		 -size + 1 <= a - loc <= 4 - 1
		 0 <= a - loc + size - 1 <= 4 + size - 2
		 0 <= a - (loc - (size - 1)) <= 4 + size - 2
	      *)
	    let size_bound = Int64.of_int (ret_addr_size + size - 2) in
	    let bound_c = V.Constant(V.Int(V.REG_32, size_bound)) in
	      Hashtbl.iter
		(fun loc _ ->
		   let first_overlap =
		     Int64.sub loc (Int64.of_int (size - 1))
		   in
		   let start_c = V.Constant(V.Int(V.REG_32, first_overlap)) in
		   let overlap_cond = V.BinOp(V.LE,
					      V.BinOp(V.MINUS, e, start_c),
					      bound_c)
		   in
		     match 
		       self#check_cond overlap_cond
		     with
		       | (None|Some true) ->
			   Printf.eprintf
			     "Store to %s might overwrite return addr 0x%Lx.\n"
			     (V.exp_to_string e) loc;
			   self#add_event_detail "tag"
			     (`String ":return-addr-overwrite");
			   self#add_event_detail "subtag"
			     (`String ":symbolic-addr");
			   self#add_event_detail "store-addr-expr"
			     (`String (V.exp_to_string e));
			   self#add_event_detail "ret-addr-addr"
			     (`String (Printf.sprintf "0x%08Lx" loc));
			   self#add_event_detail "call-stack"
			     self#callstack_json;
			   self#finalize_event;
			   if !opt_finish_on_ret_addr_overwrite then
			     self#finish_fuzz "return address overwrite"
		       | Some false ->
			   Printf.eprintf
			     "Store to %s cannot overwite 0x%Lx.\n" 
			     (V.exp_to_string e) loc
		)
		ret_addrs

    method private handle_store addr_e ty rhs_e =
      self#check_for_ret_addr_store addr_e ty;
      if !opt_trace_offset_limit then
	Printf.eprintf "Storing to... %s\n" (V.exp_to_string addr_e);
      let value = self#eval_int_exp_simplify rhs_e in
      if (!opt_no_table_store) ||
	not (self#maybe_table_or_concrete_store addr_e ty value)
      then
      let (r, addr) = self#eval_addr_exp_region addr_e in
	if r = Some 0 && (Int64.abs (fix_s32 addr)) < 4096L then
	raise (NullDereference
		 { eip_of_deref = self#get_eip;
		   last_set_to_null =
		     (try
		       Hashtbl.find last_set_null addr
		      with Not_found -> Int64.sub Int64.zero Int64.one);
		   addr_derefed = addr;});
	if !opt_trace_stores then
	  if not (ty = V.REG_8 && r = None) then
<<<<<<< HEAD
	    (Printf.eprintf "Store to %s "
=======
	    (if !opt_trace_eval then
	       Printf.printf "    "; (* indent to match other details *)
	     Printf.printf "Store to %s "
>>>>>>> d46bcb6b
	       (match r with
		  | None -> "sink"
		  | Some 0 -> "conc. mem"
		  | Some r_num -> "region " ^ (string_of_int r_num));
	     Printf.eprintf "%08Lx = %s" addr (D.to_string_32 value);
	     (if !opt_use_tags then
		Printf.eprintf " (%Ld @ %08Lx)" (D.get_tag value) location_id);
	     Printf.eprintf "\n");
	(match (self#started_symbolic, !opt_target_region_start, r) with
	   | (true, Some from, Some 0) ->
	       (match self#target_store_condition addr from value ty with
		  | Some (offset, cond_v, wd) ->
		      self#target_solve_single offset cond_v wd
		  | None -> ())
	   | _ -> ());
	(match ty with
	   | V.REG_8 -> self#store_byte_region r addr value
	   | V.REG_16 -> self#store_short_region r addr value
	   | V.REG_32 -> self#store_word_region r addr value
	   | V.REG_64 -> self#store_long_region r addr value
	   | _ -> failwith "Unsupported type in memory move")

    method concretize_misc =
      if !opt_arch = X86 then
	let var = Hashtbl.find reg_to_var R_DFLAG in
	let d = self#get_int_var var in
	  try ignore(D.to_concrete_32 d)
	  with NotConcrete _ ->
	    let e = D.to_symbolic_32 d in
	      if e <> V.Unknown("uninit") then
		self#set_int_var var
		  (D.from_concrete_32 
		     (self#concretize V.REG_32 e))

    method make_sink_region varname size =
      self#add_sink_region
	(D.to_symbolic_32 (form_man#fresh_symbolic_32 varname)) size

    val mutable gdt_base_var = D.uninit
    val mutable ldt_base_var = D.uninit

    method make_x86_segtables_symbolic =
      let reg r v =
	self#set_int_var (Hashtbl.find reg_to_var r) v
      in
	gdt_base_var <- form_man#fresh_region_base "GDT";
	ldt_base_var <- form_man#fresh_region_base "LDT";
	reg R_GDT gdt_base_var;
	reg R_LDT ldt_base_var

    method store_word_special_region which addr v =
      let vexp = match which with
	| R_GDT -> D.to_symbolic_32 gdt_base_var
	| R_LDT -> D.to_symbolic_32 ldt_base_var
	| _ -> failwith "Unknown special region"
      in
      let region = self#region_for vexp in
	self#store_word_region (Some region) addr (D.from_concrete_32 v)

    method reset () =
      let clear gm = gm#clear () in
      spfm#reset ();
      List.iter clear regions;
      call_stack <- []; (* Todo: save on make_snap, restore here *)
      Hashtbl.clear concrete_cache;
      Hashtbl.clear ret_addrs;
      Hashtbl.clear last_set_null
  end
end<|MERGE_RESOLUTION|>--- conflicted
+++ resolved
@@ -24,9 +24,6 @@
   module FormMan = FormulaManagerFunctor(D)
   module GM = GranularMemoryFunctor(D)
   module SPFM = SymPathFragMachineFunctor(D)
-<<<<<<< HEAD
-    
-=======
 
   (* Sign extend a typed constant to a 64-bit constant *)
   let fix_s ty v =
@@ -38,7 +35,6 @@
       | V.REG_64 -> v
       | _ -> failwith "Bad type in fix_s"
 
->>>>>>> d46bcb6b
   let is_high_mask ty v =
     let is_power_of_2_or_zero x =
       Int64.logand x (Int64.pred x) = 0L
@@ -319,14 +315,11 @@
 	  -> ExprOffset(e)
       | e when (narrow_bitwidth form_man e) < 23
 	  -> ExprOffset(e)
-<<<<<<< HEAD
       | V.Cast(V.CAST_SIGNED, _, x)
 	  when (narrow_bitwidth form_man x) < 23
 	    -> ExprOffset(e)
-=======
       | e when (narrow_bitwidth_signed form_man e) < 23
 	  -> ExprOffset(e)
->>>>>>> d46bcb6b
       | V.BinOp(V.ARSHIFT, _, _)
 	  -> ExprOffset(e)
       | V.BinOp(V.RSHIFT, _, _)
@@ -1423,13 +1416,9 @@
 	   | V.REG_64 -> form_man#simplify64 (self#load_long_region  r addr)
 	   | _ -> failwith "Unsupported memory type") in
 	(if !opt_trace_loads then
-<<<<<<< HEAD
-	  (Printf.eprintf "Load from %s "
-=======
 	  (if !opt_trace_eval then
-	       Printf.printf "    "; (* indent to match other details *)
-	   Printf.printf "Load from %s "
->>>>>>> d46bcb6b
+	       Printf.eprintf "    "; (* indent to match other details *)
+	   Printf.printf "eLoad from %s "
 	     (match r with
 		| None -> "sink"
 		| Some 0 -> "conc. mem"
@@ -1819,13 +1808,9 @@
 		   addr_derefed = addr;});
 	if !opt_trace_stores then
 	  if not (ty = V.REG_8 && r = None) then
-<<<<<<< HEAD
-	    (Printf.eprintf "Store to %s "
-=======
 	    (if !opt_trace_eval then
-	       Printf.printf "    "; (* indent to match other details *)
-	     Printf.printf "Store to %s "
->>>>>>> d46bcb6b
+	       Printf.eprintf "    "; (* indent to match other details *)
+	     Printf.eprintf "Store to %s "
 	       (match r with
 		  | None -> "sink"
 		  | Some 0 -> "conc. mem"
