(*
  Copyright (C) BitBlaze, 2009-2013, and copyright (C) 2010 Ensighta
  Security Inc.  All rights reserved.
*)

module V = Vine;;

open Exec_domain;;
open Exec_utils;;
open Exec_exceptions;;
open Exec_options;;
open Frag_simplify;;
open Formula_manager;;
open Query_engine;;
open Granular_memory;;
open Fragment_machine;;
open Decision_tree;;
open Sym_path_frag_machine;;
open Exec_assert_minder;;

module SymRegionFragMachineFunctor =
  functor (D : DOMAIN) ->
struct
  module FormMan = FormulaManagerFunctor(D)
  module GM = GranularMemoryFunctor(D)
  module SPFM = SymPathFragMachineFunctor(D)
    
  let is_high_mask ty v =
    let is_power_of_2_or_zero x =
      Int64.logand x (Int64.pred x) = 0L
    in
    let mask64 =
      match ty with
	| V.REG_1 -> fix_s1 v
	| V.REG_8 -> fix_s8 v
	| V.REG_16 -> fix_s16 v
	| V.REG_32 -> fix_s32 v
	| V.REG_64 -> v
	| _ -> failwith "Bad type in is_high_mask"
    in
      is_power_of_2_or_zero (Int64.succ (Int64.lognot mask64))

  let floor_log2 i =
    let rec loop = function
      | 0L -> -1
      | 1L -> 0
      | 2L|3L -> 1
      | 4L|5L|6L|7L -> 2
      | i when i < 16L -> 2 + loop(Int64.shift_right i 2)
      | i when i < 256L -> 4 + loop(Int64.shift_right i 4)
      | i when i < 65536L -> 8 + loop(Int64.shift_right i 8)
      | i when i < 0x100000000L -> 16 + loop(Int64.shift_right i 16)
      | _ -> 32 + loop(Int64.shift_right i 32)
    in
      loop i

  let narrow_bitwidth form_man e =
    let combine wd res = min wd res in
    let f loop e =
      match e with
	| V.Constant(V.Int(ty, v)) -> 1 + floor_log2 v
	| V.BinOp(V.BITAND, e1, e2) -> min (loop e1) (loop e2)
	| V.BinOp(V.BITOR, e1, e2) -> max (loop e1) (loop e2)
	| V.BinOp(V.XOR, e1, e2) -> max (loop e1) (loop e2)
	| V.BinOp(V.PLUS, e1, e2) -> 1 + (max (loop e1) (loop e2))
	| V.BinOp(V.TIMES, e1, e2) -> (loop e1) + (loop e2)
	| V.BinOp(V.MOD, e1, e2) -> min (loop e1) (loop e2)
	| V.Cast((V.CAST_UNSIGNED|V.CAST_LOW), V.REG_32, e1)
	  -> min 32 (loop e1)
	| V.Cast((V.CAST_UNSIGNED|V.CAST_LOW), V.REG_16, e1)
	  -> min 16 (loop e1)
	| V.Cast((V.CAST_UNSIGNED|V.CAST_LOW), V.REG_8, e1)
	  -> min 8  (loop e1)
	| V.Cast((V.CAST_UNSIGNED|V.CAST_LOW), V.REG_1, e1)
	  -> min 1  (loop e1)
	| V.Cast(V.CAST_SIGNED, V.REG_32, e1) -> 32
	| V.Cast(V.CAST_SIGNED, V.REG_16, e1) -> 16
	| V.Cast(V.CAST_SIGNED, V.REG_8,  e1) -> 8
	| V.Cast(V.CAST_SIGNED, V.REG_1,  e1) -> 1
        (* High casts could be improved by treating like an RSHIFT *)
	| V.Cast(V.CAST_HIGH, V.REG_32, e1) -> 32
	| V.Cast(V.CAST_HIGH, V.REG_16, e1) -> 16
	| V.Cast(V.CAST_HIGH, V.REG_8,  e1) -> 8
	| V.Cast(V.CAST_HIGH, V.REG_1,  e1) -> 1
	| V.Cast(_, _, _) ->
	    V.bits_of_width (Vine_typecheck.infer_type_fast e)
	| V.Lval(V.Mem(_, _, V.REG_8))  ->  8
	| V.Lval(V.Mem(_, _, V.REG_16)) -> 16
	| V.Lval(V.Mem(_, _, V.REG_32)) -> 32
	| V.Lval(V.Mem(_, _, _))
	| V.Lval(V.Temp(_)) ->
	    V.bits_of_width (Vine_typecheck.infer_type_fast e)
	| V.BinOp((V.EQ|V.NEQ|V.LT|V.LE|V.SLT|V.SLE), _, _) -> 1
	| V.BinOp(V.LSHIFT, e1, V.Constant(V.Int(_, v))) ->
	    (loop e1) + (Int64.to_int v)
	| V.BinOp(V.RSHIFT, e1, V.Constant(V.Int(_, v))) ->
	    max 0 ((loop e1) - (Int64.to_int v))
	| V.BinOp(_, _, _) ->
	    V.bits_of_width (Vine_typecheck.infer_type_fast e)
	| V.Ite(_, te, fe) -> max (loop te) (loop fe)
	| V.UnOp(_)
	| V.Let(_, _, _)
	| V.Name(_)
	| V.FBinOp(_, _, _, _)
	| V.FUnOp(_, _, _)
	| V.FCast(_, _, _, _) ->
	    V.bits_of_width (Vine_typecheck.infer_type_fast e)
	| V.Constant(V.Str(_)) ->
	    failwith "Unhandled string in narrow_bitwidth"
	| V.Unknown(_) ->
	    failwith "Unhandled unknown in narrow_bitwidth"
    in
      FormMan.map_expr_temp form_man e f combine

  let ctz i =
    let rec loop = function
      | 0L -> 64
      | i when Int64.logand i 1L = 1L -> 0
      | i when Int64.logand i 0xffffffffL = 0L ->
	  32 + loop (Int64.shift_right i 32)
      | i when Int64.logand i 0xffffL = 0L ->
	  16 + loop (Int64.shift_right i 16)
      | i when Int64.logand i 0xffL = 0L -> 8  + loop (Int64.shift_right i  8)
      | i when Int64.logand i  0xfL = 0L -> 4  + loop (Int64.shift_right i  4)
      | i when Int64.logand i    3L = 0L -> 2  + loop (Int64.shift_right i  2)
      | i when Int64.logand i    1L = 0L -> 1  + loop (Int64.shift_right i  1)
      | _ -> failwith "Unexpected else case in ctz"
    in
      loop i

  let bitshift form_man e =
    let combine wd res = min wd res in
    let f loop e =
      match e with
	| V.Constant(V.Int(ty, v)) -> ctz v
	| V.BinOp(V.BITAND, e1, e2) -> max (loop e1) (loop e2)
	| V.BinOp(V.BITOR, e1, e2) -> min (loop e1) (loop e2)
	| V.BinOp(V.LSHIFT, e1, V.Constant(V.Int(_, v))) ->
	    (loop e1) + (Int64.to_int v)
	| V.BinOp(V.TIMES, e1, e2) -> (loop e1) + (loop e2)
	| V.BinOp(V.PLUS, e1, e2) -> min (loop e1) (loop e2)
	| V.Cast(_, V.REG_32, e1) -> min 32 (loop e1)
	| V.Cast(_, V.REG_16, e1) -> min 16 (loop e1)
	| V.Cast(_, V.REG_8, e1)  -> min 8  (loop e1)
	| V.Cast(_, V.REG_1, e1)  -> min 1  (loop e1)
	| V.Ite(_, te, fe) -> min (loop te) (loop fe)
	| _ -> 0
    in
      FormMan.map_expr_temp form_man e f combine

  (* OCaml's standard library has this for big ints but not regular ones *)
  let rec gcd a b =
    match (a, b) with
      | (0, b) -> b
      | (a, 0) -> a
      | (a, b) when a > b -> gcd b (a mod b)
      | _ -> gcd a (b mod a)

  let stride form_man e =
    let combine wd res = res in
    let rec f loop e =
      match e with
	| V.BinOp((V.PLUS|V.MINUS), e1, e2) -> gcd (loop e1) (loop e2)
	| V.BinOp(V.TIMES, e1, e2) -> (loop e1) * (loop e2)
	| V.BinOp(V.LSHIFT, e1, V.Constant(V.Int(_, v)))
	    when v < 0x3fffffffL
	      -> (loop e1) lsl (Int64.to_int v)
	| V.Constant(V.Int(_, k))
	    when k < 0x3fffffffL
	      -> Int64.to_int k
	| e -> 1 lsl (bitshift form_man e)
    in
      FormMan.map_expr_temp form_man e f combine

  let map_n fn n =
    let l = ref [] in
      for i = n downto 0 do
	l := (fn i) :: !l
      done;
      !l

  let split_terms e form_man =
    let rec loop e =
      match e with
	| V.BinOp(V.PLUS, e1, e2) -> (loop e1) @ (loop e2)
	| V.BinOp(V.BITAND, e, V.Constant(V.Int(ty, v)))
	    when is_high_mask ty v ->
	    (* x & 0xfffffff0 = x - (x & 0xf), etc. *)
	    (loop e) @
	      (loop
		 (V.UnOp(V.NEG,
			 V.BinOp(V.BITAND, e,
				 V.UnOp(V.NOT, V.Constant(V.Int(ty, v)))))))
	| V.Lval(V.Temp(var)) ->
	    FormMan.if_expr_temp form_man var
	      (fun e' -> loop e') [e] (fun v -> ())
	| e -> [e]
    in
      loop e

  type term_kind = | ConstantBase of int64
		   | ConstantOffset of int64
		   | ExprOffset of V.exp
		   | AmbiguousExpr of V.exp
		   | Symbol of V.exp

  let rec classify_term form_man if_weird e =
    match e with
      | V.Constant(V.Int(V.REG_32, off))
	  when (Int64.abs (fix_s32 off)) < 0x4000L
	    -> ConstantOffset(off)
      | V.Constant(V.Int(V.REG_32, off)) when (fix_s32 off) > 0x8000000L
	  -> ConstantBase(off)
      | V.Constant(V.Int(V.REG_32, off))
	  when off >= 0xc0000000L && off < 0xe1000000L (* Linux kernel *)
	  -> ConstantBase(off)
      | V.Constant(V.Int(V.REG_32, off))
	  when off >= 0x80800000L && off < 0x88000000L (* ReactOS kernel *)
	  -> ConstantBase(off)
      | V.Constant(V.Int(V.REG_32, off))
	  when off >= 0x82800000L && off < 0x94000000L (* Windows 7 kernel *)
	  -> ConstantBase(off)
      | V.Constant(V.Int(V.REG_32, off))
	  when off >= 0xf88f0000L && off < 0xf88fffffL
	    (* ReactOS kernel stack *)
	  -> ConstantBase(off)
      | V.Constant(V.Int(V.REG_32, off))
	  when off >= 0x9b200000L && off < 0x9b300000L
	    (* Windows 7 kernel stack *)
	  -> ConstantBase(off)
      | V.Constant(V.Int(V.REG_32, off))
	  when off >= 0xff400000L && off < 0xffc00000L
	    (* Windows 7 kernel something *)
	  -> ConstantBase(off)
      | V.Constant(V.Int(V.REG_32, off))
	  when off >= 0x7ff00000L && off < 0x80000000L
	    (* Windows 7 shared user/kernel something *)
	  -> ConstantBase(off)
      | V.Constant(V.Int(V.REG_32, off))
	  when off >= 0x80000000L && off < 0xffffffffL
	    (* XXX let Windows 7 wander over the whole top half *)
	  -> ConstantBase(off)
      | V.Constant(V.Int(V.REG_32, off))
	    (* XXX -random-memory can produce any value at all *)
	  -> ConstantBase(off)
      | V.UnOp(V.NEG, _) -> ExprOffset(e)
      | V.BinOp(V.LSHIFT, _, V.Constant(V.Int(V.REG_8, (1L|2L|3L|4L|5L))))
	  -> ExprOffset(e)
      | V.BinOp(V.TIMES, _, _)
	  -> ExprOffset(e)
      | e when (narrow_bitwidth form_man e) < 23
	  -> ExprOffset(e)
      | V.Cast(V.CAST_SIGNED, _, x)
	  when (narrow_bitwidth form_man x) < 23
	    -> ExprOffset(e)
      | V.BinOp(V.ARSHIFT, _, _)
	  -> ExprOffset(e)
      | V.BinOp(V.RSHIFT, _, _)
	  -> ExprOffset(e)
      | V.BinOp(V.LSHIFT, _, _)
	  -> ExprOffset(e)
      | V.BinOp(V.BITOR, 
		V.BinOp(V.BITAND, V.Cast(V.CAST_SIGNED, _, _), x),
		V.BinOp(V.BITAND, V.UnOp(V.NOT, V.Cast(V.CAST_SIGNED, _, _)),
			y))
      | V.BinOp(V.BITOR, 
		V.BinOp(V.BITAND, x, V.Cast(V.CAST_SIGNED, _, _)),
		V.BinOp(V.BITAND, V.UnOp(V.NOT, V.Cast(V.CAST_SIGNED, _, _)),
			y))
      | V.BinOp(V.BITOR, 
		V.BinOp(V.BITAND, V.Cast(V.CAST_SIGNED, _, _), x),
		V.BinOp(V.BITAND, y,
			V.UnOp(V.NOT, V.Cast(V.CAST_SIGNED, _, _))))
      | V.BinOp(V.BITOR, 
		V.BinOp(V.BITAND, x, V.Cast(V.CAST_SIGNED, _, _)),
		V.BinOp(V.BITAND, y,
			V.UnOp(V.NOT, V.Cast(V.CAST_SIGNED, _, _))))
      | V.Ite(_, x, y)
	->
	  (* ITE expression "_ ? x : y" *)
	  (match ((classify_term form_man if_weird x),
		  (classify_term form_man if_weird y)) with
	     | (ExprOffset(_)|ConstantOffset(_)),
	       (ExprOffset(_)|ConstantOffset(_)) ->
		 ExprOffset(e)
	     | _ -> AmbiguousExpr(e)
	  )
      (* Similar pattern where we don't have the sign extend, but
	 we do have something and its negation *)
      | V.BinOp(V.BITOR,
		V.BinOp(V.BITAND, c1, x),
		V.BinOp(V.BITAND, V.UnOp(V.NOT, c2), y))
	  when c1 = c2
	->
	  (* ITE expression "_ ? x : y" *)
	  (match ((classify_term form_man if_weird x),
		  (classify_term form_man if_weird y)) with
	     | (ExprOffset(_)|ConstantOffset(_)),
	       (ExprOffset(_)|ConstantOffset(_)) ->
		 ExprOffset(e)
	     | _ -> AmbiguousExpr(e)
	  )
      (* Occurs as an optimization of bitwise ITE: *)
      | V.BinOp(V.BITAND, x, V.UnOp(V.NOT, V.Cast(V.CAST_SIGNED, _, _)))
      | V.BinOp(V.BITAND, V.UnOp(V.NOT, V.Cast(V.CAST_SIGNED, _, _)), x)
      | V.BinOp(V.BITAND, x, V.Cast(V.CAST_SIGNED, _, _))
      | V.BinOp(V.BITAND, V.Cast(V.CAST_SIGNED, _, _), x) ->
	  (match (classify_term form_man if_weird x) with
	     | (ExprOffset(_)|ConstantOffset(_)) -> ExprOffset(e)
	     | _ -> AmbiguousExpr(e)
	  )

      (* AND with negation of a small value used for rounding *)
      | V.BinOp(V.BITAND, x, V.Constant(V.Int(V.REG_32, off)))
	  when (fix_u32 off) >= 0xffffff00L
	    ->
	  (classify_term form_man if_weird x)
      (* Addition inside another operation (top-level addition should
	 be handled by split_terms) *)
      | V.BinOp(V.PLUS, e1, e2)
	->
	  (match ((classify_term form_man if_weird e1),
		  (classify_term form_man if_weird e2)) with
	     | (ExprOffset(_)|ConstantOffset(_)),
	       (ExprOffset(_)|ConstantOffset(_)) -> ExprOffset(e)
	     | _,_ -> AmbiguousExpr(e))


(*       | V.BinOp(V.BITAND, _, _) *)
(*       | V.BinOp(V.BITOR, _, _) (* XXX happens in Windows 7, don't know why *) *)
(* 	  -> ExprOffset(e) *)
      | V.Cast(V.CAST_SIGNED, _, _) -> ExprOffset(e)
      | V.Lval(_) -> Symbol(e)
      | e -> if_weird e
	  
  let classify_terms e form_man if_weird =
    let l = List.map (classify_term form_man if_weird)
      (split_terms e form_man)
    in
    let (cbases, coffs, eoffs, ambig, syms) =
      (ref [], ref [], ref [], ref [], ref []) in
      List.iter
	(function
	   | ConstantBase(o) ->  cbases := o :: !cbases
	   | ConstantOffset(o) -> coffs := o :: !coffs
	   | ExprOffset(e) ->     eoffs := e :: !eoffs
	   | AmbiguousExpr(e) ->  ambig := e :: !ambig
	   | Symbol(v) ->          syms := v :: !syms)
	l;
      (!cbases, !coffs, !eoffs, !ambig, !syms)

  let select_one l rand_func =
    let split_list l =
      let a = Array.of_list l in
      let len = Array.length a in 
      let k = len / 2 in
	((Array.to_list (Array.sub a 0 k)),
	 (Array.to_list (Array.sub a k (len - k))))
    in
    let rec loop l =
      match l with
	| [] -> failwith "Empty list in select_one"
	| [a] -> (a, [])
	| [a; b] -> if rand_func () then (a, [b]) else (b, [a])
	| l -> let (h1, h2) = split_list l in
	    if rand_func () then
	      let (e, h1r) = loop h1 in
		(e, h1r @ h2)
	    else
	      let (e, h2r) = loop h2 in
		(e, h1 @ h2r)
    in
      loop l

  let sum_list l = 
    match l with 
      | [] -> V.Constant(V.Int(V.REG_32, 0L))
      | [a] -> a
      | e :: r -> List.fold_left (fun a b -> V.BinOp(V.PLUS, a, b))
	  e r

  class sym_region_frag_machine (dt:decision_tree) = object(self)
    inherit SPFM.sym_path_frag_machine dt as spfm

    val mutable regions = []
    val region_vals = Hashtbl.create 101

    val mutable location_id = 0L

    method set_eip i =
      location_id <- i;
      spfm#set_eip i

    val sink_mem = new GM.granular_sink_memory

    method private region r =
      match r with
	| None -> (sink_mem :> (GM.granular_memory))
	| Some 0 -> (mem :> (GM.granular_memory))
	| Some r_num -> List.nth regions (r_num - 1)

    method private fresh_region =
      let new_idx = 1 + List.length regions in
      let region = (new GM.granular_hash_memory)  and
	  name = "region_" ^ (string_of_int new_idx) in
	regions <- regions @ [region];
	if !opt_zero_memory then
	  spfm#on_missing_zero_m region
	else
	  spfm#on_missing_symbol_m region name;
	new_idx

    method private region_for e =
      try
	Hashtbl.find region_vals e
      with Not_found ->
	let new_region = self#fresh_region in
	  Hashtbl.replace region_vals e new_region;
	  if !opt_trace_regions then
	    Printf.eprintf "Address %s is region %d\n"
	      (V.exp_to_string e) new_region;
	  new_region

    method private is_region_base e =
      Hashtbl.mem region_vals e

    val mutable sink_regions = []

    method private add_sink_region (e:Vine.exp) (size:int64) =
      self#on_missing_symbol_m sink_mem "sink";
      sink_regions <- ((self#region_for e), size) :: sink_regions

    method private choose_conc_offset_uniform ty e =
      let byte x = V.Constant(V.Int(V.REG_8, (Int64.of_int x))) in
      let bits = ref 0L in
	self#restore_path_cond
	  (fun () ->
	     if ty = V.REG_1 then
	       (* This special case avoids shifting REG_1s, which appears
		  to be legal in Vine IR but tickles bugs in multiple of
		  our solver backends. *)		  
	       let bit = self#extend_pc_random e false in
		 bits := (if bit then 1L else 0L)
	     else
	       for b = (V.bits_of_width ty) - 1 downto 0 do
		 let bit = self#extend_pc_random
		   (V.Cast(V.CAST_LOW, V.REG_1,
			   (V.BinOp(V.ARSHIFT, e,
				    (byte b))))) false
		 in
		   bits := (Int64.logor (Int64.shift_left !bits 1)
			      (if bit then 1L else 0L));
	       done);
	!bits

    method private choose_conc_offset_biased ty e =
      let const x = V.Constant(V.Int(ty, x)) in
      let rec try_list l =
	match l with
	  | [] -> self#choose_conc_offset_uniform ty e
	  | v :: r ->
	      if self#extend_pc_random (V.BinOp(V.EQ, e, (const v))) false then
		v
	      else
		try_list r
      in
      let bits = ref 0L in
	self#restore_path_cond
	  (fun () ->
	     bits := try_list
	       [0L; 1L; 2L; 4L; 8L; 16L; 32L; 64L; -1L; -2L; -4L; -8L]);
	!bits

    val mutable concrete_cache = Hashtbl.create 101

    method private choose_conc_offset_cached ty e =
      let const x = V.Constant(V.Int(ty, x)) in
      let (bits, verb) = 
	if Hashtbl.mem concrete_cache e then
	  (Hashtbl.find concrete_cache e, "Reused")
	else
	  (let bits = 
	     (* match self#query_unique_value e ty with
	       | Some v -> v
	       | None -> *)
		   match !opt_offset_strategy with
		     | UniformStrat -> self#choose_conc_offset_uniform ty e
		     | BiasedSmallStrat -> self#choose_conc_offset_biased ty e
	   in
	     Hashtbl.replace concrete_cache e bits;
	     (bits, "Picked")) in
	if !opt_trace_sym_addrs then
	  Printf.eprintf "%s concrete value 0x%Lx for %s\n"
	    verb bits (V.exp_to_string e);
	self#add_to_path_cond (V.BinOp(V.EQ, e, (const bits)));
	bits

    method private concretize_inner ty e =
      match e with 
	| V.Cast((V.CAST_UNSIGNED|V.CAST_SIGNED) as ckind, cty, e2) ->
	    g_assert(cty = ty) 100 "Sym_region_frag_machine.concretize_inner";
	    let ty2 = Vine_typecheck.infer_type None e2 in
	    let bits = self#choose_conc_offset_cached ty2 e2 in
	    let expand =
	      match (ckind, ty2) with
		| (V.CAST_UNSIGNED, V.REG_32) -> fix_u32
		| (V.CAST_UNSIGNED, V.REG_16) -> fix_u16
		| (V.CAST_UNSIGNED, V.REG_8)  -> fix_u8
		| (V.CAST_UNSIGNED, V.REG_1)  -> fix_u1
		| (V.CAST_SIGNED,   V.REG_32) -> fix_s32
		| (V.CAST_SIGNED,   V.REG_16) -> fix_s16
		| (V.CAST_SIGNED,   V.REG_8)  -> fix_s8
		| (V.CAST_SIGNED,   V.REG_1)  -> fix_s1
		| _ -> failwith "unhandled cast kind in concretize_inner"
	    in
	      expand bits
	| _ -> self#choose_conc_offset_cached ty e

    method private concretize ty e =
      if !opt_concrete_path then
	form_man#eval_expr e
      else
	(dt#start_new_query;
	 self#note_first_branch;
	 let v = self#concretize_inner ty e in
	   dt#count_query;
	   v)

    val mutable sink_read_count = 0L

    val mutable call_stack = []
    val ret_addrs = Hashtbl.create 101

    (* TODO: avoid code duplication with FM.trace_callstack *)
    method private update_ret_addrs last_insn last_eip eip =
      let pop_callstack esp =
	while match call_stack with
	  | (old_esp, _, _, _) :: _ when old_esp < esp -> true
	  | _ -> false
	do
	      match call_stack with
		| (ret_addr_addr, _, _, _) :: _ ->
		    Hashtbl.remove ret_addrs ret_addr_addr;
		    call_stack <- List.tl call_stack
		| _ -> failwith "Can't happen, loop invariant"
	done
      in
      let get_retaddr esp =
	match !opt_arch with
	  | X86 -> self#load_word_conc esp
	  | X64 -> self#load_long_conc esp
	  | ARM -> self#get_word_var R14
      in
      let kind =
	match !opt_arch with
	  | X86 | X64 ->
	      let s = last_insn ^ "        " in
		if (String.sub s 0 4) = "call" &&
		  (Int64.sub eip last_eip) <> 5L then
		  "call"
		else if (String.sub s 0 3) = "ret" then
		  "return"
		else if (String.sub s 0 8) = "repz ret" then
		  "return"
		else if (String.sub s 0 3) = "jmp" then
		  "unconditional jump"
		else if (String.sub s 0 1) = "j" then
		  "conditional jump"
		else
		  "not a jump"
	  | ARM ->
	      (* TODO: add similar parsing for ARM mnemonics *)
	      "not a jump"
      in
	match kind with
	  | "call" ->
	      let esp = self#get_esp in
	      let ret_addr_addr = match !opt_arch with
		| X86 -> esp
		| X64 -> esp
		| ARM -> failwith "Return address tracking not implemented for ARM"
	      in
	      let ret_addr = get_retaddr esp
	      in
		call_stack <- (esp, last_eip, eip, ret_addr) :: call_stack;
		Hashtbl.replace ret_addrs ret_addr_addr ret_addr;
	  | "return" ->
	      let esp = self#get_esp in
		pop_callstack esp;
	  | _ -> ()

    method private callstack_json =
      let json_addr i64 = `String (Printf.sprintf "0x%08Lx" i64)
      in
	`List (List.map
		 (fun (esp, last_eip, eip, ret_addr) ->
		    `Assoc
		      ["esp", json_addr esp;
		       "last_eip", json_addr last_eip;
		       "eip", json_addr eip;
		       "ret_addr", json_addr ret_addr]
		 ) call_stack)

    method set_pointer_management pm =
      spfm#set_pointer_management pm;
      pm#set_reporter
	(fun l ->
	   List.iter (fun (a, b) -> self#add_event_detail a b) l;
	   self#add_event_detail "call-stack" self#callstack_json;
	   self#finalize_event
	)

    val check_cond_cache = Hashtbl.create 101

    method private check_cond cond_e =
      let tristate_str = function
	| None -> "?"
	| Some true -> "T"
	| Some false -> "F"
      in
      let try_cond e =
	if !opt_trace_decisions then
	  Printf.eprintf "Checking %s:\n" (V.exp_to_string e);
	let (is_sat, _) = self#query_with_path_cond e true in
	  is_sat
      in
	if !opt_concrete_path then
	  let b = (form_man#eval_expr cond_e) <> 0L in
	    if !opt_trace_conditions then 
              Printf.eprintf "Computed concrete value %b\n" b;
	    Some b
	else
	  let key = (cond_e, dt#get_hist_str) in
	    try
	      let choices = Hashtbl.find check_cond_cache key in
		if !opt_trace_decisions then
		  Printf.eprintf "Reusing cached condition result %s for %s\n"
		    (tristate_str choices) (V.exp_to_string cond_e);
		choices
	    with Not_found ->
	      let can_be_true = try_cond cond_e and
		  can_be_false = try_cond (V.UnOp(V.NOT, cond_e)) in
	      let choices = match (can_be_true, can_be_false) with
		| (true, false) -> Some true
		| (false, true) -> Some false
		| (true, true) -> None
		| (false, false) ->
		    failwith "Double unsat in check_cond"
	      in
		Hashtbl.replace check_cond_cache key choices;
		choices

    method private handle_weird_addr_expr e =
      if !opt_stop_on_weird_sym_addr || !opt_finish_on_weird_sym_addr then
	(self#add_event_detail "tag" (`String ":weird-sym-addr");
	 self#add_event_detail "addr-expr"
	   (`String (V.exp_to_string e));
	 self#add_event_detail "call-stack" self#callstack_json;
	 self#finalize_event;
	 if !opt_finish_on_weird_sym_addr then
	   (self#finish_fuzz "weird symbolic-controlled address";
	    ExprOffset(e))
	 else
	   raise WeirdSymbolicAddress)
      else if !opt_fail_offset_heuristic then
	failwith ("Strange term "^(V.exp_to_string e)^" in address")
      else
	ExprOffset(e)

    method private region_expr e =
      if !opt_check_for_null then
	(match
	   self#check_cond (V.BinOp(V.EQ, e, V.Constant(V.Int(V.REG_32, 0L))))
	 with
	   | Some false -> Printf.eprintf "Cannot be null.\n"
	   | (Some true|None) as maybe ->
	       (match maybe with
		  | Some true -> 
		      Printf.eprintf "Can be null.\n";
		  | (None|_) ->
		      Printf.eprintf "Can be null or non-null\n";
		      infl_man#maybe_measure_influence_deref e);
	       self#add_event_detail "tag" (`String ":null-deref");
	       self#add_event_detail "subtag" (`String ":symbolic-can-be-0");
	       self#add_event_detail "can-be-null-expr"
		 (`String (V.exp_to_string e));
	       self#add_event_detail "call-stack" self#callstack_json;
	       self#finalize_event;
	       if !opt_finish_on_null_deref then
		 self#finish_fuzz "symbolic dereference can be null"
	);
      dt#start_new_query;
      self#note_first_branch;
      let (cbases, coffs, eoffs, ambig, syms) =
	classify_terms e form_man self#handle_weird_addr_expr
      in
	if !opt_trace_sym_addr_details then
	  (Printf.eprintf "Concrete base terms: %s\n"
	     (String.concat " "
		(List.map (Printf.sprintf "0x%08Lx") cbases));
	   Printf.eprintf "Concrete offset terms: %s\n"
	     (String.concat " "
		(List.map (Printf.sprintf "0x%08Lx") coffs));
	   Printf.eprintf "Offset expression terms: %s\n"
	     (String.concat " "
		(List.map V.exp_to_string eoffs));
	   Printf.eprintf "Ambiguous expression terms: %s\n"
	     (String.concat " "
		(List.map V.exp_to_string ambig));
	   Printf.eprintf "Ambiguous symbol terms: %s\n"
	     (String.concat " "
		(List.map V.exp_to_string syms)));
	let cbase = List.fold_left Int64.add 0L cbases in
	let (base, off_syms) = match (cbase, syms, ambig) with
	  | (0L, [], []) -> raise
	    (NullDereference
	       { eip_of_deref = self#get_eip;
		 last_set_to_null = Int64.sub Int64.zero Int64.one;
		 addr_derefed =  Int64.sub Int64.zero Int64.one; })
	  | (0L, [], el) -> (Some 0, el)
	  | (0L, [v], _) -> (Some(self#region_for v), ambig)
	  | (0L, vl, _) ->
	      let (bvar, rest_vars) =
		let (known_regions, not_known) =
		  List.partition (fun e -> self#is_region_base e) vl
		in
		  match known_regions with
		    | [v] -> (v, not_known)
		    | _ -> 
			select_one vl
			  (fun () -> self#random_case_split
			     !opt_trace_decisions)
	      in
		if !opt_trace_sym_addrs then
		  Printf.eprintf "Choosing %s as the base address\n"
		    (V.exp_to_string bvar);
		(Some(self#region_for bvar), rest_vars @ ambig)
	  | (off, vl, _) ->
	      (Some 0, vl @ ambig)
	in
	let (region, offset) =
	  (match base with
	     | Some r
		 when List.exists (fun (r', _) -> r = r') sink_regions ->
		 let (r', size) =
		   List.find (fun (r', _) -> r = r') sink_regions in
		   Printf.eprintf "Ignoring access to sink region\n";
		   (let sat_dir = ref false in
		      self#restore_path_cond
			(fun () ->
			   sat_dir := self#extend_pc_random
			     (V.BinOp(V.LT, e,
				      V.Constant(V.Int(V.REG_32, size))))
			     false);
		      if !sat_dir = true then
			Printf.eprintf "Can be in bounds.\n"
		      else
			Printf.eprintf "Can be out of bounds.\n");
		   sink_read_count <- Int64.add sink_read_count 0x10L;
		   (None, sink_read_count)
	     | _ ->
		 let coff = List.fold_left Int64.add 0L coffs in
		 let offset = Int64.add (Int64.add cbase coff)
		   (match (eoffs, off_syms) with
		      | ([], []) -> 0L
		      | (el, vel) -> 
			  (self#concretize_inner V.REG_32
			     (sum_list (el @ vel)))) in
		   (base, (fix_u32 offset)))
	in
	  dt#count_query;
	  (region, offset)

    method private eval_addr_exp_region_conc_path e =
      let term_is_known_base = function
	| V.Lval(V.Temp(var)) -> form_man#known_region_base var
	| _ -> false
      in
      let terms = split_terms e form_man in
      let (known_bases, rest) =
	List.partition term_is_known_base terms in
	match known_bases with
	  | [] ->
	      let a = form_man#eval_expr e in
		if !opt_trace_sym_addrs then
		  Printf.eprintf "Computed concrete value 0x%08Lx\n" a;
		if !opt_solve_path_conditions then
		  (let cond = V.BinOp(V.EQ, e,
				      V.Constant(V.Int(V.REG_32, a)))
		   in
		   let sat = self#extend_pc_known cond false true in
		     g_assert(sat) 100 "Sym_region_frag_machine.eval_addr_exp_region_conc_path");
		(Some 0, a)
	  | [V.Lval(V.Temp(var)) as vexp] ->
	      let sum = sum_list rest in
	      let a = form_man#eval_expr sum in
	      let a_const = V.Constant(V.Int(V.REG_32, a)) in
		if !opt_trace_sym_addrs then
		  Printf.eprintf
		    "Computed concrete offset %s + 0x%08Lx\n" 
		    (V.var_to_string var) a;
		if !opt_solve_path_conditions && 
		  (sum <> a_const)
		then
		  (let cond = V.BinOp(V.EQ, sum, a_const) in
		   let sat = self#extend_pc_known cond false true in
		     g_assert(sat) 100 "Sym_region_frag_machine.eval_addr_exp_region_conc_path");
		(Some(self#region_for vexp), a)
	  | [_] -> failwith "known_base invariant failure"
	  | _ -> failwith "multiple bases"

    method eval_addr_exp_region exp =
      let v = self#eval_int_exp_simplify exp in
	try
	  (Some 0, D.to_concrete_32 v)
	with NotConcrete _ ->
	  let e = D.to_symbolic_32 v in
	  let eip = self#get_eip in
	    if !opt_trace_sym_addrs then
	      Printf.eprintf "Symbolic address %s @ (0x%Lx)\n"
		(V.exp_to_string e) eip;
	    if !opt_concrete_path then
	      self#eval_addr_exp_region_conc_path e
	    else
	      self#region_expr e
		  
    (* Because we override handle_{load,store}, this should only be
       called for jumps. *)
    method eval_addr_exp exp =
<<<<<<< HEAD
      let v = self#eval_int_exp_simplify exp in
	try
	  D.to_concrete_32 v
	with NotConcrete _ ->
	  let e = D.to_symbolic_32 v in
	  let eip = self#get_eip in
	    if !opt_trace_sym_addrs then
	      Printf.eprintf "Symbolic jump address %s @ (0x%Lx)\n"
		(V.exp_to_string e) eip;
	    List.iter
	      (fun target ->
		 match
		   let targ_c = V.Constant(V.Int(V.REG_32, target)) in
		     self#check_cond (V.BinOp(V.EQ, e, targ_c))
		 with
		   | (None|Some true) ->
		       Printf.eprintf "Symbolic jump can be 0x%Lx.\n" target;
		       self#add_event_detail "tag"
			 (`String ":controlled-jump");
		       self#add_event_detail "subtag" 
			 (`String ":symbolic-can-be-chosen");
		       self#add_event_detail "can-be-chosen-expr"
			 (`String (V.exp_to_string e));
		       self#add_event_detail "chosen-value"
			 (`String (Printf.sprintf "0x%Lx" target));
		       self#add_event_detail "call-stack" self#callstack_json;
		       self#finalize_event;
		       if !opt_finish_on_controlled_jump then
			 self#finish_fuzz "controlled jump"
		   | Some false ->
		       Printf.eprintf "Symbolic jump cannot be 0x%Lx.\n" target)
	      !opt_check_for_jump_to;
	    let (r, addr) = 
	      if !opt_concrete_path then
		self#eval_addr_exp_region_conc_path e
	      else
		self#region_expr e
	    in
	      match r with
		| Some 0 -> addr
		| Some r_num ->
		    if !opt_trace_stopping then
		      Printf.eprintf
			"Unsupported jump into symbolic region %d\n" r_num;
		    raise SymbolicJump
		| None ->
		    if !opt_trace_stopping then
		      Printf.eprintf "Unsupported jump into sink region\n";
		    raise SymbolicJump
=======
      let (r, addr) = self#eval_addr_exp_region exp in
	match r with
	  | Some 0 -> addr
	  | Some r_num ->
	      if !opt_trace_stopping then
		(Printf.printf "Unsupported jump into symbolic region %d\n"
		   r_num;
                 if !opt_trace_end_jump = (Some self#get_eip) then
                   let e = D.to_symbolic_32 (self#eval_int_exp_simplify exp) in
                   let (cbases, coffs, eoffs, ambig, syms) =
                     classify_terms e form_man in
	             if cbases = [] && coffs = [] && eoffs = [] &&
                       ambig = [] && syms != [] then
                       Printf.printf "Completely symbolic load\n");
	      raise SymbolicJump
	  | None ->
	      if !opt_trace_stopping then
		Printf.printf "Unsupported jump into sink region\n";
	      raise SymbolicJump
>>>>>>> b8c7796e

    method get_word_var_concretize reg do_influence name : int64 =
      let v = self#get_int_var (Hashtbl.find reg_to_var reg) in
      try (D.to_concrete_32 v)
      with NotConcrete _ ->
	let e = D.to_symbolic_32 v in
	  if do_influence then 
	    (Printf.eprintf "Measuring symbolic %s influence..." name;
	     infl_man#measure_point_influence name e);
	  self#concretize V.REG_32 e

    method load_word_concretize addr do_influence name =
      let v = self#load_word addr in
      try (D.to_concrete_32 v)
      with NotConcrete _ ->
	let e = D.to_symbolic_32 v in
	  if do_influence then 
	    (Printf.eprintf "Measuring symbolic %s influence..." name;
	     infl_man#measure_point_influence name e);
	  self#concretize V.REG_32 e

    method load_short_concretize addr do_influence name =
      let v = self#load_short addr in
      try (D.to_concrete_16 v)
      with NotConcrete _ ->
	let e = D.to_symbolic_16 v in
	  if do_influence then 
	    (Printf.eprintf "Measuring symbolic %s influence..." name;
	     infl_man#measure_point_influence name e);
	  Int64.to_int (self#concretize V.REG_16 e)

    method load_byte_concretize addr do_influence name =
      let v = self#load_byte addr in
      try (D.to_concrete_8 v)
      with NotConcrete _ ->
	let e = D.to_symbolic_8 v in
	  if do_influence then 
	    (Printf.eprintf "Measuring symbolic %s influence..." name;
	     infl_man#measure_point_influence name e);
	  Int64.to_int (self#concretize V.REG_8 e)

    method private maybe_concretize_binop op v1 v2 ty1 ty2 =
      let conc t v =
	match t with
	  | V.REG_1 ->
	      (try ignore(D.to_concrete_1 v); v
	       with NotConcrete _ ->
		 (D.from_concrete_1
		    (Int64.to_int
		       (self#concretize t (D.to_symbolic_1 v)))))
	  | V.REG_8 ->
	      (try ignore(D.to_concrete_8 v); v
	       with NotConcrete _ ->
		 (D.from_concrete_8
		    (Int64.to_int
		       (self#concretize t (D.to_symbolic_8 v)))))
	  | V.REG_16 ->
	      (try ignore(D.to_concrete_16 v); v
	       with NotConcrete _ ->
		 (D.from_concrete_16
		    (Int64.to_int
		       (self#concretize t (D.to_symbolic_16 v)))))
	  | V.REG_32 ->
	      (try ignore(D.to_concrete_32 v); v
	       with NotConcrete _ ->
		 (D.from_concrete_32
		    (self#concretize t (D.to_symbolic_32 v))))
	  | V.REG_64 ->
	      (try ignore(D.to_concrete_64 v); v
	       with NotConcrete _ ->
		 (D.from_concrete_64
		    (self#concretize t (D.to_symbolic_64 v))))
	  | _ -> failwith "Bad type in maybe_concretize_binop"
      in
	match op with
	  | V.DIVIDE | V.SDIVIDE | V.MOD | V.SMOD 
		when !opt_concretize_divisors
	      -> (v1, (conc ty2 v2))
	  | _ -> (v1, v2)

    val mutable extra_store_hooks = []
    val mutable last_set_null = Hashtbl.create 100

    method add_extra_store_hook f = 
	extra_store_hooks <- f :: extra_store_hooks
	
    method run_store_hooks s_addr size =
	let apply_store_hook fn =
	(fn s_addr size) in
	List.iter apply_store_hook extra_store_hooks	
	
    method private store_byte_region  r addr b =
      (self#region r)#store_byte  addr b;
      self#run_store_hooks addr 8

    method private store_short_region r addr s =
      (self#region r)#store_short addr s;
      self#run_store_hooks addr 16

    method private store_word_region  r addr w =
      (self#region r)#store_word  addr w;
      if !opt_check_for_null then
	(* if we're checking for nulls, I want to know when it was (potentially)
	   introduced.  This code checks to see if the stored word might be null *)
	begin
	  let might_be_zero = 
	    try (D.to_concrete_32 w) = Int64.zero
	    with NotConcrete e ->
	      match self#check_cond
		(V.BinOp(V.EQ, e, V.Constant(V.Int(V.REG_32, 0L)))) with
		| Some false -> false 
		| Some true
		| None -> true in
	  if might_be_zero then
	    (* if it is null, we keep track of it for later use. *)
	    Hashtbl.replace last_set_null addr self#get_eip
	end;
      self#run_store_hooks addr 32

    method private store_long_region  r addr l =
      (self#region r)#store_long  addr l;
      self#run_store_hooks addr 64

    method private load_byte_region  r addr = (self#region r)#load_byte  addr
    method private load_short_region r addr = (self#region r)#load_short addr
    method private load_word_region  r addr = (self#region r)#load_word  addr
    method private load_long_region  r addr = (self#region r)#load_long  addr

    method private query_valid e =
      let (is_sat, _) = 
	self#query_with_path_cond (V.UnOp(V.NOT, e)) false
      in
	not is_sat

    method private query_bitwidth e ty =
      let rec loop min max =
	g_assert(min <= max)  100 "Sym_region_frag_machine.query_bitwidth";
	if min = max then
	  min
	else
	  let mid = (min + max) / 2 in
	  let mask = Int64.shift_right_logical (-1L) (64-mid) in
	  let cond_e = V.BinOp(V.LE, e, V.Constant(V.Int(ty, mask))) in
	  let in_bounds = self#query_valid cond_e in
	    if !opt_trace_tables then
	      Printf.eprintf "(%s) < 2**%d: %s\n" (V.exp_to_string e) mid
		(if in_bounds then "valid" else "invalid");
	    if in_bounds then
	      loop min mid
	    else
	      loop (mid + 1) max
      in
      let max_wd = V.bits_of_width ty in
      let wd = loop 0 max_wd in
	if !opt_trace_tables then
	  Printf.eprintf "Bit width based on queries is %d\n" wd;
	wd

    val bitwidth_cache = Hashtbl.create 101
    val bitwidth_offset_cache = Hashtbl.create 101

    method private decide_wd op_name off_exp cloc = 
      let fast_wd = narrow_bitwidth form_man off_exp in
      let compute_wd off_exp =
	if !opt_table_limit = 0 then
	  None
	else if fast_wd > !opt_table_limit then
	  let slow_wd = self#query_bitwidth off_exp V.REG_32 in
	    g_assert(slow_wd <= fast_wd) 100 "Sym_region_frag_machine.decide_wd";
	    if slow_wd > !opt_table_limit then
	      (if !opt_trace_tables then
		 Printf.eprintf
		   ("%s with base %08Lx, offset %s of size 2**%d "
		    ^^ "is not a table\n")
		   op_name cloc (V.exp_to_string off_exp) slow_wd;
	       None)
	    else
	      Some slow_wd
	else
	  Some fast_wd
      in
	if fast_wd = 0 then
	  None
	else
	  let key = (off_exp, dt#get_hist_str) in
	    try
	      let wd = Hashtbl.find bitwidth_cache key in
		if !opt_trace_tables then
		  Printf.eprintf "Reusing cached width %d for %s at [%s]\n%!"
		    (match wd with Some w -> w | None -> -1)
		    (V.exp_to_string off_exp) dt#get_hist_str;
		wd
	    with Not_found ->
	      let wd = compute_wd off_exp in
		Hashtbl.replace bitwidth_cache key wd;
		if wd = Some 0 then
		  None
		else
		  wd

    method private decide_offset_wd off_exp = 
      let fast_wd = narrow_bitwidth form_man off_exp in
      let compute_wd off_exp =
	if !opt_offset_limit = 0 then
	  (if !opt_trace_offset_limit then
	     Printf.printf "opt_offset_limit = 0\n";
	  Some 0)
	else if fast_wd > !opt_offset_limit then
	  let slow_wd = self#query_bitwidth off_exp V.REG_32 in
	    assert(slow_wd <= fast_wd);
	    if slow_wd > !opt_offset_limit then
	      (if !opt_trace_offset_limit then
		 Printf.printf "Bits too large: %d\n" slow_wd;
	      None)
	    else
	      (if !opt_trace_offset_limit then
		 Printf.printf "Bits small enough: %d\n" slow_wd;
	      Some slow_wd)
	else
	  (if !opt_trace_offset_limit then
	     Printf.printf "Bits small enough: %d\n" fast_wd;
	  Some fast_wd)
      in
        if fast_wd = 0 then
	  (if !opt_trace_offset_limit then
	     Printf.printf "fast_wd = 0\n";
	  Some 0)
	else
	  let key = (off_exp, dt#get_hist_str) in
	    try
	      let wd = Hashtbl.find bitwidth_offset_cache key in
	        if !opt_trace_offset_limit then	
		  (match wd with
		    | Some ubxd_wd -> Printf.printf
		        "Loading small enough width: %d\n" ubxd_wd
		    | None -> Printf.printf "Loading too large width\n");
	        wd
	    with Not_found ->
	      let wd = compute_wd off_exp in
		Hashtbl.replace bitwidth_offset_cache key wd;
		wd
		    
    method private query_maxval e ty =
      let rec loop min max =
	g_assert(min <= max) 100 "Sym_region_frag_machine.query_maxval";
	if min = max then
	  min
	else
	  let mid = 
	    if min = 0L && max > 0x1000L then
	      Int64.div max 256L (* reduce size faster to start *)
	    else
	      Int64.div (Int64.add min max) 2L
	  in
	  let cond_e = V.BinOp(V.LE, e, V.Constant(V.Int(ty, mid))) in
	  let in_bounds = self#query_valid cond_e in
	    if !opt_trace_tables then
	      Printf.eprintf "(%s) < %Ld: %s\n" (V.exp_to_string e) mid
		(if in_bounds then "valid" else "invalid");
	    if in_bounds then
	      loop min mid
	    else
	      loop (Int64.succ mid) max
      in
      let wd = narrow_bitwidth form_man e in
      let max_limit = Int64.shift_right_logical (-1L) (64-wd)
      in
      let limit = loop 0L max_limit in
	if !opt_trace_tables then
	  Printf.eprintf "Largest value based on queries is %Ld\n" limit;
	limit

    val maxval_cache = Hashtbl.create 101
    val maxval_offset_cache = Hashtbl.create 101
    val used_addr_cache = Hashtbl.create 101
    val dummy_vars_cache = Hashtbl.create 101
    val mutable dummy_counter = 0

    method private decide_maxval op_name off_exp cloc =
      let compute_maxval off_exp =
	if !opt_table_limit = 0 then
	  None
	else
	  let maxval = self#query_maxval off_exp V.REG_32 in
	    if maxval > Int64.shift_left 1L !opt_table_limit then
	      (if !opt_trace_tables then
		 Printf.eprintf
		   ("%s with base %08Lx, offset %s of size %Ld "
		    ^^ "is not a table\n")
		   op_name cloc (V.exp_to_string off_exp) maxval;
	       None)
	    else
	      Some maxval
      in
	match off_exp with
	  | V.Constant(V.Int(_, 0L)) -> None
	  | V.Constant(V.Int(_, v)) -> Some v
	  | _ ->
	      let key = (off_exp, dt#get_hist_str) in
		try
		  let limit = Hashtbl.find maxval_cache key in
		    if !opt_trace_tables then
		      Printf.eprintf ("Reusing cached maxval %Ld "
				     ^^ "for %s at [%s]\n")
			(match limit with Some l -> l | None -> -1L)
			(V.exp_to_string off_exp) dt#get_hist_str;
		    limit
		with Not_found ->
		  let limit = compute_maxval off_exp in
		    Hashtbl.replace maxval_cache key limit;
		    limit

<<<<<<< HEAD
    method private maybe_table_load addr_e ty =
      let e = D.to_symbolic_32 (self#eval_int_exp_simplify addr_e) in
      let (cbases, coffs, eoffs, ambig, syms) =
	classify_terms e form_man self#handle_weird_addr_expr
      in
	let cbase = List.fold_left Int64.add 0L cbases in
	  if cbase = 0L then
	    None
	  else
	    let cloc = Int64.add cbase (List.fold_left Int64.add 0L coffs) in
	    let off_exp = sum_list (eoffs @ ambig @ syms) in
	      match self#decide_wd "Load" off_exp cloc
	      with None -> None | Some wd ->
		let stride = stride form_man off_exp in
		let shift = floor_log2 (Int64.of_int stride) in
		let idx_wd = wd - shift in
		let num_ents = 1 lsl idx_wd in
		let idx_exp =
		  if stride = (1 lsl shift) then
		    let shift_amt = V.Constant(V.Int(V.REG_8,
						     (Int64.of_int shift))) in
		      V.BinOp(V.RSHIFT, off_exp, shift_amt)
		  else
		    let stride_amt = V.Constant(V.Int(V.REG_32,
						      (Int64.of_int stride)))
		    in
		      V.BinOp(V.DIVIDE, off_exp, stride_amt)
		in
		let load_ent addr = match ty with
		  | V.REG_8  -> form_man#simplify8
		      ((self#region (Some 0))#load_byte  addr)
		  | V.REG_16 -> form_man#simplify16
		      ((self#region (Some 0))#load_short addr)
		  | V.REG_32 -> form_man#simplify32
		      ((self#region (Some 0))#load_word  addr)
		  | V.REG_64 -> form_man#simplify64
		      ((self#region (Some 0))#load_long  addr)
		  | _ -> failwith "Unexpected type in maybe_table_load" 
		in
		let table = map_n
		  (fun i -> load_ent (Int64.add cloc 
					(Int64.of_int (i * stride))))
		  (num_ents - 1)
		in
		  if !opt_trace_tables then
		    Printf.eprintf
		      "Load with base %08Lx, size 2**%d, stride %d"
		      cloc idx_wd stride;
		  Some (form_man#make_table_lookup table idx_exp idx_wd ty)
=======
    method private decide_offset_maxval off_exp =
      let compute_maxval off_exp =
	if !opt_offset_limit = 0 then
	  Some 0L
	else
	  let maxval = self#query_maxval off_exp V.REG_32 in
	    if maxval > Int64.shift_left 1L !opt_offset_limit then
	      None
	    else
	      Some maxval
      in
	match off_exp with
	  | V.Constant(V.Int(_, v)) -> Some v
	  | _ ->
	      let key = (off_exp, dt#get_hist_str) in
		try
		  let limit = Hashtbl.find maxval_offset_cache key in
		    limit
		with Not_found ->
		  let limit = compute_maxval off_exp in
		    Hashtbl.replace maxval_offset_cache key limit;
		    limit
		      
    method private table_load cloc off_exp wd ty =
      let stride = stride form_man off_exp in
      let shift = floor_log2 (Int64.of_int stride) in
      let idx_wd = wd - shift in
      let num_ents = 1 lsl idx_wd in
      let idx_exp =
	if stride = (1 lsl shift) then
	  let shift_amt = V.Constant(V.Int(V.REG_8, (Int64.of_int shift))) in
	    V.BinOp(V.RSHIFT, off_exp, shift_amt)
	else
	  let stride_amt = V.Constant(V.Int(V.REG_32, (Int64.of_int stride))) in
	    V.BinOp(V.DIVIDE, off_exp, stride_amt)
      in
      let load_ent addr = match ty with
	| V.REG_8  -> form_man#simplify8
	    ((self#region (Some 0))#load_byte  addr)
	| V.REG_16 -> form_man#simplify16
	    ((self#region (Some 0))#load_short addr)
	| V.REG_32 -> form_man#simplify32
	    ((self#region (Some 0))#load_word  addr)
	| V.REG_64 -> form_man#simplify64
	    ((self#region (Some 0))#load_long  addr)
	| _ -> failwith "Unexpected type in table_load"
      in
      let table = map_n
	(fun i -> load_ent (Int64.add cloc (Int64.of_int (i * stride))))
	(num_ents - 1)
      in
        if !opt_trace_tables then
	  Printf.printf "Load with base %08Lx, size 2**%d, stride %d"
	    cloc idx_wd stride;
        Some (form_man#make_table_lookup table idx_exp idx_wd ty)

    method private concretize_once_and_load addr_e ty =
      let load_sym_ent addr =
	try
	  Hashtbl.find dummy_vars_cache (addr, ty)
	with Not_found ->
	  let var = match ty with
	    | V.REG_8 -> form_man#fresh_symbolic_8
	        ("dummy" ^ string_of_int dummy_counter)
	    | V.REG_16 -> form_man#fresh_symbolic_16
	        ("dummy" ^ string_of_int dummy_counter)
	    | V.REG_32 -> form_man#fresh_symbolic_32
	        ("dummy" ^ string_of_int dummy_counter)
	    | V.REG_64 -> form_man#fresh_symbolic_64
	        ("dummy" ^ string_of_int dummy_counter)
	    | _ -> failwith "Unsupported memory type"
	  in
	    dummy_counter <- dummy_counter + 1;
	    Hashtbl.replace dummy_vars_cache (addr, ty) var;
	    var
      in
      let load_ent addr = match ty with
	| V.REG_8  -> form_man#simplify8
	    ((self#region (Some 0))#load_byte  addr)
	| V.REG_16 -> form_man#simplify16
	    ((self#region (Some 0))#load_short addr)
	| V.REG_32 -> form_man#simplify32
	    ((self#region (Some 0))#load_word  addr)
	| V.REG_64 -> form_man#simplify64
	    ((self#region (Some 0))#load_long  addr)
	| _ -> failwith "Unexpected type in concretize_once_and_load"
      in
      let taut = V.BinOp(V.EQ, addr_e, addr_e) in
      let (is_sat, ce) = self#query_with_path_cond taut false in
        assert(is_sat);
        let addr = form_man#eval_expr_from_ce ce addr_e in
        let cond = V.BinOp(V.EQ, addr_e, V.Constant(V.Int(V.REG_32, addr))) in
	let value =
	  if Hashtbl.mem used_addr_cache addr then
	    load_ent addr
	  else
	    load_sym_ent addr
	in
	  if !opt_trace_offset_limit then
	    Printf.printf "Concretized load once to 0x%08Lx\n" addr;
	  self#add_to_path_cond cond;
	  Some value
>>>>>>> b8c7796e

    method private maybe_table_or_concrete_load addr_e ty =
      let e = D.to_symbolic_32 (self#eval_int_exp_simplify addr_e) in
      let (cbases, coffs, eoffs, ambig, syms) = classify_terms e form_man in
      let cbase = List.fold_left Int64.add 0L cbases in
      let cloc = Int64.add cbase (List.fold_left Int64.add 0L coffs) in
      let off_exp = sum_list (eoffs @ ambig @ syms) in
        match (self#decide_offset_wd off_exp, !opt_trace_end_jump) with
          | (None, Some jump_addr) when jump_addr = self#get_eip ->
	      if cbases = [] && coffs = [] && eoffs = [] && ambig = [] &&
	        syms != [] then
	        Printf.printf "Completely symbolic load\n";
	      raise SymbolicJump
	  | (None, _) ->
	      self#concretize_once_and_load addr_e ty
	  | _ ->
        if cbase = 0L then
	  None
	else 
	  match self#decide_wd "Load" off_exp cloc with
	    | None -> None
	    | Some wd -> self#table_load cloc off_exp wd ty
	    
    method private handle_load addr_e ty =
      if !opt_trace_offset_limit then
	Printf.printf "Loading from... %s\n" (V.exp_to_string addr_e);
      match self#maybe_table_or_concrete_load addr_e ty with
        | Some v -> (v, ty)
        | None ->
      let (r, addr) = self#eval_addr_exp_region addr_e in
      let v =
	(match ty with
	   | V.REG_8  -> form_man#simplify8  (self#load_byte_region  r addr)
	   | V.REG_16 -> form_man#simplify16 (self#load_short_region r addr)
	   | V.REG_32 -> form_man#simplify32 (self#load_word_region  r addr)
	   | V.REG_64 -> form_man#simplify64 (self#load_long_region  r addr)
	   | _ -> failwith "Unsupported memory type") in
	(if !opt_trace_loads then
	  (Printf.eprintf "Load from %s "
	     (match r with
		| None -> "sink"
		| Some 0 -> "conc. mem"
		| Some r_num -> "region " ^ (string_of_int r_num));
	   Printf.eprintf "%08Lx = %s" addr (D.to_string_32 v);
	   (if !opt_use_tags then
	      Printf.eprintf " (%Ld @ %08Lx)" (D.get_tag v) location_id);
	   Printf.eprintf "\n"));
      if r = Some 0 && (Int64.abs (fix_s32 addr)) < 4096L then
	raise (NullDereference
		 { eip_of_deref = self#get_eip;
		   last_set_to_null =
		     (try
		       Hashtbl.find last_set_null addr
		      with Not_found -> Int64.sub Int64.zero Int64.one);
		   addr_derefed = addr;});
	(v, ty)

    method private push_cond_prefer_true cond_v = 
      try
	if (D.to_concrete_1 cond_v) = 1 then
	  (true, Some true)
	else
	  (false, Some false)
      with
	  NotConcrete _ ->
	    let e = D.to_symbolic_1 cond_v in
	      (dt#start_new_query_binary;
	       self#note_first_branch;
	       let b = self#extend_pc_pref e true true in
	       let choices = dt#check_last_choices in
		 dt#count_query;
		 (b, choices))

    method private target_region_length =
      if !opt_target_region_formulas <> [] then
	List.length !opt_target_region_formulas
      else
	String.length !opt_target_region_string

    method private target_region_byte off =
      if !opt_target_region_formulas <> [] then
	let e = List.nth !opt_target_region_formulas off in
	  ((D.from_symbolic e), (V.exp_to_string e))
      else
	let c = (!opt_target_region_string).[off] in
	  ((D.from_concrete_8 (Char.code c)),
	   (Char.escaped c))

    method private target_store_condition addr from value ty =
      let offset = Int64.to_int (Int64.sub addr from) and
	  limit_pos = Int64.add from (Int64.of_int self#target_region_length)
      in
      let in_range addr size =
	addr >= from && (Int64.add addr (Int64.of_int (size - 1))) < limit_pos
      in
      let byte_cond off v =
	let (c_v, c_str) = self#target_region_byte off in
	  if !opt_trace_target then
	    Printf.eprintf
	      "Store to target string offset %d: %s (vs '%s'):\n"
	      off (D.to_string_8 v) c_str;
	  D.eq8 v c_v
      in
(*       let word_cond off v = *)
(* 	let c0 = (!opt_target_region_string).[off] and *)
(* 	    c1 = (!opt_target_region_string).[off + 1] and *)
(* 	    c2 = (!opt_target_region_string).[off + 2] and *)
(* 	    c3 = (!opt_target_region_string).[off + 3] *)
(* 	in *)
(* 	let s0 = (Char.code c0) lor ((Char.code c1) lsl 8) and *)
(* 	    s2 = (Char.code c2) lor ((Char.code c3) lsl 8) *)
(* 	in *)
(* 	let w = Int64.logor (Int64.of_int s0) *)
(* 	  (Int64.shift_left (Int64.of_int s2) 16) *)
(* 	in *)
(* 	  if !opt_trace_target then *)
(* 	    Printf.eprintf *)
(* 	      "Store to target string offset %d: %s (vs 0x%08Lx): " *)
(* 	      off (D.to_string_32 v) w; *)
(* 	  D.eq32 v (D.from_concrete_32 w) *)
(*       in *)
	(* Ick, there are a lot of cases here, and we're only handling
	   end and not beginning overlaps. In the future, consider
	   rewriting to always treating each byte separately. *)
	match ty with
	  | V.REG_8 when in_range addr 1 ->
	      Some (offset, (byte_cond offset value), 1)
	  | V.REG_16 when in_range addr 2 ->
	      (* Fully in-bounds short store *)
	      let v0 = form_man#simplify8 (D.extract_8_from_16 value 0) and
		  v1 = form_man#simplify8 (D.extract_8_from_16 value 1)
	      in
	      let cond0 = byte_cond offset v0 and
		  cond1 = byte_cond (offset + 1) v1 in
		Some (offset, (D.bitand1 cond0 cond1), 2)
	  | V.REG_16 when in_range addr 1 ->
	      (* Partial end-overlap short store *)
	      let v0 = form_man#simplify8 (D.extract_8_from_16 value 0) in
	      let cond0 = byte_cond offset v0 in
		Some (offset, cond0, 1)
	  | V.REG_32 when in_range addr 4 ->
	      (* Fully in-bounds word store *)
	      (* Some (offset, (word_cond offset value), 4) *)
	      let v0 = form_man#simplify8 (D.extract_8_from_32 value 0) and
		  v1 = form_man#simplify8 (D.extract_8_from_32 value 1) and
		  v2 = form_man#simplify8 (D.extract_8_from_32 value 2) and
		  v3 = form_man#simplify8 (D.extract_8_from_32 value 3) in
	      let cond0 = byte_cond offset v0 and
		  cond1 = byte_cond (offset + 1) v1 and
		  cond2 = byte_cond (offset + 2) v2 and
		  cond3 = byte_cond (offset + 3) v3 in
		Some (offset, (D.bitand1 (D.bitand1 cond0 cond1)
				 (D.bitand1 cond2 cond3)), 4)
	  | V.REG_32 when in_range addr 3 ->
	      (* Word store end-overlap, 3 bytes in bounds *)
	      let v0 = form_man#simplify8 (D.extract_8_from_32 value 0) and
		  v1 = form_man#simplify8 (D.extract_8_from_32 value 1) and
		  v2 = form_man#simplify8 (D.extract_8_from_32 value 2) in
	      let cond0 = byte_cond offset v0 and
		  cond1 = byte_cond (offset + 1) v1 and
		  cond2 = byte_cond (offset + 2) v2 in
		Some (offset, (D.bitand1 cond0 (D.bitand1 cond1 cond2)), 3)
	  | V.REG_32 when in_range addr 2 ->
	      (* Word store end-overlap, 2 bytes in bounds *)
	      let v0 = form_man#simplify8 (D.extract_8_from_32 value 0) and
		  v1 = form_man#simplify8 (D.extract_8_from_32 value 1) in
	      let cond0 = byte_cond offset v0 and
		  cond1 = byte_cond (offset + 1) v1 in
		Some (offset, (D.bitand1 cond0 cond1), 2)
	  | V.REG_32 when in_range addr 1 ->
	      (* Word store end-overlap, 1 byte in bounds *)
	      let v0 = form_man#simplify8 (D.extract_8_from_32 value 0) in
	      let cond0 = byte_cond offset v0 in
		Some (offset, cond0, 1)
	  | _ -> None

    method private target_solve cond_v =
      let (b, choices) = self#push_cond_prefer_true cond_v in
	if !opt_trace_target then
	  Printf.eprintf "%s, %b\n"
	    (match choices with
	       | Some true -> "known equal"
	       | Some false -> "known mismatch"
	       | None -> "possible") b;
	if not b then
	  (dt#set_heur 0;
	   self#unfinish_fuzz "Target match failure";
	   if not !opt_target_no_prune then
	     raise DisqualifiedPath);
	true

    method private target_solve_single offset cond_v wd =
      if self#target_solve cond_v then
	((if !opt_target_guidance <> 0.0 then
	    let depth = self#input_depth in
	    let score = if depth = 0 then offset else
	      (100000 * (offset + 1) / depth) + offset
	    in
	      if !opt_trace_guidance then
		Printf.eprintf
		  "Achieved score %d with offset %d and depth %d\n"
		  score offset depth;
	      dt#set_heur score);
	 if !opt_finish_on_target_match &&
	   offset = (self#target_region_length) - wd
	 then
	   self#finish_fuzz "store to final target offset")

    method private table_check_full_match all_match cloc maxval =
      if !opt_trace_target then
	Printf.eprintf "Checking for full match: ";
      match
	self#push_cond_prefer_true (D.from_symbolic all_match)
      with
	| (_, Some true) ->
	    if !opt_trace_target then
	      Printf.eprintf "Must match.\n";
	    (match (!opt_finish_on_target_match, !opt_target_region_start) with
		 (true, Some addr)
		   when addr = cloc &&
		     self#target_region_length = (Int64.to_int maxval) + 1 ->
		       self#finish_fuzz "target full match"
	       | _ -> ())
	| (_, Some false) ->
	    if !opt_trace_target then
	      Printf.eprintf "Cannot match.\n"
	| (_, None) ->
	    if !opt_trace_target then
	      Printf.eprintf "Can match.\n";
	    if !opt_finish_on_target_match then
	      self#finish_fuzz "target full match"

    method private table_store cloc off_exp e maxval ty value =
      let load_ent addr = match ty with
	| V.REG_8  -> form_man#simplify8
	    ((self#region (Some 0))#load_byte  addr)
	| V.REG_16 -> form_man#simplify16
	    ((self#region (Some 0))#load_short addr)
	| V.REG_32 -> form_man#simplify32
	    ((self#region (Some 0))#load_word  addr)
	| V.REG_64 -> form_man#simplify64
	    ((self#region (Some 0))#load_long  addr)
	| _ -> failwith "Unexpected type in table_store" 
      in
      let store_ent addr v = match ty with
	| V.REG_8  -> (self#region (Some 0))#store_byte  addr v
	| V.REG_16 -> (self#region (Some 0))#store_short addr v
	| V.REG_32 -> (self#region (Some 0))#store_word  addr v
	| V.REG_64 -> (self#region (Some 0))#store_long  addr v
	| _ -> failwith "Unexpected store type in table_store"
      in
      let stride = stride form_man off_exp in
      let stride64 = Int64.of_int stride in
      let num_ents64 = Int64.div (Int64.succ maxval) stride64 in
      let num_ents = Int64.to_int num_ents64 in
      let target_conds = ref [] in
        for i = 0 to num_ents - 1 do
	  let addr = Int64.add cloc (Int64.of_int (i * stride)) in
	  let old_v = load_ent addr in
	  let cond_e = (V.BinOp(V.EQ, e, V.Constant(V.Int(V.REG_32, addr)))) in
	  let cond_v = D.from_symbolic cond_e in
	  let ite_v = form_man#make_ite cond_v ty value old_v in
	    store_ent addr ite_v;
	    (match (self#started_symbolic, !opt_target_region_start) with
	      | (true, Some from) ->			 
	          (match self#target_store_condition addr from ite_v ty with
		    | Some (offset, hit_cond, wd) ->
		        target_conds := (D.to_symbolic_1 hit_cond)
		          :: !target_conds
		    | None -> ())
	      | _ -> ())
        done;
        if !opt_trace_tables then
	  Printf.printf
	    "Store with base %08Lx, size %d, stride %d %s"
	    cloc num_ents stride "has symbolic address\n";
	(if !target_conds <> [] then
	   let any_match = disjoin !target_conds and
	     all_match = conjoin !target_conds in
	   if !opt_trace_target then
	     Printf.printf "Checking for any match to target: ";
	   ignore(self#target_solve (D.from_symbolic any_match));
	   self#table_check_full_match all_match cloc maxval);
	true

    method private concretize_once_and_store addr_e ty value =
      let store_ent addr v = match ty with
	| V.REG_8  -> (self#region (Some 0))#store_byte  addr v
	| V.REG_16 -> (self#region (Some 0))#store_short addr v
	| V.REG_32 -> (self#region (Some 0))#store_word  addr v
	| V.REG_64 -> (self#region (Some 0))#store_long  addr v
	| _ -> failwith "Unexpected store type in concretize_once_and_store"
      in
      let taut = V.BinOp(V.EQ, addr_e, addr_e) in
      let (is_sat, ce) = self#query_with_path_cond taut false in
        assert(is_sat);
        let addr = form_man#eval_expr_from_ce ce addr_e in
        let cond = V.BinOp(V.EQ, addr_e, V.Constant(V.Int(V.REG_32, addr))) in
	  if !opt_trace_offset_limit then
	    Printf.printf "Concretized store once to 0x%08Lx\n" addr;
          store_ent addr value;
	  Hashtbl.replace used_addr_cache addr true;
	  self#add_to_path_cond cond;
	  true

    method private maybe_table_or_concrete_store addr_e ty value =
      let e = D.to_symbolic_32 (self#eval_int_exp_simplify addr_e) in
<<<<<<< HEAD
      let (cbases, coffs, eoffs, ambig, syms) =
	classify_terms e form_man self#handle_weird_addr_expr
      in
	let cbase = List.fold_left Int64.add 0L cbases in
	  if cbase = 0L then
	    false
	  else
	    let cloc = Int64.add cbase (List.fold_left Int64.add 0L coffs) in
	    let off_exp = sum_list (eoffs @ ambig @ syms) in
	      match self#decide_maxval "Store" off_exp cloc
	      with None -> false | Some maxval ->
		let stride = stride form_man off_exp in
		let stride64 = Int64.of_int stride in
		let num_ents64 = Int64.div (Int64.succ maxval) stride64 in
		let num_ents = Int64.to_int num_ents64 in
		let target_conds = ref [] in
		  for i = 0 to num_ents - 1 do
		    let addr = Int64.add cloc (Int64.of_int (i * stride)) in
		    let old_v = load_ent addr in
		    let cond_e =
		      (V.BinOp(V.EQ, e, V.Constant(V.Int(V.REG_32, addr))))
		    in
		    let cond_v = D.from_symbolic cond_e in
		    let ite_v = form_man#make_ite cond_v ty value old_v in
		      store_ent addr ite_v;
		      (match (self#started_symbolic, !opt_target_region_start)
		       with
			 | (true, Some from) ->			 
			     (match self#target_store_condition
				addr from ite_v ty
			      with
				| Some (offset, hit_cond, wd) ->
				    target_conds := (D.to_symbolic_1 hit_cond)
				    :: !target_conds
				| None -> ())
			 | _ -> ())
		  done;
		  if !opt_trace_tables then
		    Printf.eprintf
		      "Store with base %08Lx, size %d, stride %d %s"
		      cloc num_ents stride "has symbolic address\n";
		  (if !target_conds <> [] then
		     let any_match = disjoin !target_conds and
			 all_match = conjoin !target_conds in
		       if !opt_trace_target then
			 Printf.eprintf "Checking for any match to target: ";
		       ignore(self#target_solve (D.from_symbolic any_match));
		       self#table_check_full_match all_match cloc maxval);
		  true

    method jump_hook last_insn last_eip eip =
      spfm#jump_hook last_insn last_eip eip;
      if !opt_check_for_ret_addr_overwrite then
	self#update_ret_addrs last_insn last_eip eip

    method private check_for_ret_addr_store addr_e ty =
      if !opt_check_for_ret_addr_overwrite then
	let size = (V.bits_of_width ty)/8 and
	    ret_addr_size = match !opt_arch with
	      | X86 -> 4
	      | X64 -> 8
	      | ARM -> 4
	in
	let v = self#eval_int_exp_simplify addr_e in
	  try
	    let addr = D.to_concrete_32 v in
	      for offset = 1 - ret_addr_size to size - 1 do
		let addr' = Int64.add addr (Int64.of_int offset) in
		  if Hashtbl.mem ret_addrs addr' then
		    (Printf.eprintf
		       "Store to 0x%08Lx overwrites return address 0x%08Lx\n"
		       addr' addr;
		     self#add_event_detail "tag"
		       (`String ":return-addr-overwrite");
		     self#add_event_detail "subtag"
		       (`String ":concrete-addr");
		     self#add_event_detail "store-addr"
		       (`String (Printf.sprintf "0x%08Lx" addr'));
		     self#add_event_detail "ret-addr-addr"
		       (`String (Printf.sprintf "0x%08Lx" addr));
		     self#add_event_detail "call-stack" self#callstack_json;
		     self#finalize_event;
		     if !opt_finish_on_ret_addr_overwrite then
		       self#finish_fuzz "return address overwrite")
	      done
	  with NotConcrete _ ->
	    let e = D.to_symbolic_32 v in
	      (* We want to signal a problem if there's any overlap
		 between the store of size "size" and the return address
		 of size say 4.  This will happen if the store adddress
		 is the range (loc - size + 1) to (loc + 4 - 1)
		 inclusive. With some algebra we can rewrite this to use
		 only a single unsigned comparison:

		 loc - size + 1 <= a <= loc + 4 - 1
		 -size + 1 <= a - loc <= 4 - 1
		 0 <= a - loc + size - 1 <= 4 + size - 2
		 0 <= a - (loc - (size - 1)) <= 4 + size - 2
	      *)
	    let size_bound = Int64.of_int (ret_addr_size + size - 2) in
	    let bound_c = V.Constant(V.Int(V.REG_32, size_bound)) in
	      Hashtbl.iter
		(fun loc _ ->
		   let first_overlap =
		     Int64.sub loc (Int64.of_int (size - 1))
		   in
		   let start_c = V.Constant(V.Int(V.REG_32, first_overlap)) in
		   let overlap_cond = V.BinOp(V.LE,
					      V.BinOp(V.MINUS, e, start_c),
					      bound_c)
		   in
		     match 
		       self#check_cond overlap_cond
		     with
		       | (None|Some true) ->
			   Printf.eprintf
			     "Store to %s might overwrite return addr 0x%Lx.\n"
			     (V.exp_to_string e) loc;
			   self#add_event_detail "tag"
			     (`String ":return-addr-overwrite");
			   self#add_event_detail "subtag"
			     (`String ":symbolic-addr");
			   self#add_event_detail "store-addr-expr"
			     (`String (V.exp_to_string e));
			   self#add_event_detail "ret-addr-addr"
			     (`String (Printf.sprintf "0x%08Lx" loc));
			   self#add_event_detail "call-stack"
			     self#callstack_json;
			   self#finalize_event;
			   if !opt_finish_on_ret_addr_overwrite then
			     self#finish_fuzz "return address overwrite"
		       | Some false ->
			   Printf.eprintf
			     "Store to %s cannot overwite 0x%Lx.\n" 
			     (V.exp_to_string e) loc
		)
		ret_addrs

    method private handle_store addr_e ty rhs_e =
      self#check_for_ret_addr_store addr_e ty;
=======
      let (cbases, coffs, eoffs, ambig, syms) = classify_terms e form_man in
      let cbase = List.fold_left Int64.add 0L cbases in
      let cloc = Int64.add cbase (List.fold_left Int64.add 0L coffs) in
      let off_exp = sum_list (eoffs @ ambig @ syms) in
        match self#decide_offset_maxval off_exp with
          | None -> self#concretize_once_and_store addr_e ty value
          | Some _ ->
	if cbase = 0L then
	  false
	else
	  match self#decide_maxval "Store" off_exp cloc with
	    | None -> false
	    | Some maxval -> self#table_store cloc off_exp e maxval ty value
	  
    method private handle_store addr_e ty rhs_e =
      if !opt_trace_offset_limit then
	Printf.printf "Storing to... %s\n" (V.exp_to_string addr_e);
>>>>>>> b8c7796e
      let value = self#eval_int_exp_simplify rhs_e in
      if (!opt_no_table_store) ||
	not (self#maybe_table_or_concrete_store addr_e ty value)
      then
      let (r, addr) = self#eval_addr_exp_region addr_e in
	if r = Some 0 && (Int64.abs (fix_s32 addr)) < 4096L then
	raise (NullDereference
		 { eip_of_deref = self#get_eip;
		   last_set_to_null =
		     (try
		       Hashtbl.find last_set_null addr
		      with Not_found -> Int64.sub Int64.zero Int64.one);
		   addr_derefed = addr;});
	if !opt_trace_stores then
	  if not (ty = V.REG_8 && r = None) then
	    (Printf.eprintf "Store to %s "
	       (match r with
		  | None -> "sink"
		  | Some 0 -> "conc. mem"
		  | Some r_num -> "region " ^ (string_of_int r_num));
	     Printf.eprintf "%08Lx = %s" addr (D.to_string_32 value);
	     (if !opt_use_tags then
		Printf.eprintf " (%Ld @ %08Lx)" (D.get_tag value) location_id);
	     Printf.eprintf "\n");
	(match (self#started_symbolic, !opt_target_region_start, r) with
	   | (true, Some from, Some 0) ->
	       (match self#target_store_condition addr from value ty with
		  | Some (offset, cond_v, wd) ->
		      self#target_solve_single offset cond_v wd
		  | None -> ())
	   | _ -> ());
	(match ty with
	   | V.REG_8 -> self#store_byte_region r addr value
	   | V.REG_16 -> self#store_short_region r addr value
	   | V.REG_32 -> self#store_word_region r addr value
	   | V.REG_64 -> self#store_long_region r addr value
	   | _ -> failwith "Unsupported type in memory move")

    method concretize_misc =
      if !opt_arch = X86 then
	let var = Hashtbl.find reg_to_var R_DFLAG in
	let d = self#get_int_var var in
	  try ignore(D.to_concrete_32 d)
	  with NotConcrete _ ->
	    let e = D.to_symbolic_32 d in
	      if e <> V.Unknown("uninit") then
		self#set_int_var var
		  (D.from_concrete_32 
		     (self#concretize V.REG_32 e))

    method make_sink_region varname size =
      self#add_sink_region
	(D.to_symbolic_32 (form_man#fresh_symbolic_32 varname)) size

    val mutable gdt_base_var = D.uninit
    val mutable ldt_base_var = D.uninit

    method make_x86_segtables_symbolic =
      let reg r v =
	self#set_int_var (Hashtbl.find reg_to_var r) v
      in
	gdt_base_var <- form_man#fresh_region_base "GDT";
	ldt_base_var <- form_man#fresh_region_base "LDT";
	reg R_GDT gdt_base_var;
	reg R_LDT ldt_base_var

    method store_word_special_region which addr v =
      let vexp = match which with
	| R_GDT -> D.to_symbolic_32 gdt_base_var
	| R_LDT -> D.to_symbolic_32 ldt_base_var
	| _ -> failwith "Unknown special region"
      in
      let region = self#region_for vexp in
	self#store_word_region (Some region) addr (D.from_concrete_32 v)

    method reset () =
      let clear gm = gm#clear () in
      spfm#reset ();
      List.iter clear regions;
      call_stack <- []; (* Todo: save on make_snap, restore here *)
      Hashtbl.clear concrete_cache;
      Hashtbl.clear ret_addrs;
      Hashtbl.clear last_set_null
  end
end<|MERGE_RESOLUTION|>--- conflicted
+++ resolved
@@ -827,7 +827,6 @@
     (* Because we override handle_{load,store}, this should only be
        called for jumps. *)
     method eval_addr_exp exp =
-<<<<<<< HEAD
       let v = self#eval_int_exp_simplify exp in
 	try
 	  D.to_concrete_32 v
@@ -870,34 +869,20 @@
 		| Some 0 -> addr
 		| Some r_num ->
 		    if !opt_trace_stopping then
-		      Printf.eprintf
-			"Unsupported jump into symbolic region %d\n" r_num;
+		      (Printf.eprintf
+			 "Unsupported jump into symbolic region %d\n" r_num;
+                       if !opt_trace_end_jump = (Some self#get_eip) then
+                         let e = D.to_symbolic_32 (self#eval_int_exp_simplify exp) in
+                         let (cbases, coffs, eoffs, ambig, syms) =
+                           classify_terms e form_man self#handle_weird_addr_expr in
+	                   if cbases = [] && coffs = [] && eoffs = [] &&
+                             ambig = [] && syms != [] then
+                             Printf.eprintf "Completely symbolic load\n");
 		    raise SymbolicJump
 		| None ->
 		    if !opt_trace_stopping then
 		      Printf.eprintf "Unsupported jump into sink region\n";
 		    raise SymbolicJump
-=======
-      let (r, addr) = self#eval_addr_exp_region exp in
-	match r with
-	  | Some 0 -> addr
-	  | Some r_num ->
-	      if !opt_trace_stopping then
-		(Printf.printf "Unsupported jump into symbolic region %d\n"
-		   r_num;
-                 if !opt_trace_end_jump = (Some self#get_eip) then
-                   let e = D.to_symbolic_32 (self#eval_int_exp_simplify exp) in
-                   let (cbases, coffs, eoffs, ambig, syms) =
-                     classify_terms e form_man in
-	             if cbases = [] && coffs = [] && eoffs = [] &&
-                       ambig = [] && syms != [] then
-                       Printf.printf "Completely symbolic load\n");
-	      raise SymbolicJump
-	  | None ->
-	      if !opt_trace_stopping then
-		Printf.printf "Unsupported jump into sink region\n";
-	      raise SymbolicJump
->>>>>>> b8c7796e
 
     method get_word_var_concretize reg do_influence name : int64 =
       let v = self#get_int_var (Hashtbl.find reg_to_var reg) in
@@ -1103,27 +1088,27 @@
       let compute_wd off_exp =
 	if !opt_offset_limit = 0 then
 	  (if !opt_trace_offset_limit then
-	     Printf.printf "opt_offset_limit = 0\n";
+	     Printf.eprintf "opt_offset_limit = 0\n";
 	  Some 0)
 	else if fast_wd > !opt_offset_limit then
 	  let slow_wd = self#query_bitwidth off_exp V.REG_32 in
 	    assert(slow_wd <= fast_wd);
 	    if slow_wd > !opt_offset_limit then
 	      (if !opt_trace_offset_limit then
-		 Printf.printf "Bits too large: %d\n" slow_wd;
+		 Printf.eprintf "Bits too large: %d\n" slow_wd;
 	      None)
 	    else
 	      (if !opt_trace_offset_limit then
-		 Printf.printf "Bits small enough: %d\n" slow_wd;
+		 Printf.eprintf "Bits small enough: %d\n" slow_wd;
 	      Some slow_wd)
 	else
 	  (if !opt_trace_offset_limit then
-	     Printf.printf "Bits small enough: %d\n" fast_wd;
+	     Printf.eprintf "Bits small enough: %d\n" fast_wd;
 	  Some fast_wd)
       in
         if fast_wd = 0 then
 	  (if !opt_trace_offset_limit then
-	     Printf.printf "fast_wd = 0\n";
+	     Printf.eprintf "fast_wd = 0\n";
 	  Some 0)
 	else
 	  let key = (off_exp, dt#get_hist_str) in
@@ -1131,9 +1116,9 @@
 	      let wd = Hashtbl.find bitwidth_offset_cache key in
 	        if !opt_trace_offset_limit then	
 		  (match wd with
-		    | Some ubxd_wd -> Printf.printf
+		    | Some ubxd_wd -> Printf.eprintf
 		        "Loading small enough width: %d\n" ubxd_wd
-		    | None -> Printf.printf "Loading too large width\n");
+		    | None -> Printf.eprintf "Loading too large width\n");
 	        wd
 	    with Not_found ->
 	      let wd = compute_wd off_exp in
@@ -1210,57 +1195,6 @@
 		    Hashtbl.replace maxval_cache key limit;
 		    limit
 
-<<<<<<< HEAD
-    method private maybe_table_load addr_e ty =
-      let e = D.to_symbolic_32 (self#eval_int_exp_simplify addr_e) in
-      let (cbases, coffs, eoffs, ambig, syms) =
-	classify_terms e form_man self#handle_weird_addr_expr
-      in
-	let cbase = List.fold_left Int64.add 0L cbases in
-	  if cbase = 0L then
-	    None
-	  else
-	    let cloc = Int64.add cbase (List.fold_left Int64.add 0L coffs) in
-	    let off_exp = sum_list (eoffs @ ambig @ syms) in
-	      match self#decide_wd "Load" off_exp cloc
-	      with None -> None | Some wd ->
-		let stride = stride form_man off_exp in
-		let shift = floor_log2 (Int64.of_int stride) in
-		let idx_wd = wd - shift in
-		let num_ents = 1 lsl idx_wd in
-		let idx_exp =
-		  if stride = (1 lsl shift) then
-		    let shift_amt = V.Constant(V.Int(V.REG_8,
-						     (Int64.of_int shift))) in
-		      V.BinOp(V.RSHIFT, off_exp, shift_amt)
-		  else
-		    let stride_amt = V.Constant(V.Int(V.REG_32,
-						      (Int64.of_int stride)))
-		    in
-		      V.BinOp(V.DIVIDE, off_exp, stride_amt)
-		in
-		let load_ent addr = match ty with
-		  | V.REG_8  -> form_man#simplify8
-		      ((self#region (Some 0))#load_byte  addr)
-		  | V.REG_16 -> form_man#simplify16
-		      ((self#region (Some 0))#load_short addr)
-		  | V.REG_32 -> form_man#simplify32
-		      ((self#region (Some 0))#load_word  addr)
-		  | V.REG_64 -> form_man#simplify64
-		      ((self#region (Some 0))#load_long  addr)
-		  | _ -> failwith "Unexpected type in maybe_table_load" 
-		in
-		let table = map_n
-		  (fun i -> load_ent (Int64.add cloc 
-					(Int64.of_int (i * stride))))
-		  (num_ents - 1)
-		in
-		  if !opt_trace_tables then
-		    Printf.eprintf
-		      "Load with base %08Lx, size 2**%d, stride %d"
-		      cloc idx_wd stride;
-		  Some (form_man#make_table_lookup table idx_exp idx_wd ty)
-=======
     method private decide_offset_maxval off_exp =
       let compute_maxval off_exp =
 	if !opt_offset_limit = 0 then
@@ -1313,7 +1247,7 @@
 	(num_ents - 1)
       in
         if !opt_trace_tables then
-	  Printf.printf "Load with base %08Lx, size 2**%d, stride %d"
+	  Printf.eprintf "Load with base %08Lx, size 2**%d, stride %d"
 	    cloc idx_wd stride;
         Some (form_man#make_table_lookup table idx_exp idx_wd ty)
 
@@ -1360,14 +1294,13 @@
 	    load_sym_ent addr
 	in
 	  if !opt_trace_offset_limit then
-	    Printf.printf "Concretized load once to 0x%08Lx\n" addr;
+	    Printf.eprintf "Concretized load once to 0x%08Lx\n" addr;
 	  self#add_to_path_cond cond;
 	  Some value
->>>>>>> b8c7796e
 
     method private maybe_table_or_concrete_load addr_e ty =
       let e = D.to_symbolic_32 (self#eval_int_exp_simplify addr_e) in
-      let (cbases, coffs, eoffs, ambig, syms) = classify_terms e form_man in
+      let (cbases, coffs, eoffs, ambig, syms) = classify_terms e form_man self#handle_weird_addr_expr in
       let cbase = List.fold_left Int64.add 0L cbases in
       let cloc = Int64.add cbase (List.fold_left Int64.add 0L coffs) in
       let off_exp = sum_list (eoffs @ ambig @ syms) in
@@ -1375,7 +1308,7 @@
           | (None, Some jump_addr) when jump_addr = self#get_eip ->
 	      if cbases = [] && coffs = [] && eoffs = [] && ambig = [] &&
 	        syms != [] then
-	        Printf.printf "Completely symbolic load\n";
+	        Printf.eprintf "Completely symbolic load\n";
 	      raise SymbolicJump
 	  | (None, _) ->
 	      self#concretize_once_and_load addr_e ty
@@ -1389,7 +1322,7 @@
 	    
     method private handle_load addr_e ty =
       if !opt_trace_offset_limit then
-	Printf.printf "Loading from... %s\n" (V.exp_to_string addr_e);
+	Printf.eprintf "Loading from... %s\n" (V.exp_to_string addr_e);
       match self#maybe_table_or_concrete_load addr_e ty with
         | Some v -> (v, ty)
         | None ->
@@ -1637,14 +1570,14 @@
 	      | _ -> ())
         done;
         if !opt_trace_tables then
-	  Printf.printf
+	  Printf.eprintf
 	    "Store with base %08Lx, size %d, stride %d %s"
 	    cloc num_ents stride "has symbolic address\n";
 	(if !target_conds <> [] then
 	   let any_match = disjoin !target_conds and
 	     all_match = conjoin !target_conds in
 	   if !opt_trace_target then
-	     Printf.printf "Checking for any match to target: ";
+	     Printf.eprintf "Checking for any match to target: ";
 	   ignore(self#target_solve (D.from_symbolic any_match));
 	   self#table_check_full_match all_match cloc maxval);
 	true
@@ -1663,7 +1596,7 @@
         let addr = form_man#eval_expr_from_ce ce addr_e in
         let cond = V.BinOp(V.EQ, addr_e, V.Constant(V.Int(V.REG_32, addr))) in
 	  if !opt_trace_offset_limit then
-	    Printf.printf "Concretized store once to 0x%08Lx\n" addr;
+	    Printf.eprintf "Concretized store once to 0x%08Lx\n" addr;
           store_ent addr value;
 	  Hashtbl.replace used_addr_cache addr true;
 	  self#add_to_path_cond cond;
@@ -1671,56 +1604,19 @@
 
     method private maybe_table_or_concrete_store addr_e ty value =
       let e = D.to_symbolic_32 (self#eval_int_exp_simplify addr_e) in
-<<<<<<< HEAD
-      let (cbases, coffs, eoffs, ambig, syms) =
-	classify_terms e form_man self#handle_weird_addr_expr
-      in
-	let cbase = List.fold_left Int64.add 0L cbases in
-	  if cbase = 0L then
-	    false
-	  else
-	    let cloc = Int64.add cbase (List.fold_left Int64.add 0L coffs) in
-	    let off_exp = sum_list (eoffs @ ambig @ syms) in
-	      match self#decide_maxval "Store" off_exp cloc
-	      with None -> false | Some maxval ->
-		let stride = stride form_man off_exp in
-		let stride64 = Int64.of_int stride in
-		let num_ents64 = Int64.div (Int64.succ maxval) stride64 in
-		let num_ents = Int64.to_int num_ents64 in
-		let target_conds = ref [] in
-		  for i = 0 to num_ents - 1 do
-		    let addr = Int64.add cloc (Int64.of_int (i * stride)) in
-		    let old_v = load_ent addr in
-		    let cond_e =
-		      (V.BinOp(V.EQ, e, V.Constant(V.Int(V.REG_32, addr))))
-		    in
-		    let cond_v = D.from_symbolic cond_e in
-		    let ite_v = form_man#make_ite cond_v ty value old_v in
-		      store_ent addr ite_v;
-		      (match (self#started_symbolic, !opt_target_region_start)
-		       with
-			 | (true, Some from) ->			 
-			     (match self#target_store_condition
-				addr from ite_v ty
-			      with
-				| Some (offset, hit_cond, wd) ->
-				    target_conds := (D.to_symbolic_1 hit_cond)
-				    :: !target_conds
-				| None -> ())
-			 | _ -> ())
-		  done;
-		  if !opt_trace_tables then
-		    Printf.eprintf
-		      "Store with base %08Lx, size %d, stride %d %s"
-		      cloc num_ents stride "has symbolic address\n";
-		  (if !target_conds <> [] then
-		     let any_match = disjoin !target_conds and
-			 all_match = conjoin !target_conds in
-		       if !opt_trace_target then
-			 Printf.eprintf "Checking for any match to target: ";
-		       ignore(self#target_solve (D.from_symbolic any_match));
-		       self#table_check_full_match all_match cloc maxval);
-		  true
+      let (cbases, coffs, eoffs, ambig, syms) = classify_terms e form_man self#handle_weird_addr_expr in
+      let cbase = List.fold_left Int64.add 0L cbases in
+      let cloc = Int64.add cbase (List.fold_left Int64.add 0L coffs) in
+      let off_exp = sum_list (eoffs @ ambig @ syms) in
+        match self#decide_offset_maxval off_exp with
+          | None -> self#concretize_once_and_store addr_e ty value
+          | Some _ ->
+	if cbase = 0L then
+	  false
+	else
+	  match self#decide_maxval "Store" off_exp cloc with
+	    | None -> false
+	    | Some maxval -> self#table_store cloc off_exp e maxval ty value
 
     method jump_hook last_insn last_eip eip =
       spfm#jump_hook last_insn last_eip eip;
@@ -1812,25 +1708,8 @@
 
     method private handle_store addr_e ty rhs_e =
       self#check_for_ret_addr_store addr_e ty;
-=======
-      let (cbases, coffs, eoffs, ambig, syms) = classify_terms e form_man in
-      let cbase = List.fold_left Int64.add 0L cbases in
-      let cloc = Int64.add cbase (List.fold_left Int64.add 0L coffs) in
-      let off_exp = sum_list (eoffs @ ambig @ syms) in
-        match self#decide_offset_maxval off_exp with
-          | None -> self#concretize_once_and_store addr_e ty value
-          | Some _ ->
-	if cbase = 0L then
-	  false
-	else
-	  match self#decide_maxval "Store" off_exp cloc with
-	    | None -> false
-	    | Some maxval -> self#table_store cloc off_exp e maxval ty value
-	  
-    method private handle_store addr_e ty rhs_e =
       if !opt_trace_offset_limit then
-	Printf.printf "Storing to... %s\n" (V.exp_to_string addr_e);
->>>>>>> b8c7796e
+	Printf.eprintf "Storing to... %s\n" (V.exp_to_string addr_e);
       let value = self#eval_int_exp_simplify rhs_e in
       if (!opt_no_table_store) ||
 	not (self#maybe_table_or_concrete_store addr_e ty value)
