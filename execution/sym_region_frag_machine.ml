--- conflicted
+++ resolved
@@ -795,7 +795,6 @@
 	   self#check_cond (V.BinOp(V.EQ, e, addr_const 0L))
 	     (0x3100 + self#get_stmt_num)
 	 with
-<<<<<<< HEAD
 	   | Some false -> Printf.eprintf "Cannot be null.\n"
 	   | (Some true|None) as maybe ->
 	       (match maybe with
@@ -813,16 +812,10 @@
 	       if !opt_finish_on_null_deref then
 		 self#finish_fuzz "symbolic dereference can be null"
 	);
-=======
-	   | Some true -> Printf.printf "Can be null.\n"
-	   | Some false -> Printf.printf "Cannot be null.\n"
-	   | None -> Printf.printf "Can be null or non-null\n";
-	       infl_man#maybe_measure_influence_deref e);
       (* This start_new_query is needed because the selection of a
 	 base address with random_case_split and the concretization of
 	 offsets may create decision tree nodes. It should match with a
 	 call to dt#count_query at every return from this method. *)
->>>>>>> 495b4754
       dt#start_new_query;
       self#note_first_branch;
       let (cbases, coffs, eoffs, ambig, syms) =
@@ -846,27 +839,17 @@
 	     (String.concat " "
 		(List.map V.exp_to_string syms)));
 	let cbase = List.fold_left Int64.add 0L cbases in
-<<<<<<< HEAD
-	let (base, off_syms) = match (cbase, syms, ambig) with
+	let (base, base_e, off_syms) = match (cbase, syms, ambig) with
 	  | (0L, [], []) -> raise
 	    (NullDereference
 	       { eip_of_deref = self#get_eip;
 		 last_set_to_null = Int64.sub Int64.zero Int64.one;
 		 addr_derefed =  Int64.sub Int64.zero Int64.one; })
-	  (* The following two cases are applicable when applying table treatment 
-	     for symbolic regions *)
-	  | (0L, [], [e]) -> (Some(self#region_for e), [])
-	  | (0L, [v], _) -> (Some(self#region_for v), ambig)
-	  | (0L, [], el) -> (Some 0, el)
-=======
-	let (base, base_e, off_syms) = match (cbase, syms, ambig) with
-	  | (0L, [], []) -> raise NullDereference
 	  (* The following two cases are applicable when applying
 	     table treatment for symbolic regions *)
 	  | (0L, [], [e]) -> (Some(self#region_for e), Some e, [])
 	  | (0L, [v], _) -> (Some(self#region_for v), Some v, ambig)
 	  | (0L, [], el) -> (Some 0, None, el)
->>>>>>> 495b4754
 	  | (0L, vl, _) ->
 	      let (bvar, rest_vars) =
 		(* We used to have logic here that checked whether one
@@ -919,14 +902,6 @@
 	  let off_expr = (sum_list (eoffs @ off_syms)) in
 	  match decide_fn off_expr 0L with
 	  | Some wd ->
-<<<<<<< HEAD
-	    if !opt_trace_tables then
-	      Printf.eprintf 
-		"Table treatment for sym region with base = %s and offset expr = %s\n"
-		(V.exp_to_string (List.hd ambig))
-		(V.exp_to_string off_expr);
-	    TableLocation(base, off_expr, cloc)
-=======
 	      let base_str = match (base, base_e) with
 		| (Some r, Some e) ->
 		    Printf.sprintf "sym region %d with base = %s" r
@@ -934,12 +909,11 @@
 		| _ -> "concrete base"
 	      in
 		if !opt_trace_tables then
-		  Printf.printf
+		  Printf.eprintf
 		    "Table treatment for %s and offset expr = %s\n"
 		    base_str (V.exp_to_string off_expr);
 		dt#count_query;
 		TableLocation(base, off_expr, cloc)
->>>>>>> 495b4754
 	  | None -> 
 	    let coff = List.fold_left Int64.add 0L coffs in
 	    let offset = Int64.add (Int64.add cbase coff)
@@ -1308,14 +1282,9 @@
 	    try
 	      let wd = Hashtbl.find bitwidth_cache key in
 		if !opt_trace_tables then
-<<<<<<< HEAD
-		  Printf.eprintf "Reusing cached width %d for %s at [%s]\n%!"
-		    (match wd with Some w -> (Int64.to_int w) | None -> -1)
-=======
-		  Printf.printf "Reusing cached width %s for %s at [%s]\n%!"
+		  Printf.eprintf "Reusing cached width %s for %s at [%s]\n%!"
 		    (match wd with Some w -> string_of_int (Int64.to_int w)
 		       | None -> "[too big]")
->>>>>>> 495b4754
 		    (V.exp_to_string off_exp) dt#get_hist_str;
 		wd
 	    with Not_found ->
