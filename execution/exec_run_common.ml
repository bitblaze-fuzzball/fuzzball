--- conflicted
+++ resolved
@@ -158,18 +158,9 @@
     Hashtbl.replace h "floatcast" ();
     Hashtbl.replace h "CCall: x86g_create_fpucw" (); (* s/b handled now *)
     Hashtbl.replace h "CCall: x86g_calculate_FXAM" ();
-<<<<<<< HEAD
-    Hashtbl.replace h "CCall: x86g_check_fldcw" ();
-    Hashtbl.replace h "register type (I64)" ();
-    Hashtbl.replace h "register type (F32)" ();
-    Hashtbl.replace h "register type (F64)" ();
-    Hashtbl.replace h "register type (I128)" ();
-    Hashtbl.replace h "register type (V128)" ();
-    Hashtbl.replace h "Unrecognized binary op" ();
-=======
     Hashtbl.replace h "CCall: x86g_check_fldcw" (); (* s/b handled now *)
+    Hashtbl.replace h "Unrecognized binary op" (); (* XXX not known *)
     Hashtbl.replace h "loadF80" ();
->>>>>>> 503f6809
     h)
 
 (* Disable "unknown" statments it seems safe to ignore *)
