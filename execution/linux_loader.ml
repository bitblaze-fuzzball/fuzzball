--- conflicted
+++ resolved
@@ -417,16 +417,9 @@
       (fun phr ->
 	 if phr.ph_type = 1L then (* PT_LOAD *)
 	   (if phr.ph_flags = 5L && extra_vaddr = 0L then
-<<<<<<< HEAD
-               (if (phr.vaddr <> load_base) then
-                   (failwith (Printf.sprintf
-                                "Linux_loader::load_dynamic_program: phr.vaddr neq load_base\t 0x%Lx <> 0x%Lx"
-                                phr.vaddr load_base)));
-=======
 	      (if phr.vaddr <> load_base then
 		 Printf.printf "Unexpected code load address. Perhaps you need the -load-base 0x%Lx or -arch options\n" phr.vaddr;
-	       assert(phr.vaddr = load_base));
->>>>>>> 503f6809
+	       g_assert (phr.vaddr = load_base) 100 "Linux_loader.load_dynamic_program 1");
 	    if data_too || (phr.ph_flags <> 6L && phr.ph_flags <> 7L) then
 	      load_segment fm ic phr extra_vaddr true)
 	 else if phr.ph_type = 3L then (* PT_INTERP *)
@@ -479,10 +472,6 @@
   let ntype = read_ui32 i in
   let namez = IO.really_nread i ((namesz + 3) land (lnot 3)) in
   let name = String.sub namez 0 (namesz - 1) in
-<<<<<<< HEAD
-  let endpos = pos_in ic + descsz in
-    g_assert(descsz mod 4 = 0) 100 "Linux_loader.read_core_note";
-=======
   let endpos = pos_in ic + ((descsz + 3) land (lnot 3)) in
   let type_str = match ntype with
     |  1L -> "NT_PRSTATUS"
@@ -519,8 +508,7 @@
        of notes will consist only of 4-bte values, but other parts of the
        spec suggest otherwise, and modern Linux seems to generate
        odd-sized NT_FILE notes. *)
-    (* assert(descsz mod 4 = 0); *)
->>>>>>> 503f6809
+    (* g_assert(descsz mod 4 = 0) 100 "Linux_loader.read_core_note"; *)
     if name = "CORE" && ntype = 1L then
       (let si_signo = IO.read_i32 i in
        let si_code = IO.read_i32 i in
