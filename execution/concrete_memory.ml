(*
  Copyright (C) BitBlaze, 2009-2010. All rights reserved.
*)

open Exec_exceptions;;
open Exec_options;;
open Exec_assert_minder;;

class virtual concrete_memory = object(self)
  method virtual store_byte : Int64.t -> int -> unit
  method virtual maybe_load_byte : Int64.t -> int option
  method virtual clear : unit -> unit

  method measure_size = 0

  method load_byte addr =
    match (self#maybe_load_byte addr) with
      | Some b -> b
      | None -> 0

  method store_short addr s =
    self#store_byte addr (s land 0xFF);
    self#store_byte (Int64.add addr 1L) ((s lsr 8) land 0xFF)

  method store_word addr w =
    self#store_byte addr (Int64.to_int (Int64.logand 0xFFL w));
    self#store_byte (Int64.add addr 1L)
      (Int64.to_int (Int64.logand 0xFFL (Int64.shift_right w 8)));
    self#store_byte (Int64.add addr 2L)
      (Int64.to_int (Int64.logand 0xFFL (Int64.shift_right w 16)));
    self#store_byte (Int64.add addr 3L)
      (Int64.to_int (Int64.logand 0xFFL (Int64.shift_right w 24)))

  method store_long addr l =
    self#store_byte addr (Int64.to_int (Int64.logand 0xFFL l));
    self#store_byte (Int64.add addr 1L)
      (Int64.to_int (Int64.logand 0xFFL (Int64.shift_right l 8)));
    self#store_byte (Int64.add addr 2L)
      (Int64.to_int (Int64.logand 0xFFL (Int64.shift_right l 16)));
    self#store_byte (Int64.add addr 3L)
      (Int64.to_int (Int64.logand 0xFFL (Int64.shift_right l 24)));
    self#store_byte (Int64.add addr 4L)
      (Int64.to_int (Int64.logand 0xFFL (Int64.shift_right l 32)));
    self#store_byte (Int64.add addr 5L)
      (Int64.to_int (Int64.logand 0xFFL (Int64.shift_right l 40)));
    self#store_byte (Int64.add addr 6L)
      (Int64.to_int (Int64.logand 0xFFL (Int64.shift_right l 48)));
    self#store_byte (Int64.add addr 7L)
      (Int64.to_int (Int64.logand 0xFFL (Int64.shift_right l 56)))

  method store_page addr pagestr =
<<<<<<< HEAD
    g_assert(Int64.logand addr 0xfffL = 0L) 100 "concrete_memory.store_page";
    g_assert(String.length pagestr = 4096) 100 "concrete_memory.store_page";
    for i = 0 to 4096 do
=======
    assert(Int64.logand addr 0xfffL = 0L);
    assert(String.length pagestr = 4096);
    for i = 0 to 4095 do
>>>>>>> 495b4754
      self#store_byte (Int64.add addr (Int64.of_int i))
	(Char.code pagestr.[i])
    done

  method load_short addr =
    let b1 = self#load_byte addr
    and b2 = self#load_byte (Int64.add addr 1L)
    in
      b1 lor (b2 lsl 8)

  method maybe_load_short addr = Some (self#load_short addr)
  method maybe_load_word  addr = Some (self#load_word  addr)
  method maybe_load_long  addr = Some (self#load_long  addr)

  method load_word addr =
    let b1 = Int64.of_int (self#load_byte addr)
    and b2 = Int64.of_int (self#load_byte (Int64.add addr 1L))
    and b3 = Int64.of_int (self#load_byte (Int64.add addr 2L))
    and b4 = Int64.of_int (self#load_byte (Int64.add addr 3L))
    in
      Int64.logor 
	(Int64.logor b1 (Int64.shift_left b2 8))
	(Int64.logor (Int64.shift_left b3 16) (Int64.shift_left b4 24))

  method load_long addr =
    let b1 = Int64.of_int (self#load_byte addr)
    and b2 = Int64.of_int (self#load_byte (Int64.add addr 1L))
    and b3 = Int64.of_int (self#load_byte (Int64.add addr 2L))
    and b4 = Int64.of_int (self#load_byte (Int64.add addr 3L))
    and b5 = Int64.of_int (self#load_byte (Int64.add addr 4L))
    and b6 = Int64.of_int (self#load_byte (Int64.add addr 5L))
    and b7 = Int64.of_int (self#load_byte (Int64.add addr 6L))
    and b8 = Int64.of_int (self#load_byte (Int64.add addr 7L))
    in
      Int64.logor
	(Int64.logor 
	   (Int64.logor b1 (Int64.shift_left b2 8))
	   (Int64.logor (Int64.shift_left b3 16) (Int64.shift_left b4 24)))
	(Int64.logor 
	   (Int64.logor (Int64.shift_left b5 32) (Int64.shift_left b6 40))
	   (Int64.logor (Int64.shift_left b7 48) (Int64.shift_left b8 56)))
end

class virtual concrete_memory_w_reset = object(self)
  inherit concrete_memory

  method virtual make_snap : unit -> unit
  method virtual reset : unit -> unit
end

class concrete_string_memory = object(self)
  inherit concrete_memory

  (* The extra page is a hacky way to not crash on address wrap-around *)
  val mem = Array.init 0x100001 (fun _ -> None)

  method store_byte addr b =
    let page = Int64.to_int (Int64.shift_right addr 12) and
	idx = Int64.to_int (Int64.logand addr 0xfffL) in
    let page_str = match mem.(page) with
      | Some page_str -> page_str
      | None ->
	  let new_page = String.make 4096 '\x00' in
	    mem.(page) <- Some new_page;
	    new_page
    in
      page_str.[idx] <- Char.chr b

  method store_page addr newstr =
    g_assert(Int64.logand addr 0xfffL = 0L) 100 "concrete_memory.store_page";
    g_assert(String.length newstr = 4096) 100 "concrete_memory.store_page";
    let page = Int64.to_int (Int64.shift_right addr 12) in
      mem.(page) <- Some newstr

  method load_byte addr =
    let page = Int64.to_int (Int64.shift_right addr 12) and
	idx = Int64.to_int (Int64.logand addr 0xfffL) in
    let page_str = match mem.(page) with
      | Some page_str -> page_str
      | None ->
	  let new_page = String.make 4096 '\x00' in
	    mem.(page) <- Some new_page;
	    new_page
    in
      Char.code page_str.[idx]

  method maybe_load_byte addr = Some (self#load_byte addr)

  method clear () =
    Array.fill mem 0 0x100001 None

  method measure_size = 
    Array.fold_right
      (fun page c -> c + match page with None -> 0 | Some _ -> 4096)
      mem 0
end

class concrete_hash_memory = object(self)
  inherit concrete_memory

  val mem = Hashtbl.create 1000

  method store_byte addr b =
    Hashtbl.replace mem addr b

  method maybe_load_byte addr =
    try
      Some (Hashtbl.find mem addr)
    with
	Not_found -> None

  method clear () =
    Hashtbl.clear mem

end

class concrete_snapshot_memory
  (main:concrete_memory_w_reset) (diff:concrete_memory_w_reset) = object(self)
  inherit concrete_memory_w_reset
    
  val mutable have_snap = false

  method store_byte addr b =
    (if have_snap then diff else main)#store_byte addr b

  method maybe_load_byte addr =
    if have_snap then
      match diff#maybe_load_byte addr with
	| Some b -> Some b
	| None -> main#maybe_load_byte addr
    else
      main#maybe_load_byte addr

  method clear () = 
    diff#clear ();
    main#clear ()

  method make_snap () =
    have_snap <- true

  method reset () = 
    diff#clear ()
end

class parallel_check_memory
  (mem1:concrete_memory_w_reset) (mem2:concrete_memory_w_reset)
  = object(self)
  inherit concrete_memory_w_reset

  method store_byte addr b =
    Printf.eprintf "mem[%08Lx]:b := %02x\n" addr b;
    mem1#store_byte addr b;
    mem2#store_byte addr b

  method store_short addr s =
    Printf.eprintf "mem[%08Lx]:s := %04x\n" addr s;
    mem1#store_short addr s;
    mem2#store_short addr s

  method store_word addr w =
    Printf.eprintf "mem[%08Lx]:w := %08Lx\n" addr w;
    mem1#store_word addr w;
    mem2#store_word addr w

  method store_long addr l =
    Printf.eprintf "mem[%08Lx]:l := %016Lx\n" addr l;
    mem1#store_long addr l;
    mem2#store_long addr l

  method load_byte addr =
    let b1 = mem1#load_byte addr and
	b2 = mem2#load_byte addr in
      if b1 = b2 then
	Printf.eprintf "mem[%08Lx] is %02x\n" addr b1
      else
	(Printf.eprintf "mem[%08Lx] mismatch %02x vs %02x\n" addr b1 b2;
	 failwith "Mismatch in load_byte");
      b1

  method load_short addr =
    let s1 = mem1#load_short addr and
	s2 = mem2#load_short addr in
      if s1 = s2 then
	Printf.eprintf "mem[%08Lx] is %04x\n" addr s1
      else
	(Printf.eprintf "mem[%08Lx] mismatch %04x vs %04x\n" addr s1 s2;
	 failwith "Mismatch in load_short");
      s1

  method load_word addr =
    let w1 = mem1#load_word addr and
	w2 = mem2#load_word addr in
      if w1 = w2 then
	Printf.eprintf "mem[%08Lx] is %08Lx\n" addr w1
      else
	(Printf.eprintf "mem[%08Lx] mismatch %08Lx vs %08Lx\n" addr w1 w2;
	 failwith "Mismatch in load_word");
      w1

  method load_long addr =
    let l1 = mem1#load_long addr and
	l2 = mem2#load_long addr in
      if l1 = l2 then
	Printf.eprintf "mem[%08Lx] is %016Lx\n" addr l1
      else
	(Printf.eprintf "mem[%08Lx] mismatch %016Lx vs %016Lx\n" addr l1 l2;
	 failwith "Mismatch in load_long");
      l1

  method maybe_load_byte addr = Some (self#load_byte addr)

  method clear     () = mem1#clear ();     mem2#clear ();
    Printf.eprintf "-------- clear --------\n"

  method make_snap () = mem1#make_snap (); mem2#make_snap ();
    Printf.eprintf "-------- make_snap --------\n"

  method reset     () = mem1#reset ();     mem2#reset ();
    Printf.eprintf "-------- reset --------\n"
end

let all_present = String.make 512 '\xff'

class string_maybe_memory = object(self)
  inherit concrete_memory

  (* The extra page is a hacky way to not crash on address wrap-around *)
  val mem = Array.init 0x100001 (fun _ -> None)
  val bitmaps = Array.init 0x100001 (fun _ -> None)

  method private maybe_get_pages addr = 
    let page = Int64.to_int (Int64.shift_right addr 12) and
	idx = Int64.to_int (Int64.logand addr 0xfffL) in
      match (mem.(page), bitmaps.(page)) with
	| (Some page_str, Some bitmap) -> Some (page_str, bitmap, idx)
	| (None, None) -> None
	| _ -> failwith "mem vs. bitmaps inconsistency in string_maybe_memory"

  method private get_pages addr = 
    let page = Int64.to_int (Int64.shift_right addr 12) and
	idx = Int64.to_int (Int64.logand addr 0xfffL) in
      match (mem.(page), bitmaps.(page)) with
	| (Some page_str, Some bitmap) -> (page_str, bitmap, idx)
	| (None, None) ->
	    let new_page = String.make 4096 '\x00' and
		new_bitmap = String.make 512 '\x00' in
	      mem.(page) <- Some new_page;
	      bitmaps.(page) <- Some new_bitmap;
	      (new_page, new_bitmap, idx)
	| _ -> failwith "mem vs. bitmaps inconsistency in string_maybe_memory"

  method store_byte addr b =
    let (page_str, bitmap, idx) = self#get_pages addr in
      page_str.[idx] <- Char.chr b;
      let bit = 1 lsl (idx land 7) and
	  bidx = idx lsr 3 in
	bitmap.[bidx] <- (Char.chr ((Char.code bitmap.[bidx]) lor bit))
	
  method store_page addr newstr =
    g_assert(Int64.logand addr 0xfffL = 0L) 100 "concrete_memory.store_page";
    g_assert(String.length newstr = 4096) 100 "concrete_memory.store_page";
    let page = Int64.to_int (Int64.shift_right addr 12) in
      mem.(page) <- Some newstr;
      bitmaps.(page) <- Some all_present

  method maybe_load_byte addr =
    match (self#maybe_get_pages addr) with
      | None -> None
      | Some(page_str, bitmap, idx) ->
	  let bit = 1 lsl (idx land 7) and
	      bidx = idx lsr 3 in
	    if (Char.code bitmap.[bidx]) land bit = 0 then
	      None
	    else
	      Some (Char.code page_str.[idx])

  method load_byte addr =
    let (page_str, _, idx) = self#get_pages addr in
      Char.code page_str.[idx]

  method clear () =
    Array.fill mem 0 0x100001 None;
    Array.fill bitmaps 0 0x100001 None

  method measure_size = 
    (Array.fold_right
       (fun page c -> c + match page with None -> 0 | Some _ -> 4096)
       mem 0) +
    (Array.fold_right
       (fun page c -> c + match page with None -> 0 | Some _ -> 512)
       bitmaps 0)
end<|MERGE_RESOLUTION|>--- conflicted
+++ resolved
@@ -49,15 +49,9 @@
       (Int64.to_int (Int64.logand 0xFFL (Int64.shift_right l 56)))
 
   method store_page addr pagestr =
-<<<<<<< HEAD
     g_assert(Int64.logand addr 0xfffL = 0L) 100 "concrete_memory.store_page";
     g_assert(String.length pagestr = 4096) 100 "concrete_memory.store_page";
-    for i = 0 to 4096 do
-=======
-    assert(Int64.logand addr 0xfffL = 0L);
-    assert(String.length pagestr = 4096);
     for i = 0 to 4095 do
->>>>>>> 495b4754
       self#store_byte (Int64.add addr (Int64.of_int i))
 	(Char.code pagestr.[i])
     done
