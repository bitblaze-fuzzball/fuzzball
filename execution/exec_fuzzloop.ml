(*
  Copyright (C) BitBlaze, 2009-2013. All rights reserved.
*)

module V = Vine;;

open Exec_domain;;
open Exec_exceptions;;
open Exec_utils;;
open Exec_options;;
open Frag_simplify;;
open Fragment_machine;;
open Sym_path_frag_machine;;
open Sym_region_frag_machine;;
open Decision_tree;;
open Exec_run_common;;
open Exec_runloop;;
open Exec_stats;;
open Exec_assert_minder;;
      
let loop_w_stats count fn =
  let iter = ref 0L and
      start_wtime = Unix.gettimeofday () and
      start_ctime = Sys.time () in
    (try
       while (match count with
		| None -> true
		| Some i -> !iter < i)
       do
	 iter := Int64.add !iter 1L;
	 let old_wtime = Unix.gettimeofday () and
             old_ctime = Sys.time () and
	     is_final = ref false in
	   if !opt_trace_iterations then 
<<<<<<< HEAD
	     Printf.eprintf "Iteration %Ld:\n%!" !iter;
	   fn !iter;
=======
	     Printf.printf "Iteration %Ld:\n%!" !iter;
	   (try
	      fn !iter;
	    with LastIteration -> is_final := true);
>>>>>>> 503f6809
	   let wtime = Unix.gettimeofday() in
	     if !opt_time_stats then
	       ((let ctime = Sys.time() in
		   Printf.eprintf "CPU time %f sec, %f total\n"
		     (ctime -. old_ctime) (ctime -. start_ctime));
		(Printf.eprintf "Wall time %f sec, %f total\n"
		   (wtime -. old_wtime) (wtime -. start_wtime)));
	     flush stdout;
<<<<<<< HEAD
	     match !opt_total_timeout with
	       | None -> ()
	       | Some t ->
		   if (wtime -. start_wtime) > t then
		     (Printf.eprintf "Total exploration time timeout.\n";
		      raise LastIteration)
=======
	     (match !opt_total_timeout with
		| None -> ()
		| Some t ->
		    if (wtime -. start_wtime) > t then
		      (Printf.printf "Total exploration time timeout.\n";
		       raise LastIteration));
	     if !is_final then raise LastIteration
>>>>>>> 503f6809
       done
     with
	 LastIteration -> ());
    if !opt_gc_stats then
      Gc.full_major () (* for the benefit of leak checking *)

let restarts = ref 0

let log_fuzz_restart log str ispov fm = 
  let eip = fm#get_eip in
  let extra_details = `Assoc
    (Hashtbl.fold
       (fun k v l -> (k, v) :: l)
       fm#get_event_details [])
  in
  let event_history = `Assoc fm#get_event_history
  in
  log (
    Yojson_list_logger.LazyJson
      (lazy 
	 (`Assoc 
	     ["function", `String "fuzz";
	      "type", `String "restart";
	      "restart_reason", `String str;
	      "restarted_at", `String (Printf.sprintf "0x%08LX" eip);
	      "restart_at_depth", `String (Printf.sprintf "%i" fm#get_depth);
	      "extra_details", extra_details;
	      "event_history", event_history;
	      "special_handlers_state", fm#special_handlers_state_json;
	     ]
	 )
      )
  )

let close_logs_and_send_sexp log fm ispov =
  let module Log = (val !Loggers.cgc_restart_json : Yojson_list_logger.JSONListLog) in
  let module SEXP = (val !Loggers.cgc_sexp_logger : Text_logger.TextLog) in
    Pov_xml.write_pov (get_program_name ()) fm;
    Log.close_list ();
    (* note that we're totally relying on the assertion that the input directory for the info logger
       is the same as the pov output.  And we're constructing the names here rather than fetching them
       from the configs.  I should fix this eventually. *)
    let pov_filename = Printf.sprintf "%s/pov-%i.xml" !Pov_xml.out_channel_name !restarts
    and info_filename = Printf.sprintf "%s/info-%i.json" !Pov_xml.out_channel_name !restarts in
    let sexp = Text_logger.LazyString
      (lazy
	 (Printf.sprintf "((:type :new-test-case) (:from :fuzzball) (:xml \"%s\") (:info \"%s\") (:provenance %s) (:expected-pov %s))"
	    pov_filename info_filename 
	    (if !opt_symbolic_receive then
		":fuzzball-symbolic" else
		":fuzzball-concolic")
	    (if ispov then
		"t"
	     else "nil"))) in
  if !opt_emit_pollers || ispov then SEXP.always ~sign:false sexp;
  restarts := !restarts + 1;
  Eip_sequence_logger.flush ()

let prefuzz_region start_eip opt_fuzz_start_eip fuzz_start_eip fm asmir_gamma extra_setup =
  g_assert (start_eip <> opt_fuzz_start_eip) 100 "Exec_fuzzloop.prefuzz_region";
  let prefuzz a =
    if a = opt_fuzz_start_eip
    then (decr opt_fuzz_start_addr_count;
	  !opt_fuzz_start_addr_count = 0)
    else false in
  try
    if !opt_trace_setup
    then Printf.eprintf "Pre-fuzzing execution...\n";
    flush stdout;
    runloop fm start_eip asmir_gamma prefuzz
  with
  | StartSymbolic(eip, setup) ->
    fuzz_start_eip := eip;
    extra_setup := setup

let fuzz_sighandle_setup fm =
  Sys.set_signal Sys.sighup
    (Sys.Signal_handle(fun _ -> raise (Signal "HUP")));
  Sys.set_signal Sys.sigint
    (Sys.Signal_handle(fun _ -> raise (Signal "INT")));
  Sys.set_signal Sys.sigterm
    (Sys.Signal_handle(fun _ -> raise (Signal "TERM")));
  Sys.set_signal Sys.sigquit
    (Sys.Signal_handle(fun _ -> raise (Signal "QUIT")));
  Sys.set_signal Sys.sigusr1
    (Sys.Signal_handle(fun _ -> raise (Signal "USR1")));
  Sys.set_signal Sys.sigusr2
    (Sys.Signal_handle(fun _ -> periodic_stats fm false true))

let fuzz_runloop fm fuzz_start_eip asmir_gamma end_eips =
  let module Log = (val !Loggers.cgc_restart_json : Yojson_list_logger.JSONListLog) in
  let stop str ispov =
    close_logs_and_send_sexp Log.always fm ispov;
    if !opt_trace_stopping
    then Printf.eprintf "Stopping %s at 0x%08Lx\n" str fm#get_eip in
  try
    runloop fm fuzz_start_eip asmir_gamma (fun a -> List.mem a end_eips)
  with
  | SimulatedExit(_) -> 
    log_fuzz_restart Log.always ":exit()" false fm;
    stop "when program called exit()" false
  | SimulatedAbort -> 
    log_fuzz_restart Log.always ":abort()" false fm;
    stop "when program called abort()" false
  | KnownPath ->
    log_fuzz_restart Log.always ":previously_explored_path" false fm;
    stop "on previously-explored path" false
		(* KnownPath currently shouldn't happen *)
  | DeepPath ->
    log_fuzz_restart Log.always ":too_deep_path" false fm;
    stop "on too-deep path" false
  | SymbolicJump ->
    log_fuzz_restart Log.always ":symbolic_jump" false fm;
    stop "at symbolic jump" false
  | NullDereference info ->
    Log.always (
      Yojson_list_logger.LazyJson
	(lazy
	   (`Assoc
	       ["function", `String "fuzz";
		"type", `String ":null-dereference-info";
		"dereferenced_at",
		`String (Printf.sprintf "0x%08LX" info.eip_of_deref);
		"set_to_null_at",
		`String (Printf.sprintf "0x%08LX" info.last_set_to_null);
		"addr_derefed",
		`String (Printf.sprintf "0x%08LX" info.addr_derefed);])));
    if !opt_finish_on_null_deref then (
      log_fuzz_restart Log.always ":concrete_null_dereference" true fm;
      try
	fm#finish_fuzz "concrete null dereference"
      with FinishNow -> stop "an null deref" true
    );
    log_fuzz_restart Log.always ":null_deref" true fm;
    stop "at null deref" true
  | JumpToNull -> 
    log_fuzz_restart Log.always ":jump_to_null" true fm;
    stop "at jump to null" true
  | DivideByZero -> 
    log_fuzz_restart Log.always ":division_by_zero" true fm;
    stop "at division by zero" true
  | TooManyIterations ->
    log_fuzz_restart Log.always ":too_many_iterations" true fm;
    stop "after too many loop iterations" true
  | UnhandledTrap -> 
    log_fuzz_restart Log.always ":trap" false fm;
    stop "at trap"  false
  | IllegalInstruction -> 
    log_fuzz_restart Log.always ":bad_instruction" false fm;
    stop "at bad instruction"  false
  | UnhandledSysCall(s) ->
    Printf.eprintf "[trans_eval WARNING]: %s\n%!" s;
    log_fuzz_restart Log.always ":unhandled_system_call" false fm;
    stop "at unhandled system call" false
  | SymbolicSyscall ->
    log_fuzz_restart Log.always ":symbolic_system_call" false fm;
    stop "at symbolic system call" false
  | ReachedMeasurePoint ->
    log_fuzz_restart Log.always ":measurement_point" false fm;
    stop "at measurement point" false
  | ReachedInfluenceBound -> 
    log_fuzz_restart Log.always ":influence_bound" false fm;
    stop "at influence bound" false
  | DisqualifiedPath ->
    log_fuzz_restart Log.always ":disqualified_path" false fm;
    stop "on disqualified path" false
  | BranchLimit ->
    log_fuzz_restart Log.always ":branch_limit" false fm;
    stop "on branch limit" false
  | SolverFailure when !opt_nonfatal_solver -> 
    log_fuzz_restart Log.always ":solver_failure" false fm;
    stop "on solver failure" false
  | UnproductivePath ->
    log_fuzz_restart Log.always ":unproductive_path" false fm;
    stop "on unproductive path" false
  | SentErrorMessage(s) ->
      log_fuzz_restart Log.always ":error-message" false fm;
      stop ("after printing error message " ^ s) false
  | FinishNow -> (* split into multiple cases *)
    Printf.eprintf "Catching finish now\n";
    flush stderr;
    log_fuzz_restart Log.always ":-finish-immediately" false fm;
    stop "on -finish_immediately" false
  | Signal("USR1") -> 
    log_fuzz_restart Log.always ":SIGUSR1" false fm;
    stop "on SIGUSR1" false
  | Double_Free ->
    log_fuzz_restart Log.always ":double_free" true fm;
    stop "on double free" true
  | Dealloc_Not_Alloc ->
    log_fuzz_restart Log.always ":deallocating_unallocated" true fm;
    stop "on deallocating something not allocated" true
  | Alloc_Dealloc_Length_Mismatch ->
    (* Note at the moment we don't raise this anywhere, since there's
       nothing matching this description which an error and which we can
       detect. *) 
    log_fuzz_restart Log.always ":partial_dealloc" true fm;
    stop "on deallocating a size different than that allocated" true
  | Unsafe_Memory_Access ->
    log_fuzz_restart Log.always ":unsafe_memory_access" true fm;
    stop "on unsafe memory access" true
  | Uninitialized_Memory ->
    log_fuzz_restart Log.always ":uninitialized_memory_access" true fm;
    stop "use of uninitialized memory" true   
  | WeirdSymbolicAddress ->
    log_fuzz_restart Log.always ":weird-symbolic-address" false fm;
    stop "use of weird symbolic address" true
  | NotConcrete(_) ->
    log_fuzz_restart Log.always ":not_concrete" false fm;
    stop "Something's symbolic that oughtn't be." false;
    failwith "fuzz raised NotConcrete, but it should have been caught before now!"
  | Simplify_failure(s) ->
    let fail_string = Printf.sprintf "Something can't be simplified, but we should have caught it earlier: %s" s in
    log_fuzz_restart Log.always ":simplify_failure" false fm;
    stop fail_string false;
    failwith fail_string
    

(* opt_fuzz_start_eip comes... sometimes... fuzz_start_addr *)
let fuzz start_eip opt_fuzz_start_eip end_eips
    (fm : fragment_machine) asmir_gamma symbolic_init reset_cb =
  if !opt_trace_setup then
    (Printf.eprintf "start:0x%08Lx fuzz-start:0x%08Lx\n" start_eip opt_fuzz_start_eip;
     Printf.eprintf "Initial registers:\n";
     fm#print_regs);
  add_remove_hook fm;
  (match !opt_periodic_stats with
     | Some p -> add_periodic_hook fm p
     | None -> ());
  flush stdout;
  if !opt_gc_stats then
    at_exit final_check_memory_usage;
  let fuzz_start_eip = ref opt_fuzz_start_eip
  and extra_setup = ref (fun () -> ())
  and flush_print str = Printf.eprintf "%s" str; flush stdout
  in
  (try
<<<<<<< HEAD
     fuzz_sighandle_setup fm;
     if start_eip <> opt_fuzz_start_eip then
       prefuzz_region start_eip opt_fuzz_start_eip fuzz_start_eip fm asmir_gamma extra_setup;
=======
     Sys.set_signal  Sys.sighup
       (Sys.Signal_handle(fun _ -> raise (Signal "HUP")));
     Sys.set_signal  Sys.sigint
       (Sys.Signal_handle(fun _ -> raise (Signal "INT")));
     Sys.set_signal Sys.sigterm
       (Sys.Signal_handle(fun _ -> raise (Signal "TERM")));
     Sys.set_signal Sys.sigquit
       (Sys.Signal_handle(fun _ -> raise (Signal "QUIT")));
     Sys.set_signal Sys.sigusr1
       (Sys.Signal_handle(fun _ -> raise (Signal "USR1")));
     Sys.set_signal Sys.sigusr2
       (Sys.Signal_handle(fun _ -> periodic_stats fm false true));
     (try 
	if start_eip <> opt_fuzz_start_eip then
	  (if !opt_trace_setup then Printf.printf "Pre-fuzzing execution...\n";
	   flush stdout;
	   runloop fm start_eip asmir_gamma
	     (fun a ->
		if a = opt_fuzz_start_eip then
		  (decr opt_fuzz_start_addr_count;
		   if !opt_fuzz_start_addr_count = 0 then 
		     opt_iteration_limit_enforced := Some !opt_iteration_limit;
		   !opt_fuzz_start_addr_count = 0
		  )
		else
		  false))
      with
	| StartSymbolic(eip, setup) ->
	    fuzz_start_eip := eip;
	    extra_setup := setup);
     let path_cond = fm#get_path_cond in
     if path_cond <> [] then 
       failwith ("The path condition is non-empty before fm#start_symbolic,"^
	 "you may want to re-run fuzzball with the -zero-memory option");
>>>>>>> 503f6809
     fm#start_symbolic;
     if !opt_trace_setup then flush_print "Setting up symbolic values:\n";
     symbolic_init ();
     !extra_setup ();
     fm#make_snap ();
     if !opt_trace_setup then flush_print "Took snapshot\n";
     (try
 	loop_w_stats !opt_num_paths
	  (fun iter ->
	    let old_tcs = Hashtbl.length trans_cache in
	    fm#set_iter_seed (Int64.to_int iter);
	    fuzz_runloop fm (if fm#get_start_eip = 0L then !fuzz_start_eip else fm#get_start_eip) asmir_gamma end_eips;
	       if !opt_coverage_stats && 
		 (Hashtbl.length trans_cache - old_tcs > 0) then
		   Printf.eprintf "Coverage increased to %d on %Ld\n"
		     (Hashtbl.length trans_cache) iter;
	       periodic_stats fm false false;
	       if not fm#finish_path then raise LastIteration;
	       if !opt_concrete_path then raise LastIteration;

	       (match fm#finish_reasons with
		  | (_ :: _) as l
		      when (List.length l) >= !opt_finish_reasons_needed
			->
		      if !opt_trace_stopping then
			Printf.eprintf "Finished, %s\n"
			  (String.concat ", " l);
		      raise LastIteration
		  | _ -> ());
	       if !opt_concrete_path_simulate then
		 opt_concrete_path_simulate := false; (* First iter. only *)
	       reset_cb ();
	       fm#reset ();
	  );
      with
      | LastIteration -> Printf.eprintf "Exiting with LastIteration\n"
      | Signal("QUIT") -> Printf.eprintf "Caught SIGQUIT\n");
     fm#after_exploration
   with
     | LastIteration -> Printf.eprintf "Exiting with LastIteration\n"
     | Signal(("INT"|"HUP"|"TERM") as s) -> Printf.eprintf "Caught SIG%s\n" s);
    
  if !opt_coverage_stats then
    Printf.eprintf "Final coverage: %d\n"
      (Hashtbl.length trans_cache);
  periodic_stats fm true false<|MERGE_RESOLUTION|>--- conflicted
+++ resolved
@@ -32,15 +32,10 @@
              old_ctime = Sys.time () and
 	     is_final = ref false in
 	   if !opt_trace_iterations then 
-<<<<<<< HEAD
 	     Printf.eprintf "Iteration %Ld:\n%!" !iter;
-	   fn !iter;
-=======
-	     Printf.printf "Iteration %Ld:\n%!" !iter;
 	   (try
 	      fn !iter;
 	    with LastIteration -> is_final := true);
->>>>>>> 503f6809
 	   let wtime = Unix.gettimeofday() in
 	     if !opt_time_stats then
 	       ((let ctime = Sys.time() in
@@ -49,22 +44,13 @@
 		(Printf.eprintf "Wall time %f sec, %f total\n"
 		   (wtime -. old_wtime) (wtime -. start_wtime)));
 	     flush stdout;
-<<<<<<< HEAD
-	     match !opt_total_timeout with
-	       | None -> ()
-	       | Some t ->
-		   if (wtime -. start_wtime) > t then
-		     (Printf.eprintf "Total exploration time timeout.\n";
-		      raise LastIteration)
-=======
 	     (match !opt_total_timeout with
 		| None -> ()
 		| Some t ->
 		    if (wtime -. start_wtime) > t then
-		      (Printf.printf "Total exploration time timeout.\n";
+		      (Printf.eprintf "Total exploration time timeout.\n";
 		       raise LastIteration));
 	     if !is_final then raise LastIteration
->>>>>>> 503f6809
        done
      with
 	 LastIteration -> ());
@@ -128,6 +114,8 @@
   let prefuzz a =
     if a = opt_fuzz_start_eip
     then (decr opt_fuzz_start_addr_count;
+	  if !opt_fuzz_start_addr_count = 0 then 
+	    opt_iteration_limit_enforced := Some !opt_iteration_limit;
 	  !opt_fuzz_start_addr_count = 0)
     else false in
   try
@@ -302,46 +290,13 @@
   and flush_print str = Printf.eprintf "%s" str; flush stdout
   in
   (try
-<<<<<<< HEAD
      fuzz_sighandle_setup fm;
      if start_eip <> opt_fuzz_start_eip then
        prefuzz_region start_eip opt_fuzz_start_eip fuzz_start_eip fm asmir_gamma extra_setup;
-=======
-     Sys.set_signal  Sys.sighup
-       (Sys.Signal_handle(fun _ -> raise (Signal "HUP")));
-     Sys.set_signal  Sys.sigint
-       (Sys.Signal_handle(fun _ -> raise (Signal "INT")));
-     Sys.set_signal Sys.sigterm
-       (Sys.Signal_handle(fun _ -> raise (Signal "TERM")));
-     Sys.set_signal Sys.sigquit
-       (Sys.Signal_handle(fun _ -> raise (Signal "QUIT")));
-     Sys.set_signal Sys.sigusr1
-       (Sys.Signal_handle(fun _ -> raise (Signal "USR1")));
-     Sys.set_signal Sys.sigusr2
-       (Sys.Signal_handle(fun _ -> periodic_stats fm false true));
-     (try 
-	if start_eip <> opt_fuzz_start_eip then
-	  (if !opt_trace_setup then Printf.printf "Pre-fuzzing execution...\n";
-	   flush stdout;
-	   runloop fm start_eip asmir_gamma
-	     (fun a ->
-		if a = opt_fuzz_start_eip then
-		  (decr opt_fuzz_start_addr_count;
-		   if !opt_fuzz_start_addr_count = 0 then 
-		     opt_iteration_limit_enforced := Some !opt_iteration_limit;
-		   !opt_fuzz_start_addr_count = 0
-		  )
-		else
-		  false))
-      with
-	| StartSymbolic(eip, setup) ->
-	    fuzz_start_eip := eip;
-	    extra_setup := setup);
      let path_cond = fm#get_path_cond in
      if path_cond <> [] then 
        failwith ("The path condition is non-empty before fm#start_symbolic,"^
 	 "you may want to re-run fuzzball with the -zero-memory option");
->>>>>>> 503f6809
      fm#start_symbolic;
      if !opt_trace_setup then flush_print "Setting up symbolic values:\n";
      symbolic_init ();
