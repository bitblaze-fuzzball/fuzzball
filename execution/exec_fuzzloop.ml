(*
  Copyright (C) BitBlaze, 2009-2013. All rights reserved.
*)

module V = Vine;;

open Exec_domain;;
open Exec_exceptions;;
open Exec_utils;;
open Exec_options;;
open Frag_simplify;;
open Fragment_machine;;
open Sym_path_frag_machine;;
open Sym_region_frag_machine;;
open Decision_tree;;
open Exec_run_common;;
open Exec_runloop;;
open Exec_stats;;
      
let loop_w_stats count fn =
  let iter = ref 0L and
      start_wtime = Unix.gettimeofday () and
      start_ctime = Sys.time () in
    (try
       while (match count with
		| None -> true
		| Some i -> !iter < i)
       do
	 iter := Int64.add !iter 1L;
	 let old_wtime = Unix.gettimeofday () and
             old_ctime = Sys.time () in
	   if !opt_trace_iterations then 
	     Printf.printf "Iteration %Ld:\n" !iter;
	   fn !iter;
	   let wtime = Unix.gettimeofday() in
	     if !opt_time_stats then
	       ((let ctime = Sys.time() in
		   Printf.printf "CPU time %f sec, %f total\n"
		     (ctime -. old_ctime) (ctime -. start_ctime));
		(Printf.printf "Wall time %f sec, %f total\n"
		   (wtime -. old_wtime) (wtime -. start_wtime)));
	     flush stdout;
	     match !opt_total_timeout with
	       | None -> ()
	       | Some t ->
		   if (wtime -. start_wtime) > t then
		     (Printf.printf "Total exploration time timeout.\n";
		      raise LastIteration)
       done
     with
	 LastIteration -> ());
    if !opt_gc_stats then
      Gc.full_major () (* for the benefit of leak checking *)

let log_fuzz_restart log str = 
  log (
    Yojson_logger.LazyJson (lazy 
			      (`Assoc 
				  ["function", `String "fuzz";
				   "type", `String "restart";
				   "restart_reason", `String str;
				  ]
			      )
    )
  )

(* opt_fuzz_start_eip comes... sometimes... fuzz_start_addr *)
let fuzz start_eip opt_fuzz_start_eip end_eips
    (fm : fragment_machine) asmir_gamma symbolic_init reset_cb =
  if !opt_trace_setup then
    (Printf.printf "Initial registers:\n";
     fm#print_regs);
  (match !opt_periodic_stats with
     | Some p -> add_periodic_hook fm p
     | None -> ());
  flush stdout;
  if !opt_gc_stats then
    at_exit final_check_memory_usage;
  let fuzz_start_eip = ref opt_fuzz_start_eip
  and extra_setup = ref (fun () -> ()) in
  (try
     Sys.set_signal  Sys.sighup
       (Sys.Signal_handle(fun _ -> raise (Signal "HUP")));
     Sys.set_signal  Sys.sigint
       (Sys.Signal_handle(fun _ -> raise (Signal "INT")));
     Sys.set_signal Sys.sigterm
       (Sys.Signal_handle(fun _ -> raise (Signal "TERM")));
     Sys.set_signal Sys.sigquit
       (Sys.Signal_handle(fun _ -> raise (Signal "QUIT")));
     Sys.set_signal Sys.sigusr1
       (Sys.Signal_handle(fun _ -> raise (Signal "USR1")));
     Sys.set_signal Sys.sigusr2
       (Sys.Signal_handle(fun _ -> periodic_stats fm false true));
     (try 
	if start_eip <> opt_fuzz_start_eip then
	  (if !opt_trace_setup then Printf.printf "Pre-fuzzing execution...\n";
	   flush stdout;
	   runloop fm start_eip asmir_gamma
	     (fun a ->
		if a = opt_fuzz_start_eip then
		  (decr opt_fuzz_start_addr_count;
		   !opt_fuzz_start_addr_count = 0)
		else
		  false))
      with
	| StartSymbolic(eip, setup) ->
	    fuzz_start_eip := eip;
	    extra_setup := setup);
     fm#start_symbolic;
     if !opt_trace_setup then
       (Printf.printf "Setting up symbolic values:\n"; flush stdout);
     symbolic_init ();
     !extra_setup ();
     fm#make_snap ();
     if !opt_trace_setup then
       (Printf.printf "Took snapshot\n"; flush stdout);
     (try
 	loop_w_stats !opt_num_paths
	  (fun iter ->
	     let old_tcs = Hashtbl.length trans_cache in
	     let stop str = if !opt_trace_stopping then
	       let stop_eip = fm#get_eip in
	         Printf.printf "Stopping %s at 0x%08Lx\n" str stop_eip
	     in
	       fm#set_iter_seed (Int64.to_int iter);
	     let module Log = 
		   (val !Loggers.fuzzball_bdt_json : Yojson_logger.JSONLog) in
	       (try
		  runloop fm !fuzz_start_eip asmir_gamma
		    (fun a -> List.mem a end_eips);
		with
		  | SimulatedExit(_) -> 
		    log_fuzz_restart Log.trace "when program called exit()";
		    stop "when program called exit()"
		  | SimulatedAbort -> 
		    log_fuzz_restart Log.trace "when program called abort()";
		    stop "when program called abort()"
		  | KnownPath ->
		    log_fuzz_restart Log.trace "on previously-explored path";
		    stop "on previously-explored path"
		      (* KnownPath currently shouldn't happen *)
		  | DeepPath ->
		    log_fuzz_restart Log.trace "on too-deep path";
		    stop "on too-deep path"
		  | SymbolicJump ->
		    log_fuzz_restart Log.trace "at symbolic jump";
		    stop "at symbolic jump"
		  | NullDereference ->
		    if !opt_finish_on_null_deref then (
		      log_fuzz_restart Log.trace "concrete null dereference";
		      finish_fuzz "concrete null dereference"
		    );
		    log_fuzz_restart Log.trace "at null deref";
		    stop "at null deref"
		  | JumpToNull -> 
		    log_fuzz_restart Log.trace "at jump to null";
		    stop "at jump to null"
		  | DivideByZero -> 
		    log_fuzz_restart Log.trace "at division by zero";
		    stop "at division by zero"
		  | TooManyIterations ->
		    log_fuzz_restart Log.trace "after too many iterations";
		    stop "after too many loop iterations"
		  | UnhandledTrap -> 
		    log_fuzz_restart Log.trace "at trap";
		    stop "at trap"
		  | IllegalInstruction -> 
		    log_fuzz_restart Log.trace "at bad instruction";
		    stop "at bad instruction"
		  | UnhandledSysCall(s) ->
		    Printf.printf "[trans_eval WARNING]: %s\n%!" s;
		    log_fuzz_restart Log.trace "at unhandled system call";
		    stop "at unhandled system call"
		  | SymbolicSyscall ->
		    log_fuzz_restart Log.trace "at symbolic system call";
		    stop "at symbolic system call"
		  | ReachedMeasurePoint ->
		    log_fuzz_restart Log.trace "at measurement point";
		    stop "at measurement point"
		  | ReachedInfluenceBound -> 
		    log_fuzz_restart Log.trace "at influence bound";
		    stop "at influence bound"
		  | DisqualifiedPath ->
		    log_fuzz_restart Log.trace "on disqualified path";
		    stop "on disqualified path"
		  | BranchLimit ->
		    log_fuzz_restart Log.trace "on branch limit";
		    stop "on branch limit"
		  | SolverFailure when !opt_nonfatal_solver -> 
		    log_fuzz_restart Log.trace "on solver failure";
		    stop "on solver failure"
		  | UnproductivePath ->
		    log_fuzz_restart Log.trace "on unproductive path";
		    stop "on unproductive path"
		  | FinishNow ->
                    log_fuzz_restart Log.trace "on -finish-immediately";
		    stop "on -finish_immediately";
		  | Signal("USR1") -> 
		    log_fuzz_restart Log.trace "on SIGUSR1";
		    stop "on SIGUSR1"
			| Double_Free ->
			  log_fuzz_restart Log.trace "on double free";
		    stop "on double free"
			| Dealloc_Not_Alloc ->
			  log_fuzz_restart Log.trace "on deallocating something not allocated";
		    stop "on deallocating something not allocated"
			| Alloc_Dealloc_Length_Mismatch ->
			  log_fuzz_restart Log.trace "on deallocating a size different than that allocated";
		    stop "on deallocating a size different than that allocated"
			| Unsafe_Memory_Access ->
			  log_fuzz_restart Log.trace "on unsafe memory access";
		    stop "on unsafe memory access"
			| Uninitialized_Memory ->
			  log_fuzz_restart Log.trace "use of uninitialized memory";
		    stop "use of uninitialized memory"

		  (* | NotConcrete(_) -> () (* shouldn't happen *)
		     | Simplify_failure(_) -> () (* shouldn't happen *)*)
	       ); 
	       if !opt_coverage_stats && 
		 (Hashtbl.length trans_cache - old_tcs > 0) then
		   Printf.printf "Coverage increased to %d on %Ld\n"
		     (Hashtbl.length trans_cache) iter;
	       periodic_stats fm false false;
	       if not fm#finish_path then raise LastIteration;
	       if !opt_concrete_path then raise LastIteration;
<<<<<<< HEAD
	       (match !Fragment_machine.fuzz_finish_reasons with
	       | [] -> ()
	       | _ ->
		 if !opt_trace_stopping then (
		   Printf.printf "Finished, %s\n" (List.fold_left (fun a s ->
		     if a = "" then s
		     else a ^ ", " ^ s
		   ) "" !Fragment_machine.fuzz_finish_reasons);
		 ); raise LastIteration);
=======
	       (match fm#finish_reasons with
		  | (s :: rest) as l
		      when (List.length l) >= !opt_finish_reasons_needed
			->
		      if !opt_trace_stopping then
			Printf.printf "Finished, %s%s\n" s
			  (if rest = [] then "" else ", ...");
		      raise LastIteration
		  | _ -> ());
>>>>>>> 4061c551
	       if !opt_concrete_path_simulate then
		 opt_concrete_path_simulate := false; (* First iter. only *)
	       reset_cb ();
	       fm#reset ()
	  );
      with
	| LastIteration -> ()
	| Signal("QUIT") -> Printf.printf "Caught SIGQUIT\n");
     fm#after_exploration
   with
     | LastIteration -> ()
     | Signal(("INT"|"HUP"|"TERM") as s) -> Printf.printf "Caught SIG%s\n" s
    (*
     | e -> Printf.printf "Caught fatal error %s\n" (Printexc.to_string e);
	 Printexc.print_backtrace stderr *) );
  if !opt_coverage_stats then
    Printf.printf "Final coverage: %d\n"
      (Hashtbl.length trans_cache);
  periodic_stats fm true false<|MERGE_RESOLUTION|>--- conflicted
+++ resolved
@@ -148,7 +148,7 @@
 		  | NullDereference ->
 		    if !opt_finish_on_null_deref then (
 		      log_fuzz_restart Log.trace "concrete null dereference";
-		      finish_fuzz "concrete null dereference"
+		      fm#finish_fuzz "concrete null dereference"
 		    );
 		    log_fuzz_restart Log.trace "at null deref";
 		    stop "at null deref"
@@ -224,27 +224,18 @@
 	       periodic_stats fm false false;
 	       if not fm#finish_path then raise LastIteration;
 	       if !opt_concrete_path then raise LastIteration;
-<<<<<<< HEAD
-	       (match !Fragment_machine.fuzz_finish_reasons with
-	       | [] -> ()
-	       | _ ->
-		 if !opt_trace_stopping then (
-		   Printf.printf "Finished, %s\n" (List.fold_left (fun a s ->
-		     if a = "" then s
-		     else a ^ ", " ^ s
-		   ) "" !Fragment_machine.fuzz_finish_reasons);
-		 ); raise LastIteration);
-=======
 	       (match fm#finish_reasons with
-		  | (s :: rest) as l
+		  | (_ :: _) as l
 		      when (List.length l) >= !opt_finish_reasons_needed
 			->
 		      if !opt_trace_stopping then
-			Printf.printf "Finished, %s%s\n" s
-			  (if rest = [] then "" else ", ...");
-		      raise LastIteration
+			Printf.printf "Finished, %s\n"
+			  (List.fold_left (fun a s ->
+					     if a = "" then s
+					     else a ^ ", " ^ s)
+			     "" l);
+			  raise LastIteration
 		  | _ -> ());
->>>>>>> 4061c551
 	       if !opt_concrete_path_simulate then
 		 opt_concrete_path_simulate := false; (* First iter. only *)
 	       reset_cb ();
