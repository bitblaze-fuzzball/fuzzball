--- conflicted
+++ resolved
@@ -127,6 +127,10 @@
   | StartSymbolic(eip, setup) ->
     fuzz_start_eip := eip;
     extra_setup := setup
+  | SimulatedExit(code) ->
+      Printf.eprintf "Program exited (code %Ld) before reaching fuzz-start-addr\n" code;
+      Printf.eprintf "(Maybe recheck your fuzz start address?)\n";
+      exit 2 (* This used to be an uncaught exception *)
 
 let fuzz_sighandle_setup fm =
   Sys.set_signal Sys.sighup
@@ -290,47 +294,9 @@
   and flush_print str = Printf.eprintf "%s" str; flush stdout
   in
   (try
-<<<<<<< HEAD
      fuzz_sighandle_setup fm;
      if start_eip <> opt_fuzz_start_eip then
        prefuzz_region start_eip opt_fuzz_start_eip fuzz_start_eip fm asmir_gamma extra_setup;
-=======
-     Sys.set_signal  Sys.sighup
-       (Sys.Signal_handle(fun _ -> raise (Signal "HUP")));
-     Sys.set_signal  Sys.sigint
-       (Sys.Signal_handle(fun _ -> raise (Signal "INT")));
-     Sys.set_signal Sys.sigterm
-       (Sys.Signal_handle(fun _ -> raise (Signal "TERM")));
-     Sys.set_signal Sys.sigquit
-       (Sys.Signal_handle(fun _ -> raise (Signal "QUIT")));
-     Sys.set_signal Sys.sigusr1
-       (Sys.Signal_handle(fun _ -> raise (Signal "USR1")));
-     Sys.set_signal Sys.sigusr2
-       (Sys.Signal_handle(fun _ -> periodic_stats fm false true));
-     (try 
-	if start_eip <> opt_fuzz_start_eip then
-	  (if !opt_trace_setup then Printf.printf "Pre-fuzzing execution...\n";
-	   flush stdout;
-	   runloop fm start_eip asmir_gamma
-	     (fun a ->
-		if a = opt_fuzz_start_eip then
-		  (decr opt_fuzz_start_addr_count;
-		   if !opt_fuzz_start_addr_count = 0 then 
-		     opt_iteration_limit_enforced := Some !opt_iteration_limit;
-		   !opt_fuzz_start_addr_count = 0
-		  )
-		else
-		  false))
-      with
-	| StartSymbolic(eip, setup) ->
-	    fuzz_start_eip := eip;
-	    extra_setup := setup
-	| SimulatedExit(code) ->
-	    Printf.printf "Program exited (code %Ld) before reaching fuzz-start-addr\n" code;
-	    Printf.printf "(Maybe recheck your fuzz start address?)\n";
-	    exit 2 (* This used to be an uncaught exception *)
-     );
->>>>>>> 2827cc29
      let path_cond = fm#get_path_cond in
      if path_cond <> [] then 
        failwith ("The path condition is non-empty before fm#start_symbolic,"^
