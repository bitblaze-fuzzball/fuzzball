--- conflicted
+++ resolved
@@ -445,11 +445,7 @@
 	| Some l -> l
 	| None ->
 	    let l = missing 64 addr in
-<<<<<<< HEAD
-	      self#store_word ~prov:Interval_tree.Internal addr l;
-=======
-	      self#store_long addr l;
->>>>>>> 503f6809
+	      self#store_long ~prov:Interval_tree.Internal addr l;
 	      l
 
     method private virtual store_common_fast : int64 ->
