--- conflicted
+++ resolved
@@ -124,11 +124,8 @@
 val opt_stop_on_symbolic_syscall_args : bool ref
 val opt_chroot_path : string option ref
 val opt_finish_on_nonfalse_cond : bool ref
-<<<<<<< HEAD
 val opt_finish_immediately : bool ref
-=======
 val opt_finish_reasons_needed : int ref
->>>>>>> 4061c551
 val opt_total_timeout : float option ref
 val opt_x87_emulator : string option ref
 val opt_x87_entry_point : int64 option ref
