--- conflicted
+++ resolved
@@ -236,12 +236,9 @@
   (int64 * string) list ref -> char -> string -> unit
 val add_delimited_str_num_pair :
   (string * int64) list ref -> char -> string -> unit
-<<<<<<< HEAD
 val split_string_list : char -> string -> string list
-=======
 val add_delimited_triple :
   (string * int64 * int64 ) list ref -> char -> string -> unit
->>>>>>> 2827cc29
 
 val opt_program_name : string option ref
 val get_program_name : unit -> string
