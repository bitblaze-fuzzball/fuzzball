--- conflicted
+++ resolved
@@ -198,7 +198,6 @@
 val opt_solve_final_pc : bool ref
 val opt_skip_untainted : bool ref
 val opt_arch : execution_arch ref
-<<<<<<< HEAD
 val opt_arch_string : string option ref
 
 val opt_decree : bool ref
@@ -212,10 +211,8 @@
 val opt_concolic_random : bool ref
 val opt_one_random : bool ref
 val opt_skip_timeouts : bool ref
-=======
 val opt_trace_stmts : bool ref
 val opt_trace_eval : bool ref
->>>>>>> d46bcb6b
 
 val asmir_arch : unit -> Asmir.arch
 
